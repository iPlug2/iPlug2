/*
 ==============================================================================

 This file is part of the iPlug 2 library. Copyright (C) the iPlug 2 developers.

 See LICENSE.txt for  more info.

 ==============================================================================
*/

#pragma once

/**
 * @file
 * @copydoc IGraphics
 * @defgroup IGraphicsStructs IGraphics::Structs
 * @defgroup DrawClasses IGraphics::DrawClasses
 * @defgroup PlatformClasses IGraphics::PlatformClasses
 * @defgroup Controls IGraphics::IControls
 * @defgroup BaseControls IGraphics::IControls::BaseControls
 * @defgroup SpecialControls IGraphics::IControls::SpecialControls
 * @defgroup TestControls IGraphics::IControls::TestControls
 */

#ifndef NO_IGRAPHICS
#if defined(IGRAPHICS_AGG) + defined(IGRAPHICS_CAIRO) + defined(IGRAPHICS_NANOVG) + defined(IGRAPHICS_LICE) + defined(IGRAPHICS_CANVAS) != 1
#error Either NO_IGRAPHICS or one and only one choice of graphics library must be defined!
#endif
#endif

#ifdef AAX_API
#include "IPlugAAX_view_interface.h"
#endif

#include "IPlugConstants.h"
#include "IPlugLogger.h"
#include "IPlugPaths.h"

#include "IGraphicsConstants.h"
#include "IGraphicsStructs.h"
#include "IGraphicsUtilities.h"
#include "IGraphicsPopupMenu.h"
#include "IGraphicsEditorDelegate.h"

#include "heapbuf.h"
#include <stack>
#include <memory>

#ifdef FillRect
#undef FillRect
#endif

#ifdef DrawText
#undef DrawText
#endif

class IControl;
class IPopupMenuControl;
class ITextEntryControl;
class ICornerResizerControl;
class IFPSDisplayControl;
class IParam;

/**  The lowest level base class of an IGraphics context */
class IGraphics
#ifdef AAX_API
: public IPlugAAXView_Interface
#endif
{
protected:

  static int FontDataGetName(WDL_String& family, WDL_String&style, const void* data, int idx);

  class PlatformFont
  {
  public:
      
    PlatformFont(const char* styleName) : mStyleName(styleName) {}
    virtual ~PlatformFont() {}

    bool IsValid() { return true;}//GetFaceIdx() >= 0; }
    virtual const void* GetDescriptor() { return nullptr; }
    virtual IFontDataPtr GetFontData() { return nullptr; }

  protected:
      
    int GetFaceIdx(const void* data);
      
  private:
    WDL_String mStyleName;
  };

  typedef std::unique_ptr<PlatformFont> PlatformFontPtr;
    
public:
#pragma mark - Drawing API implementation

  /** Called at the beginning of drawing. Call base implementation if overridden. */
  virtual void BeginFrame();
  
  /** Called after platform view initialization, so that drawing classes can e.g. create an OpenGL context. */
  virtual void OnViewInitialized(void* pContext) {};
  
  /** Called after a platform view is destroyed, so that drawing classes can e.g. free any resources */
  virtual void OnViewDestroyed() {};

  /** Called by some drawing API classes to finally blit the draw bitmap onto the screen or perform other cleanup after drawing */
  virtual void EndFrame() {};

  /** Draw an SVG image to the graphics context
   * @param svg The SVG image to the graphics context
   * @param bounds The rectangular region to draw the image in
   * @param pBlend Optional blend method, see IBlend documentation */
  virtual void DrawSVG(ISVG& svg, const IRECT& bounds, const IBlend* pBlend = 0) = 0;

  /** Draw an SVG image to the graphics context with rotation
   * @param svg The SVG image to draw to the graphics context
   * @param destCentreX The X coordinate in the graphics context of the centre point at which to rotate the image around. \todo check this
   * @param destCentreY The Y coordinate in the graphics context of the centre point at which to rotate the image around. \todo check this
   * @param width \todo
   * @param height \todo
   * @param angle The angle to rotate the bitmap mask at in degrees clockwise
   * @param pBlend Optional blend method, see IBlend documentation */
  virtual void DrawRotatedSVG(ISVG& svg, float destCentreX, float destCentreY, float width, float height, double angle, const IBlend* pBlend = 0) = 0;

  /** Draw a bitmap (raster) image to the graphics context
   * @param bitmap The bitmap image to draw to the graphics context
   * @param bounds The rectangular region to draw the image in
   * @param srcX The X coordinate in the source image to draw from \todo
   * @param srcY The Y coordinate in the source image to draw from \todo
   * @param pBlend Optional blend method, see IBlend documentation */
  virtual void DrawBitmap(IBitmap& bitmap, const IRECT& bounds, int srcX, int srcY, const IBlend* pBlend = 0) = 0;

  /** Draw a bitmap (raster) image to the graphics context, scaling the image to fit the bounds
   * @param bitmap The bitmap image to draw to the graphics context
   * @param bounds The rectangular region to draw the image in
   * @param pBlend Optional blend method, see IBlend documentation */
  virtual void DrawFittedBitmap(IBitmap& bitmap, const IRECT& bounds, const IBlend* pBlend = 0) = 0;
  
  /** Draw a bitmap (raster) image to the graphics context with rotation
   * @param bitmap The bitmap image to draw to the graphics context
   * @param destCentreX The X coordinate in the graphics context of the centre point at which to rotate the image around. \todo check this
   * @param destCentreY The Y coordinate in the graphics context of the centre point at which to rotate the image around. \todo check this
   * @param angle The angle of rotation in degrees
   * @param yOffsetZeroDeg \todo
   * @param pBlend Optional blend method, see IBlend documentation */
  virtual void DrawRotatedBitmap(IBitmap& bitmap, float destCentreX, float destCentreY, double angle, int yOffsetZeroDeg = 0, const IBlend* pBlend = 0) = 0;

  /** Draw a rotated, masked bitmap to the graphics context
   * @param base The base bitmap image to draw to the graphics context \todo explain base
   * @param mask The mask bitmap image to draw to the graphics context \todo explain mask
   * @param top The bitmap image to draw to the graphics context \todo explain top
   * @param x The X coordinate in the graphics context at which to draw
   * @param y The Y coordinate in the graphics context at which to draw
   * @param angle The angle to rotate the bitmap mask at in degrees clockwise
   * @param pBlend Optional blend method, see IBlend documentation */
  virtual void DrawRotatedMask(IBitmap& base, IBitmap& mask, IBitmap& top, float x, float y, double angle, const IBlend* pBlend = 0) = 0;

  /** Fill a rectangle corresponding to a pixel on a 1:1 screen with a color
   * @param color The color to fill the point with
   * @param x The X coordinate in the graphics context at which to draw
   * @param y The Y coordinate in the graphics context at which to draw
   * @param pBlend Optional blend method, see IBlend documentation */
  virtual void DrawPoint(const IColor& color, float x, float y, const IBlend* pBlend = 0) = 0;

  /** Draw a line to the graphics context
   * @param color The color to draw the line with
   * @param x1 The X coordinate in the graphics context of the start of the line
   * @param y1 The Y coordinate in the graphics context of the start of the line
   * @param x2 The X coordinate in the graphics context of the end of the line
   * @param y2 The Y coordinate in the graphics context of the end of the line
   * @param pBlend Optional blend method, see IBlend documentation
   * @param thickness Optional line thickness */
  virtual void DrawLine(const IColor& color, float x1, float y1, float x2, float y2, const IBlend* pBlend = 0, float thickness = 1.f) = 0;

  /** Draw a dotted line to the graphics context
   * @param color The color to draw the shape with
   * @param x1 The X coordinate in the graphics context of the start of the line
   * @param y1 The Y coordinate in the graphics context of the start of the line
   * @param x2 The X coordinate in the graphics context of the end of the line
   * @param y2 The Y coordinate in the graphics context of the end of the line
   * @param pBlend Optional blend method, see IBlend documentation
   * @param thickness Optional line thickness */
  virtual void DrawDottedLine(const IColor& color, float x1, float y1, float x2, float y2, const IBlend* pBlend = 0, float thickness = 1.f, float dashLen = 2.f) = 0;
  
  /** Draw a triangle to the graphics context
   * @param color The color to draw the shape with
   * @param x1 The X coordinate in the graphics context of the first vertex
   * @param y1 The Y coordinate in the graphics context of the first vertex
   * @param x2 The X coordinate in the graphics context of the second vertex
   * @param y2 The Y coordinate in the graphics context of the second vertex
   * @param x3 The X coordinate in the graphics context of the third vertex
   * @param y3 The Y coordinate in the graphics context of the third vertex
   * @param pBlend Optional blend method, see IBlend documentation
   * @param thickness Optional line thickness */
  virtual void DrawTriangle(const IColor& color, float x1, float y1, float x2, float y2, float x3, float y3, const IBlend* pBlend = 0, float thickness = 1.f) = 0;

  /** Draw a rectangle to the graphics context
   * @param bounds The rectangular area in which to draw the shape
   * @param color The color to draw the shape to draw the shape with
   * @param pBlend Optional blend method, see IBlend documentation
   * @param thickness Optional line thickness */
  virtual void DrawRect(const IColor& color, const IRECT& bounds, const IBlend* pBlend = 0, float thickness = 1.f) = 0;

  /** Draw a rounded rectangle to the graphics context
   * @param color The color to draw the shape with
   * @param bounds The rectangular region to draw the shape in
   * @param cornerRadius The corner radius in pixels
   * @param pBlend Optional blend method, see IBlend documentation
   * @param thickness Optional line thickness */
  virtual void DrawRoundRect(const IColor& color, const IRECT& bounds, float cornerRadius = 5.f, const IBlend* pBlend = 0, float thickness = 1.f) = 0;

  /** Draw a rounded rectangle to the graphics context with individual corner roundness
   * @param color The color to draw the shape with
   * @param bounds The rectangular region to draw the shape in
   * @param cRTL The top left corner radius in pixels
   * @param cRTR The top right corner radius in pixels
   * @param cRBR The bottom right corner radius in pixels
   * @param cRBL The bottom left corner radius in pixels
   * @param pBlend Optional blend method, see IBlend documentation
   * @param thickness Optional line thickness */
  virtual void DrawRoundRect(const IColor& color, const IRECT& bounds, float cRTL, float cRTR, float cRBR, float cRBL, const IBlend* pBlend = 0, float thickness = 1.f) = 0;
  
  /** Draw an arc to the graphics context
   * @param color The color to draw the shape with
   * @param cx The X coordinate in the graphics context of the centre of the circle on which the arc lies
   * @param cy The Y coordinate in the graphics context of the centre of the circle on which the arc lies
   * @param r The radius of the circle on which the arc lies
   * @param aMin the start angle  of the arc at in degrees clockwise where 0 is up
   * @param aMax the end angle  of the arc at in degrees clockwise where 0 is up
   * @param pBlend Optional blend method, see IBlend documentation
   * @param thickness Optional line thickness */
  virtual void DrawArc(const IColor& color, float cx, float cy, float r, float aMin, float aMax, const IBlend* pBlend = 0, float thickness = 1.f) = 0;

  /** Draw a circle to the graphics context
   * @param color The color to draw the shape with
   * @param cx The X coordinate in the graphics context of the centre of the circle
   * @param cy The Y coordinate in the graphics context of the centre of the circle
   * @param r The radius of the circle
   * @param pBlend Optional blend method, see IBlend documentation
   * @param thickness Optional line thickness */
  virtual void DrawCircle(const IColor& color, float cx, float cy, float r, const IBlend* pBlend = 0, float thickness = 1.f) = 0;
  
  /** Draw an ellipse within a rectangular region of the graphics context
   * @param color The color to draw the shape with
   * @param bounds The rectangular region to draw the shape in
   * @param pBlend Optional blend method, see IBlend documentation
   * @param thickness Optional line thickness */
  virtual void DrawEllipse(const IColor& color, const IRECT& bounds, const IBlend* pBlend = 0, float thickness = 1.f) = 0;
  
  /** Draw an ellipse around a central point given two radii and an angle of orientation
   * @param color The color to draw the shape with
   * @param x The X coordinate in the graphics context of the centre of the ellipse
   * @param y The Y coordinate in the graphics context of the centre of the ellipse
   * @param r1 The radius of the ellipse along the line found by rotating the x-axis by the angle
   * @param r2 The radius of the ellipse along the line found by rotating the y-axis by the angle
   * @param angle The angle rotates the radii r1 and r2 clockwise in degrees to adjust the orientation
   * @param pBlend Optional blend method, see IBlend documentation
   * @param thickness Optional line thickness */
  virtual void DrawEllipse(const IColor& color, float x, float y, float r1, float r2, float angle = 0.0, const IBlend* pBlend = 0, float thickness = 1.f) = 0;

  /** Draw a convex polygon to the graphics to the graphics context
   * @param color The color to draw the shape with
   * @param x Pointer to the first element in an array of X coordinates for the vertices of the polygon
   * @param y Pointer to the first element in an array of Y coordinates for the vertices of the polygon
   * @param nPoints The number of points in the coordinate arrays
   * @param pBlend Optional blend method, see IBlend documentation
   * @param thickness Optional line thickness */
  virtual void DrawConvexPolygon(const IColor& color, float* x, float* y, int nPoints, const IBlend* pBlend = 0, float thickness = 1.f) = 0;

  /** Draw a dotted rectangle to the graphics context
   * @param color The color to draw the shape with
   * @param bounds The rectangular region to draw the shape in
   * @param pBlend Optional blend method, see IBlend documentation
   * @param thickness Optional line thickness */
  virtual void DrawDottedRect(const IColor& color, const IRECT& bounds, const IBlend* pBlend = 0, float thickness = 1.f, float dashLen = 2.f) = 0;

  /** Fill a triangle in the graphics context with a color
   * @param color The color to fill the shape with
   * @param x1 The X coordinate in the graphics context of the first vertex
   * @param y1 The Y coordinate in the graphics context of the first vertex
   * @param x2 The X coordinate in the graphics context of the second vertex
   * @param y2 The Y coordinate in the graphics context of the second vertex
   * @param x3 The X coordinate in the graphics context of the third vertex
   * @param y3 The Y coordinate in the graphics context of the third vertex
   * @param pBlend Optional blend method, see IBlend documentation */
  virtual void FillTriangle(const IColor& color, float x1, float y1, float x2, float y2, float x3, float y3, const IBlend* pBlend = 0) = 0;

  /** Fill a rectangular region of the graphics context with a color
   * @param color The color to fill the shape with
   * @param bounds The rectangular region to fill the shape in
   * @param pBlend Optional blend method, see IBlend documentation */
  virtual void FillRect(const IColor& color, const IRECT& bounds, const IBlend* pBlend = 0) = 0;

  /** Fill a rounded rectangle in the graphics context with a color
   * @param color The color to fill the shape with
   * @param bounds The rectangular region to fill the shape in
   * @param cornerRadius The corner radius in pixels
   * @param pBlend Optional blend method, see IBlend documentation */
  virtual void FillRoundRect(const IColor& color, const IRECT& bounds, float cornerRadius = 5.f, const IBlend* pBlend = 0) = 0;

  /** Fill a rounded rectangle in the graphics context with a color
   * @param color The color to fill the shape with
   * @param bounds The rectangular region to fill the shape in
   * @param cRTL The top left corner radius in pixels
   * @param cRTR The top right corner radius in pixels
   * @param cRBR The bottom right corner radius in pixels
   * @param cRBL The bottom left corner radius in pixels
   * @param pBlend Optional blend method, see IBlend documentation */
  virtual void FillRoundRect(const IColor& color, const IRECT& bounds, float cRTL, float cRTR, float cRBR, float cRBL, const IBlend* pBlend = 0) = 0;
  
  /** Fill a circle in the graphics context with a color
   * @param color The color to fill the shape with
   * @param cx The X coordinate in the graphics context of the centre of the circle
   * @param cy The Y coordinate in the graphics context of the centre of the circle
   * @param r The radius of the circle
   * @param pBlend Optional blend method, see IBlend documentation */
  virtual void FillCircle(const IColor& color, float cx, float cy, float r, const IBlend* pBlend = 0) = 0;

  /** Fill an ellipse within a rectangular region of the graphics context
   * @param color The color to fill the shape with
   * @param bounds The rectangular region to fill the shape in
   * @param pBlend Optional blend method, see IBlend documentation */
  virtual void FillEllipse(const IColor& color, const IRECT& bounds, const IBlend* pBlend = 0) = 0;
  
  /** Fill an ellipse in the graphics context
   * @param color The color to draw the shape with
   * @param x The X coordinate in the graphics context of the centre of the ellipse
   * @param y The Y coordinate in the graphics context of the centre of the ellipse
   * @param r1 The radius of the ellipse along the line found by rotating the x-axis by the angle
   * @param r2 The radius of the ellipse along the line found by rotating the y-axis by the angle
   * @param angle The angle rotates the radii r1 and r2 clockwise in degrees to adjust the orientation
   * @param pBlend Optional blend method, see IBlend documentation */
  virtual void FillEllipse(const IColor& color, float x, float y, float r1, float r2, float angle = 0.0, const IBlend* pBlend = 0) = 0;
  
  /** Fill an arc segment in the graphics context with a color
   * @param color The color to fill the shape with
   * @param cx The X coordinate in the graphics context of the centre of the circle on which the arc lies
   * @param cy The Y coordinate in the graphics context of the centre of the circle on which the arc lies
   * @param r The radius of the circle on which the arc lies
   * @param aMin the start angle  of the arc at in degrees clockwise where 0 is up
   * @param aMax the end angle  of the arc at in degrees clockwise where 0 is up
   * @param pBlend Optional blend method, see IBlend documentation */
  virtual void FillArc(const IColor& color, float cx, float cy, float r, float aMin, float aMax, const IBlend* pBlend = 0) = 0;

  /** Fill a convex polygon in the graphics context with a color
   * @param color The color to fill the shape with
   * @param x Pointer to the first element in an array of X coordinates for the vertices of the polygon
   * @param y Pointer to the first element in an array of Y coordinates for the vertices of the polygon
   * @param nPoints The number of points in the coordinate arrays
   * @param pBlend Optional blend method, see IBlend documentation */
  virtual void FillConvexPolygon(const IColor& color, float* x, float* y, int nPoints, const IBlend* pBlend = 0) = 0;

  /** Draw some text to the graphics context in a specific rectangle
   * @param text An IText struct containing font and text properties and layout info
   * @param str The text string to draw in the graphics context
   * @param bounds The rectangular region in the graphics where you would like to draw the text
   * @return \todo */
  bool DrawText(const IText& text, const char* str, const IRECT& bounds, const IBlend* pBlend = 0);

  /** Draw some text to the graphics context at a point
   * @param text An IText struct containing font and text properties and layout info
   * @param str The text string to draw in the graphics context
   * @param x The x position in the graphics where you would like to draw the text
   * @param y The y position in the graphics where you would like to draw the text
   * @return \todo */
  bool DrawText(const IText& text, const char* str, float x, float y, const IBlend* pBlend = 0);
  
  /** Measure the rectangular region that some text will occupy
   * @param text An IText struct containing font and text properties and layout info
   * @param str The text string to draw in the graphics context
   * @param bounds after calling the method this IRECT will be updated with the rectangular region the text will occupy
   * @return \todo */
  virtual bool MeasureText(const IText& text, const char* str, IRECT& bounds);

  /** Get the color of a point in the graphics context. On a 1:1 screen this corresponds to a pixel. \todo check this
   * @param x The X coordinate in the graphics context of the pixel
   * @param y The Y coordinate in the graphics context of the pixel
   * @return An IColor specifiying the color of the pixel at x,y */
  virtual IColor GetPoint(int x, int y)  = 0;

  /** Gets a void pointer to IGraphics Draw Class context data (e.g raw framebuffer).
   * See draw class implementation headers (e.g. IGraphicsLice.h) for what you can cast the void pointer to */
   virtual void* GetDrawContext() = 0;

  /** @return A CString representing the Drawing API in use e.g. "LICE" */
  virtual const char* GetDrawingAPIStr() = 0;
  
  /** /todo 
   * @param srcbitmap /todo
   * @param cacheName /todo
   * @param targetScale /todo
   * @return IBitmap /todo */
  virtual IBitmap ScaleBitmap(const IBitmap& srcbitmap, const char* cacheName, int targetScale);

  /** /todo 
   * @param bitmap /todo
   * @param cacheName /todo */
  virtual void RetainBitmap(const IBitmap& bitmap, const char* cacheName);

  /** /todo 
   * @param bitmap /todo */
  virtual void ReleaseBitmap(const IBitmap& bitmap);

  /** /todo 
   * @param src /todo
   * @return IBitmap /todo */
  IBitmap GetScaledBitmap(IBitmap& src);
  
  /** Checks a file extension and reports whether this drawing API supports loading that extension */
  virtual bool BitmapExtSupported(const char* ext) = 0;
  
#pragma mark - Base implementation - drawing helpers

  /** Draws a bitmap into the graphics context. NOTE: this helper method handles multi-frame bitmaps, indexable via frame
   * @param bitmap - the bitmap to draw
   * @param bounds - where to draw the bitmap
   * @param frame - the frame index of the bitmap to draw (when bitmap is multi-frame)
   * @param pBlend - blend operation */
  void DrawBitmap(IBitmap& bitmap, const IRECT& bounds, int frame = 1, const IBlend* pBlend = 0);

  /** Draws mono spaced bitmap text. Useful for identical looking text on multiple platforms.
   * @param bitmap the bitmap containing glyphs to draw
   * @param bounds where to draw the bitmap
   * @param text text properties (note - many of these are irrelevant for bitmapped text)
   * @param pBlend blend operation
   * @param str the string to draw
   * @param vCenter centre the text vertically
   * @param multiline should the text spill onto multiple lines
   * @param charWidth how wide is a character in the bitmap
   * @param charHeight how high is a character in the bitmap
   * @param charOffset what is the offset between characters drawn */
  void DrawBitmapedText(IBitmap& bitmap, IRECT& bounds, IText& text, IBlend* pBlend, const char* str, bool vCenter = true, bool multiline = false, int charWidth = 6, int charHeight = 12, int charOffset = 0);

  /** Draw a vertical line, within a rectangular region of the graphics context
   * @param color The color to draw the line with
   * @param bounds The rectangular region to draw the line in
   * @param x \todo
   * @param pBlend Optional blend method, see IBlend documentation
   * @param thickness Optional line thickness */
  void DrawVerticalLine(const IColor& color, const IRECT& bounds, float x, const IBlend* pBlend = 0, float thickness = 1.f);

  /** Draw a horizontal line, within a rectangular region of the graphics context
   * @param color The color to draw the line with
   * @param bounds The rectangular region to draw the line in
   * @param y \todo
   * @param pBlend Optional blend method, see IBlend documentation
   * @param thickness Optional line thickness */
  void DrawHorizontalLine(const IColor& color, const IRECT& bounds, float y, const IBlend* pBlend = 0, float thickness = 1.f);

  /** \todo
   * @param color The color to draw the line with
   * @param xi \todo
   * @param yLo \todo
   * @param yHi \todo
   * @param pBlend Optional blend method, see IBlend documentation*/
  void DrawVerticalLine(const IColor& color, float xi, float yLo, float yHi, const IBlend* pBlend = 0, float thickness = 1.f);

  /** \todo
   * @param color The color to draw the line with
   * @param yi \todo
   * @param xLo \todo
   * @param xHi \todo
   * @param pBlend Optional blend method, see IBlend documentation*/
  void DrawHorizontalLine(const IColor& color, float yi, float xLo, float xHi, const IBlend* pBlend = 0, float thickness = 1.f);

  /** Draw a radial line to the graphics context, useful for pointers on dials
   * @param color The color to draw the line with
   * @param cx centre point x coordinate
   * @param cy centre point y coordinate
   * @param angle The angle to draw at in degrees clockwise where 0 is up
   * @param rMin minima of the radial line (distance from cx,cy)
   * @param rMax maxima of the radial line (distance from cx,cy)
   * @param pBlend Optional blend method, see IBlend documentation
   * @param thickness Optional line thickness */
  void DrawRadialLine(const IColor& color, float cx, float cy, float angle, float rMin, float rMax, const IBlend* pBlend = 0, float thickness = 1.f);

  /** Draw a grid to the graphics context
   * @param color The color to draw the grid lines with
   * @param bounds The rectangular region to fill the grid in
   * @param gridSizeH The width of the grid cells
   * @param gridSizeV The height of the grid cells
   * @param pBlend Optional blend method, see IBlend documentation
   * @param thickness Optional line thickness */
  virtual void DrawGrid(const IColor& color, const IRECT& bounds, float gridSizeH, float gridSizeV, const IBlend* pBlend = 0, float thickness = 1.f);

  /** /todo
   * @param color /todo
   * @param bounds /todo
   * @param normYPoints /todo
   * @param nPoints /todo
   * @param normXPoints /todo
   * @param pBlend /todo
   * @param thickness /todo */
  virtual void DrawData(const IColor& color, const IRECT& bounds, float* normYPoints, int nPoints, float* normXPoints = nullptr, const IBlend* pBlend = 0, float thickness = 1.f);
  
<<<<<<< HEAD
  /** @param fileNameOrResID A CString absolute path or resource ID
    * @return \c true on success */
  virtual bool LoadFont(const char* fileNameOrResID);
    
  /** @param fontName A CString font name
   * @param style A font style
   * @return \c true on success */
  bool LoadFont(const char* fontName, IText::EStyle style);
    
#pragma mark - IGraphics drawing API layer support
    
=======
#pragma mark - Layer management
  
  /** /todo 
   * @param r /todo*/
>>>>>>> 47643fb3
  void StartLayer(const IRECT& r);
  
  /** /todo
   * @param layer /todo*/
  void ResumeLayer(ILayerPtr& layer);

  /** /todo
   * @return ILayerPtr /todo */
  ILayerPtr EndLayer();

  /** /todo 
   * @param layer /todo
   * @return /todo */
  bool CheckLayer(const ILayerPtr& layer);

  /** /todo 
   * @param layer /todo
   * @param pBlend /todo */
  void DrawLayer(const ILayerPtr& layer, const IBlend* pBlend = nullptr);

  /** /todo
   * @param layer /todo
   * @param bounds /todo
   * @param pBlend /todo */
  void DrawFittedLayer(const ILayerPtr& layer, const IRECT& bounds, const IBlend* pBlend);

  /** /todo
   * @param layer /todo
   * @param angle /todo */
  void DrawRotatedLayer(const ILayerPtr& layer, double angle);
    
  /** Applies a dropshadow directly onto a layer
  * @param layer - the layer to add the shadow to 
  * @param shadow - the shadow to add */
  void ApplyLayerDropShadow(ILayerPtr& layer, const IShadow& shadow);
    
  /** /todo */
  virtual void UpdateLayer() {}

  /** /todo
   * @param layer /todo
   * @param data /todo */
  virtual void GetLayerBitmapData(const ILayerPtr& layer, RawBitmapData& data) = 0;
  
  /** /todo
   * @param layer /todo
   * @param mask /todo
   * @param shadow /todo */
  virtual void ApplyShadowMask(ILayerPtr& layer, RawBitmapData& mask, const IShadow& shadow) = 0;
  
  /** /todo
   * @param layer /todo
   * @param clearTransforms /todo */
  void PushLayer(ILayer* layer, bool clearTransforms);
  
  /** /todo
   * @param clearTransforms /todo
   * @return ILayer* /todo */
  ILayer* PopLayer(bool clearTransforms);
  
#pragma mark - Drawing API path support
public:
  
  virtual bool HasPathSupport() const { return false; }

  /** /todo */
  virtual void PathClear() {}

  /** /todo */
  virtual void PathClose() {}

  /** /todo 
   * @param x1 /todo
   * @param y1 /todo
   * @param x2 /todo
   * @param y2 /todo */
  void PathLine(float x1, float y1, float x2, float y2)
  {
    PathMoveTo(x1, y1);
    PathLineTo(x2, y2);
  }

  /** /todo 
   * @param cx /todo
   * @param cy /todo
   * @param angle /todo
   * @param rMin /todo
   * @param rMax /todo */
  void PathRadialLine(float cx, float cy, float angle, float rMin, float rMax);

  /** /todo 
   * @param x1 /todo
   * @param y1 /todo
   * @param x2 /todo
   * @param y2 /todo
   * @param x3 /todo
   * @param y3 /todo */
  virtual void PathTriangle(float x1, float y1, float x2, float y2, float x3, float y3) {}

  /** /todo 
   * @param bounds /todo */
  virtual void PathRect(const IRECT& bounds) {}

  /** /todo 
   * @param bounds /todo
   * @param ctl /todo
   * @param ctr /todo
   * @param cbl /todo
   * @param cbr /todo */
  virtual void PathRoundRect(const IRECT& bounds, float ctl, float ctr, float cbl, float cbr) {}

  /** /todo 
   * @param bounds /todo
   * @param cr /todo */
  virtual void PathRoundRect(const IRECT& bounds, float cr = 5.f) {}

  /** /todo 
   * @param cx /todo
   * @param cy /todo
   * @param r /todo
   * @param aMin /todo
   * @param aMax /todo */
  virtual void PathArc(float cx, float cy, float r, float aMin, float aMax) {}

  /** /todo 
   * @param cx /todo
   * @param cy /todo
   * @param r /todo  */
  virtual void PathCircle(float cx, float cy, float r) {}

  /** /todo 
   * @param x /todo
   * @param y /todo
   * @param r1 /todo
   * @param r2 /todo
   * @param angle /todo */
  virtual void PathEllipse(float x, float y, float r1, float r2, float angle = 0.0) {}

  /** /todo 
   * @param bounds /todo */
  virtual void PathEllipse(const IRECT& bounds) {}

  /** /todo 
   * @param x /todo
   * @param y /todo
   * @param nPoints /todo */
  virtual void PathConvexPolygon(float* x, float* y, int nPoints) {}

  /** /todo 
   * @param x /todo
   * @param y /todo */
  virtual void PathMoveTo(float x, float y) {}

  /** /todo 
   * @param x /todo
   * @param y /todo */
  virtual void PathLineTo(float x, float y) {}

  /** /todo 
   * @param x1 /todo
   * @param y1 /todo
   * @param x2 /todo
   * @param y2 /todo
   * @param x3 /todo
   * @param y3 /todo */
  virtual void PathCurveTo(float x1, float y1, float x2, float y2, float x3, float y3) {}

  /** /todo 
   * @param pattern /todo
   * @param thickness /todo
   * @param options /todo
   * @param pBlend /todo */
  virtual void PathStroke(const IPattern& pattern, float thickness, const IStrokeOptions& options = IStrokeOptions(), const IBlend* pBlend = 0) {}

  /** /todo 
   * @param pattern /todo
   * @param options /todo
   * @param pBlend /todo */
  virtual void PathFill(const IPattern& pattern, const IFillOptions& options = IFillOptions(), const IBlend* pBlend = 0) {}

  /** /todo */
  virtual void PathTransformSave() {}

  /** /todo */
  virtual void PathTransformRestore() {}

  /** /todo 
   * @param clearStates /todo */
  virtual void PathTransformReset(bool clearStates = false) {}

  /** /todo 
   * @param x /todo
   * @param y /todo */
  virtual void PathTransformTranslate(float x, float y) {}

  /** /todo 
   * @param scaleX /todo
   * @param scaleY /todo */
  virtual void PathTransformScale(float scaleX, float scaleY) {}

  /** /todo 
   * @param scale /todo */
  virtual void PathTransformScale(float scale) {}

  /** /todo 
   * @param angle /todo*/
  virtual void PathTransformRotate(float angle) {}

  /** /todo 
   * @param xAngle /todo
   * @param yAngle /todo */
  virtual void PathTransformSkew(float xAngle, float yAngle) {}

  /** /todo 
   * @param matrix /todo */
  virtual void PathTransformMatrix(const IMatrix& matrix) {}

  /** /todo 
   * @param r /todo */
  virtual void PathClipRegion(const IRECT r = IRECT()) {}
  
private:
  /** Prepare a particular area of the display for drawing, normally resulting in clipping of the region.
   * @param bounds The rectangular region to prepare  */
  virtual void PrepareRegion(const IRECT& bounds) = 0;

  /** Indicate that a particular area of the display has been drawn (for instance to transfer a temporary backing) Always called after a matching call to PrepareRegion.
  * @param bounds The rectangular region that is complete  */
  virtual void CompleteRegion(const IRECT& bounds) {}

public:
#pragma mark - Platform implementation
  /** Call to hide the mouse cursor 
   * @param hide /todo
   * @param lock /todo */
  virtual void HideMouseCursor(bool hide = true, bool lock = true) = 0;

  /** Force move the mouse cursor to a specific position in the graphics context
   * @param x New X position in pixels
   * @param y New Y position in pixels */
  virtual void MoveMouseCursor(float x, float y) = 0;
  
  /** Sets the mouse cursor to one of ECursor (implementations should return the result of the base implementation)
   * @param cursorType The cursor type
   * @return the previous cursor type so it can be restored later */
  virtual ECursor SetMouseCursor(ECursor cursorType = ECursor::ARROW)
  {
    ECursor oldCursorType = mCursorType;
    mCursorType = cursorType;
    return oldCursorType;
  }

  /** Call to force end text entry (will cancel any half input text \todo check) */
  virtual void ForceEndUserEdit() = 0;
    
  /** Open a new platform view for this graphics context
   * @param pParentWnd void pointer to parent platform window or view handle (if applicable) \todo check
   * @return void pointer to newly created IGraphics platform view */
  virtual void* OpenWindow(void* pParentWnd) = 0;

  /** Close the platform view for this graphics context */
  virtual void CloseWindow() = 0;

  /** Get a pointer to the platform view e.g. HWND or NSView for this graphics context
   * return void pointer to platform window or view handle */
  virtual void* GetWindow() = 0;

  /** @return /true if the platform window/view is open */
  virtual bool WindowIsOpen() { return GetWindow(); }

  /** Get text from the clipboard
   * @param str A WDL_String that will be filled with the text that is currently on the clipboard
   * @return /c true on success */
  virtual bool GetTextFromClipboard(WDL_String& str) = 0;

  /** Call this if you modify control tool tips at runtime. \todo explain */
  virtual void UpdateTooltips() = 0;

  /** Pop up a modal platform message box dialog. NOTE: this method will block the main thread
   * @param str The text message to display in the dialogue
   * @param caption The title of the message box window \todo check
   * @param type EMessageBoxType describing the button options available \see EMessageBoxType
   * @return \todo check */
  virtual int ShowMessageBox(const char* str, const char* caption, EMessageBoxType type) = 0;

  /** Create a text entry box
   * @param control The control that the text entry belongs to. If this control is linked to a parameter, the text entry will be configured with initial text matching the parameter value
   * @param text An IText struct to set the formatting of the text entry box
   * @param bounds The rectangular region in the graphics context that the text entry will occupy.
   * @param str A CString to specify the default text to display when the text entry box is opened (unless the control specified by the first argument is linked to a parameter) */
  void CreateTextEntry(IControl& control, const IText& text, const IRECT& bounds, const char* str = "");

  /** Create a platform file prompt dialog to choose a file/directory path for opening/saving a file/directory. NOTE: this method will block the main thread
   * @param fileName Non const WDL_String reference specifying the file name. Set this prior to calling the method for save dialogs, to provide a default file name. For load dialogs, on successful selection of a file this will get set to the file’s name.
   * @param path WDL_String reference where the path will be put on success or empty string on failure/user cancelled
   * @param action Determines whether this is an open dialog or a save dialog
   * @param extensions A comma separated CString list of file extensions to filter in the dialog (e.g. “.wav, .aif” \todo check */
  virtual void PromptForFile(WDL_String& fileName, WDL_String& path, EFileAction action = kFileOpen, const char* extensions = 0) = 0;

  /** Create a platform file prompt dialog to choose a directory path for opening/saving a directory. NOTE: this method will block the main thread
   * @param dir Non const WDL_String reference specifying the directory path. Set this prior to calling the method for save dialogs, to provide a default path. For load dialogs, on successful selection of a directory this will get set to the full path. */
  virtual void PromptForDirectory(WDL_String& dir) = 0;

  /** Create a platform color chooser dialog. NOTE: this method will block the main thread
   * @param color When a color is chosen the IColor referenced will be updated with the new color
   * @param str The text to display in the dialog box e.g. "Please choose a color..."
   * @return /true if prompt completed successfully */
  virtual bool PromptForColor(IColor& color, const char* str = "") = 0;
  
  virtual void CreateWebView(const IRECT& bounds, const char* url) {};

  /** Open a URL in the platform’s default browser
   * @param url CString specifying the URL to open
   * @param msgWindowTitle \todo ?
   * @param confirmMsg \todo ?
   * @param errMsgOnFailure \todo ?
   * @return /true on success */
  virtual bool OpenURL(const char* url, const char* msgWindowTitle = 0, const char* confirmMsg = 0, const char* errMsgOnFailure = 0) = 0;

  /** @return A CString representing the Platform API in use e.g. "macOS" */
  virtual const char* GetPlatformAPIStr() { return ""; }

  /** @param path WDL_String reference where the path will be put on success or empty string on failure
   * @param select et \c true if you want to select the item in Explorer/Finder
   * @return \c true on success (if the path was valid) */
  virtual bool RevealPathInExplorerOrFinder(WDL_String& path, bool select = false) { return false; }

  /** Used on Windows to set the HINSTANCE module handle, which allows graphics APIs to load resources from the binary.
   * @param pHinstance void pointer to the platform instance */
  virtual void SetWinModuleHandle(void* pHinstance) {}

  /** @return a void pointer that can be cast back to HINSTANCE to get the module handle on windows, returns nullptr on other platforms */
  virtual void* GetWinModuleHandle() { return nullptr; }

  /** Set the platform draw context
   * Used in order to set the platform level draw context - CGContextRef context on macOS and the GDI HDC draw context handle on Windows.
   * @param pContext void pointer to CGContextRef or HDC */
  virtual void SetPlatformContext(void* pContext) { mPlatformContext = pContext; }

  /** Get the platform level draw context - an HDC or CGContextRef
   * @return void pointer to an HDC or CGContext */
  void* GetPlatformContext() { return mPlatformContext; }
  
  /** Convert an x, y position in the view to screen coordinates
   * @param x the x position to convert
   * @param y the y position to convert */
  virtual void ClientToScreen(float& x, float& y) {};

  /** Load a font from disk or resource in a platform format.
   * @param fileNameOrResID A resource or file name/path
   * @return PlatformFontPtr from which the platform font can be retrieved */
  virtual PlatformFontPtr LoadPlatformFont(const char* fileNameOrResID) { return nullptr; }
  
  /** Load a system font in a platform format.
   * @param text A IText structure defining the font name and style
   * @return PlatformFontPtr from which the platform font can be retrieved */
  virtual PlatformFontPtr LoadPlatformFont(const IText& text) { return nullptr; }

  /** Get the bundle ID on macOS and iOS, returns emtpy string on other OSs */
  virtual const char* GetBundleID() { return ""; }
  
protected:
  /** /todo
   * @param control /todo
   * @param text /todo
   * @param bounds /todo
   * @param str /todo */
  virtual void CreatePlatformTextEntry(IControl& control, const IText& text, const IRECT& bounds, const char* str = "") = 0;
  
  /** /todo
   * @param menu /todo
   * @param bounds /todo
   * @param pCaller /todo
   * @return IPopupMenu* /todo */
  virtual IPopupMenu* CreatePlatformPopupMenu(IPopupMenu& menu, const IRECT& bounds, IControl* pCaller = nullptr) = 0;

#pragma mark - Base implementation
public:
  IGraphics(IGEditorDelegate& dlg, int w, int h, int fps = 0, float scale = 1.);

  virtual ~IGraphics();

  /** Called by the platform IGraphics class XXXXX /todo and when moving to a new screen with different DPI
   * @param scale The scale of the display, typically 2 on a macOS retina screen */
  void SetScreenScale(int scale);
    
  /** Called repeatedly at frame rate by the platform class to check what the graphics context says is dirty
   * @param rects The rectangular regions which will be added to to mark what is dirty in the context
   * @return /c true if a control is dirty */
  bool IsDirty(IRECTList& rects);

  /** Called by the platform class when an area needs to be redrawn
   * @param rects A set of rectangular regions to draw */
  void Draw(IRECTList& rects);

  /** Prompt for user input either using a text entry or pop up menu
   * @param control Reference to the control which the prompt relates to
   * @param bounds Rectangular region of the graphics context that the prompt (e.g. text entry box) should occupy */
  void PromptUserInput(IControl& control, const IRECT& bounds);

  /** Called by the platform class after returning from a prompt (typically a text entry) in order to update a control with a new value
   * @param control Reference to the control which the call relates to
   * @param str The new value as a CString */
  void SetControlValueFromStringAfterPrompt(IControl& control, const char* str);

  /** Shows a pop up/contextual menu in relation to a rectangular region of the graphics context
   * @param menu Reference to an IPopupMenu class populated with the items for the platform menu
   * @param bounds The platform menu will popup at the bottom left hand corner of this rectangular region
   * @param pCaller A pointed to the IControl creating this pop-up menu. If it exists IControl::OnPopupMenuSelection() will be called on successful selection
   * @return Pointer to an IPopupMenu that represents the menu that user finally clicked on (might not be the same as menu if they clicked a submenu) */
  IPopupMenu* CreatePopupMenu(IPopupMenu& menu, const IRECT& bounds, IControl* pCaller = nullptr);

  /** Shows a pop up/contextual menu at point in the graphics context
   * @param x The X coordinate in the graphics context at which to pop up the menu
   * @param y The Y coordinate in the graphics context at which to pop up the menu
   * @param pCaller A pointer to the IControl creating this pop-up menu. If it exists IControl::OnPopupMenuSelection() will be called on successful selection
   * @return Pointer to an IPopupMenu that represents the menu that user finally clicked on (might not be the same as menu if they clicked a submenu) */
  IPopupMenu* CreatePopupMenu(IPopupMenu& menu, float x, float y, IControl* pCaller = nullptr) { const IRECT bounds = IRECT(x,y,x,y); return CreatePopupMenu(menu, bounds, pCaller); }

  /** /todo 
   * @param lo /todo
   * @param hi /todo */
  void SetScaleConstraints(float lo, float hi)
  {
    mMinScale = std::min(lo, hi);
    mMaxScale = std::max(lo, hi);
  }
  
  /** /todo 
   * @param widthLo /todo
   * @param widthHi /todo
   * @param heightLo /todo
   * @param heightHi /todo */
  void SetSizeConstraints(int widthLo, int widthHi, int heightLo, int heightHi)
  {
    mMinWidth = std::min(widthLo, widthHi);
    mMaxWidth = std::max(widthLo, widthHi);
    mMinHeight = std::min(heightLo, heightHi);
    mMaxHeight = std::max(heightLo, heightHi);
  }
  
  /** \todo detailed description of how this works
   * @param w New width in pixels
   * @param h New height in pixels
   * @param scale New scale ratio */
  void Resize(int w, int h, float scale);
  
  /** Enables strict drawing mode. \todo explain strict drawing
   * @param strict Set /true to enable strict drawing mode */
  void SetStrictDrawing(bool strict);
  
  void SetLayoutOnResize(bool layoutOnResize);

  /** Gets the width of the graphics context
   * @return A whole number representing the width of the graphics context in pixels on a 1:1 screen */
  int Width() const { return mWidth; }

  /** Gets the height of the graphics context
   * @return A whole number representing the height of the graphics context in pixels on a 1:1 screen */
  int Height() const { return mHeight; }

  /** Gets the width of the graphics context including scaling (not display scaling!)
   * @return A whole number representing the width of the graphics context with scaling in pixels on a 1:1 screen */
  int WindowWidth() const { return int((float) mWidth * mDrawScale); }

  /** Gets the height of the graphics context including scaling (not display scaling!)
   * @return A whole number representing the height of the graphics context with scaling in pixels on a 1:1 screen */
  int WindowHeight() const { return int((float) mHeight * mDrawScale); }

  /** Gets the drawing frame rate
   * @return A whole number representing the desired frame rate at which the graphics context is redrawn. NOTE: the actual frame rate might be different */
  int FPS() const { return mFPS; }

  /** Gets the graphics context scaling factor.
   * @return The scaling applied to the graphics context */
  float GetDrawScale() const { return mDrawScale; }

  /** Gets the display scaling factor
    * @return The scale factor of the display on which this graphics context is currently located */
  int GetScreenScale() const { return mScreenScale; }

  /** Gets the nearest backing pixel aligned rect to the input IRECT
    * @param r The IRECT to snap
    * @return The IRECT nearest to the input IRECT that is aligned exactly to backing pixels */
  IRECT GetPixelSnapped(IRECT &r) const { return r.GetPixelSnapped(GetBackingPixelScale()); }
    
  /** Gets a pointer to the delegate class that handles communication to and from this graphics context.
   * @return pointer to the delegate */
  IGEditorDelegate* GetDelegate() { return mDelegate; }

  /** @return Get a persistant IPopupMenu (remember to clear it before use) */
  IPopupMenu& GetPromptMenu() { return mPromptPopupMenu; }
  
  /** @return \c true if tool tips are enabled */
  inline bool TooltipsEnabled() const { return mEnableTooltips; }
  
  /** @return An EUIResizerMode Representing whether the graphics context should scale or be resized, e.g. when dragging a corner resizer */
  EUIResizerMode GetResizerMode() const { return mGUISizeMode; }
  
  /** @param enable Set \c true to enable tool tips when the user mouses over a control */
  void EnableTooltips(bool enable);
  
  /** Call this method in order to create tool tips for every IControl that show the associated parameter's name */
  void AssignParamNameToolTips();
  
  /** @param enable Set \c true if you wish to draw the rectangular region of the graphics context occupied by each IControl in mControls  */
  inline void ShowControlBounds(bool enable) { mShowControlBounds = enable; SetAllControlsDirty(); }
  
  /** @param enable Set \c true if you wish to show the rectangular region that is drawn on each frame, in order to debug redraw problems */
  inline void ShowAreaDrawn(bool enable) { mShowAreaDrawn = enable; if(!enable) SetAllControlsDirty(); }
  
  /**@return \c true if showning the area drawn on each frame */
  bool ShowAreaDrawnEnabled() const { return mShowAreaDrawn; }
  
  /**@return \c true if showning the control bounds */
  bool ShowControlBoundsEnabled() const { return mShowControlBounds; }
  
  /** Live edit mode allows you to relocate controls at runtime in debug builds and save the locations to a predefined file (e.g. main plugin .cpp file) \todo we need a separate page for liveedit info
   * @param enable Set \c true if you wish to enable live editing mode
   * @param file The absolute path of the file which contains the layout info (correctly tagged) for live editing
   * @param gridsize The size of the layout grid in pixels */
  void EnableLiveEdit(bool enable, const char* file = 0, int gridsize = 10);
  
  /**@return \c true if live edit mode is enabled */
  bool LiveEditEnabled() const { return mLiveEdit != nullptr; }
  
  /** Returns an IRECT that represents the entire UI bounds
   * This is useful for programatically arranging UI elements by slicing up the IRECT using the various IRECT methods
   * @return An IRECT that corresponds to the entire UI area, with, L = 0, T = 0, R = Width() and B  = Height() */
  IRECT GetBounds() const { return IRECT(0.f, 0.f, (float) Width(), (float) Height()); }
  
  /** /todo
   * @param keyHandlerFunc /todo */
  void SetKeyHandlerFunc(std::function<bool(const IKeyPress& key)> keyHandlerFunc) { mKeyHandlerFunc = keyHandlerFunc; }
  
private:
  /** /todo */
  virtual void PlatformResize() {}
  
  /** /todo */
  virtual void DrawResize() {}
  
  /** /todo
   * @param bounds /todo
   * @param scale /todo */
  void Draw(const IRECT& bounds, float scale);
  
  /** /todo
   * @param pControl /todo
   * @param bounds /todo
   * @param scale /todo */
  void DrawControl(IControl* pControl, const IRECT& bounds, float scale);
  
protected: // TODO: correct?
  /** /todo */
  void StartResizeGesture() { mResizingInProcess = true; };
  
#pragma mark - Control management
public:
  
  /** /todo
   * @param func /todo */
  void ForAllControlsFunc(std::function<void(IControl& control)> func);
  
  /** /todo
   * @tparam T /todo
   * @tparam Args /todo
   * @param method /todo
   * @param args /todo */
  template<typename T, typename... Args>
  void ForAllControls(T method, Args... args);
  
  /** For all standard controls in the main control stack perform a function
   * @param func A std::function to perform on each control */
  void ForStandardControlsFunc(std::function<void(IControl& control)> func);
  
  /** /todo
   * @tparam T /todo
   * @tparam Args /todo
   * @param method /todo
   * @param paramIdx /todo
   * @param args /todo */
  template<typename T, typename... Args>
  void ForMatchingControls(T method, int paramIdx, Args... args);

  /** /todo
   * @param paramIdx /todo
   * @param func /todo */
  void ForControlWithParam(int paramIdx, std::function<void(IControl& control)> func);
  
  /** \todo
   * @param group /todo
   * @param func /todo */
  void ForControlInGroup(const char* group, std::function<void(IControl& control)> func);
  
  /** Attach an IBitmapControl as the lowest IControl in the control stack to be the background for the graphics context
   * @param fileName CString fileName resource id for the bitmap image \todo check this */
  void AttachBackground(const char* fileName);

  /** Attach an IPanelControl as the lowest IControl in the control stack to fill the background with a solid color
   * @param color The color to fill the panel with */
  void AttachPanelBackground(const IColor& color);
  
  /** Attach the default control to scale or increase the UI size by dragging the plug-in bottom right-hand corner
   * @param sizeMode Choose whether to scale or size the UI */
  void AttachCornerResizer(EUIResizerMode sizeMode = EUIResizerMode::kUIResizerScale, bool layoutOnResize = false);

  /** Attach your own control to scale or increase the UI size by dragging the plug-in bottom right-hand corner
   * @param pControl control a control that inherits from ICornerResizerControl
   * @param sizeMode Choose whether to scale or size the UI */
  void AttachCornerResizer(ICornerResizerControl* pControl, EUIResizerMode sizeMode = EUIResizerMode::kUIResizerScale, bool layoutOnResize = false);

  /** Attach a control for pop-up menus, to override platform style menus
   @param text The text style to use for the menu
   @param bounds The area that the menu should occupy /todo check */
  void AttachPopupMenuControl(const IText& text = DEFAULT_TEXT, const IRECT& bounds = IRECT());
  
  /** Shows a control to display the frame rate of drawing
   * @param enable \c true to show */
  void ShowFPSDisplay(bool enable);
  
  /** @return \c true if performance display is shown */
  bool ShowingFPSDisplay() { return mPerfDisplay != nullptr; }

  /** Attach a control for text entry, to override platform text entry */
  void AttachTextEntryControl();
  
  /** Attach an IControl to the graphics context and add it to the top of the control stack. The control is owned by the graphics context and will be deleted when the context is deleted.
   * @param pControl A pointer to an IControl to attach.
   * @param controlTag An integer tag that you can use to identify the control
   * @param group A CString that you can use to address controlled by group
   * @return The index of the control (and the number of controls in the stack) */
  int AttachControl(IControl* pControl, int controlTag = kNoTag, const char* group = "");

  /** @param idx The index of the control to get
   * @return A pointer to the IControl object at idx or nullptr if not found */
  IControl* GetControl(int idx) { return mControls.Get(idx); }

  /** @param controlTag The tag to look for
   * @return A pointer to the IControl object with the tag of nullptr if not found */
  IControl* GetControlWithTag(int controlTag);
  
  /** Get a pointer to the IControl that is currently captured i.e. during dragging
   * @return Pointer to currently captured control */
  IControl* GetCapturedControl() { return mMouseCapture; }

  /* Get the first control in the control list, the background */
  IControl* GetBackgroundControl() { return GetControl(0);  }
  
  /** @return Pointer to the special pop-up menu control, if one has been attached. \todo */
  IPopupMenuControl* GetPopupMenuControl() { return mPopupControl.get(); }
  
  /** @return Pointer to the special text entry control, if one has been attached. \todo */
  ITextEntryControl* GetTextEntryControl() { return mTextEntryControl.get(); }
  
  /** Helper method to style all of the controls which inherit IVectorBase
   * @param drawFrame Should the controls draw a frame
   * @param drawShadow Should the controls draw a shadow (where relevant)
   * @param emboss Should the controls be embossed (where relevant)
   * @param roundness Roundness in pixels of the corners, of rectangles in the controls
   * @param frameThickness Thickness in pixels of the control frame
   * @param shadowOffset Offset in pixels of the control shadow (where relevant)
   * @param spec Color spec for the controls */
  void StyleAllVectorControls(bool drawFrame, bool drawShadow, bool emboss, float roundness, float frameThickness, float shadowOffset, const IVColorSpec& spec = DEFAULT_SPEC);
  
  /** This method is called after interacting with a control, so that any other controls linked to the same parameter index, will also be set dirty, and have their values updated.
   * @param pCaller The control that triggered the parameter change. */
  void UpdatePeers(IControl* pCaller);
  
  /** @return The number of controls that have been added to this graphics context */
  int NControls() const { return mControls.GetSize(); }

  /** Remove controls from the control list above a particular index, (frees memory).  */
  void RemoveControls(int fromIdx);
  
  /** Removes all regular IControls from the control list, as well as special controls (frees memory). */
  void RemoveAllControls();
  
  /** Hide controls linked to a specific parameter
   * @param paramIdx The parameter index
   * @param hide /true to hide */
  void HideControl(int paramIdx, bool hide);

  /** Gray-out controls linked to a specific parameter
   * @param paramIdx The parameter index
   * @param gray /true to gray-out */
  void GrayOutControl(int paramIdx, bool gray);

  /** Clamp controls link to a specific parameter
   * @param paramIdx The parameter index
   * @param lo The minimum control value
   * @param hi The maximum control value
   * @param normalized Determines whether the minimum and maximum are normalized or not */
  void ClampControl(int paramIdx, double lo, double hi, bool normalized);

  /** Calls SetDirty() on every control */
  void SetAllControlsDirty();
  
  /** Calls SetClean() on every control */
  void SetAllControlsClean();

private:
  /** /todo
   * @param x /todo
   * @param y /todo
   * @param mouseOver /todo
   * @return int /todo */
  int GetMouseControlIdx(float x, float y, bool mouseOver = false);
  
  /** /todo
   * @param x /todo
   * @param y /todo
   * @param capture /todo
   * @param mouseOver /todo
   * @return IControl* /todo */
  IControl* GetMouseControl(float x, float y, bool capture, bool mouseOver = false);
  
#pragma mark - Event handling
public:
  /** @param x The X coordinate in the graphics context at which the mouse event occurred
   * @param y The Y coordinate in the graphics context at which the mouse event occurred
   * @param mod IMouseMod struct contain information about the modifiers held */
  void OnMouseDown(float x, float y, const IMouseMod& mod);

  /** @param x The X coordinate in the graphics context at which the mouse event occurred
   * @param y The Y coordinate in the graphics context at which the mouse event occurred
   * @param mod IMouseMod struct contain information about the modifiers held */
  void OnMouseUp(float x, float y, const IMouseMod& mod);

  /** @param x The X coordinate in the graphics context at which the mouse event occurred
   * @param y The Y coordinate in the graphics context at which the mouse event occurred
   * @param dX Delta X value \todo explain
   * @param dY Delta Y value \todo explain
   * @param mod IMouseMod struct contain information about the modifiers held */
  void OnMouseDrag(float x, float y, float dX, float dY, const IMouseMod& mod);

  /** @param x The X coordinate in the graphics context at which the mouse event occurred
   * @param y The Y coordinate in the graphics context at which the mouse event occurred
   * @param mod IMouseMod struct contain information about the modifiers held
   * @return <#return value> */
  bool OnMouseDblClick(float x, float y, const IMouseMod& mod);

  /** @param x The X coordinate in the graphics context at which the mouse event occurred
   * @param y The Y coordinate in the graphics context at which the mouse event occurred
   * @param mod IMouseMod struct contain information about the modifiers held
   * @param delta Delta value \todo explain */
  void OnMouseWheel(float x, float y, const IMouseMod& mod, float delta);

  /** @param x The X coordinate in the graphics context of the mouse cursor at the time of the key press
   * @param y The Y coordinate in the graphics context of the mouse cursor at the time of the key press
   * @param key \todo
   * @return \c true if handled \todo check this */
  bool OnKeyDown(float x, float y, const IKeyPress& key);

  /** @param x The X coordinate in the graphics context at which to draw
   * @param y The Y coordinate in the graphics context at which to draw
   * @param mod IMouseMod struct contain information about the modifiers held
   * @return \c true if handled \todo check this */
  bool OnMouseOver(float x, float y, const IMouseMod& mod);

  /** \todo */
  void OnMouseOut();
  
  /** \todo */
  void OnSetCursor() { SetMouseCursor(mCursorType); }

  /** @param str A CString with the absolute path of the dropped item
   * @param x The X coordinate in the graphics context where the drag and drop occurred
   * @param y The Y coordinate in the graphics context where the drag and drop occurred */
  void OnDrop(const char* str, float x, float y);

  /** \todo */
  void OnGUIIdle();
  
  /** \todo */
  void OnResizeGesture(float x, float y);

  /** @param enable Set \c true if you want to handle mouse over messages. Note: this may increase the amount CPU usage if you redraw on mouse overs etc */
  void HandleMouseOver(bool enable) { mHandleMouseOver = enable; }

  /** Used to tell the graphics context to stop tracking mouse interaction with a control \todo internal only? */
  void ReleaseMouseCapture();

  /** @return \c true if the context can handle mouse overs */
  bool CanHandleMouseOver() const { return mHandleMouseOver; }

  /** @return An integer representing the control index in IGraphics::mControls which the mouse is over, or -1 if it is not */
  inline int GetMouseOver() const { return mMouseOverIdx; }

  /** Get the x, y position in the graphics context of the last mouse down message. Does not get cleared on mouse up etc.
   * @param x Where the X position will be stored
   * @param y Where the Y position will be stored */
  void GetMouseDownPoint(float& x, float&y) const { x = mMouseDownX; y = mMouseDownY; }
  
  /**  Set by the platform class if the mouse input is coming from a tablet/stylus
   * @param tablet \c true means input is from a tablet */
  void SetTabletInput(bool tablet) { mTabletInput = tablet; }
#pragma mark - Plug-in API Specific

  /** [AAX only] This can be called by the ProTools API class (e.g. IPlugAAX) in order to ascertain the parameter linked to the control under the mouse.
   * The purpose is to facillitate ProTool's special contextual menus (for configuring parameter automation)
   * @param x The X coordinate in the graphics context to check
   * @param y The Y coordinate in the graphics contextto check
   * @return An integer representing the parameter index that was found (or -1 if not found) */
  int GetParamIdxForPTAutomation(float x, float y);

  /** [AAX only]
   * @return An integer representing the last clicked parameter index (or -1 if none) */
  int GetLastClickedParamForPTAutomation();

  /** [AAX only] \todo
   * @param paramIdx The index of the parameter to highlight
   * @param isHighlighted /c true if the parameter should be highlighted
   * @param color An integer corresponding to AAX_EParameterHighlight \todo check Enum name */
  void SetPTParameterHighlight(int paramIdx, bool isHighlighted, int color);

  /** [VST3 primarily] In VST3 plug-ins this enable support for the IContextMenu interface,
   * which allows the host to add contextual options to e.g. automate a parameter associated with a control
   * @param controlIdx The index of the control in the control stack
   * @param paramIdx The parameter index associated with the control
   * @param x The X coordinate in the graphics context at which to popup the context menu
   * @param y The Y coordinate in the graphics context at which to popup the context menu */
  void PopupHostContextMenuForParam(int controlIdx, int paramIdx, float x, float y);

  /** /todo
   * @param pControl /todo
   * @param paramIdx /todo
   * @param x /todo
   * @param y /todo */
  void PopupHostContextMenuForParam(IControl* pControl, int paramIdx, float x, float y);
  
#pragma mark - Resource/File Loading
  /** Load a bitmap image from disk or from windows resource
   * @param fileNameOrResID CString file name or resource ID
   * @param nStates The number of states/frames in a multi-frame stacked bitmap
   * @param framesAreHorizontal Set \c true if the frames in a bitmap are stacked horizontally
   * @param targetScale Set \c to a number > 0 to explicity load e.g. an @2x.png
   * @return An IBitmap representing the image */
  virtual IBitmap LoadBitmap(const char* fileNameOrResID, int nStates = 1, bool framesAreHorizontal = false, int targetScale = 0);

  /** Load an SVG from disk or from windows resource
   * @param fileNameOrResID A CString absolute path or resource ID
   * @return An ISVG representing the image */
  virtual ISVG LoadSVG(const char* fileNameOrResID, const char* units = "px", float dpi = 72.f);
  
protected:
  /** /todo
   * @param fileNameOrResID /todo 
   * @param scale /todo
   * @param location /todo
   * @param ext /todo
   * @return APIBitmap* /todo */
  virtual APIBitmap* LoadAPIBitmap(const char* fileNameOrResID, int scale, EResourceLocation location, const char* ext) = 0;

  /** /todo
   * @param pBitmap /todo
   * @param scale /todo
   * @return APIBitmap* /todo */
  virtual APIBitmap* ScaleAPIBitmap(const APIBitmap* pBitmap, int scale) = 0;

  /** /todo
   * @param width /todo
   * @param height /todo
   * @return APIBitmap* /todo */
  virtual APIBitmap* CreateAPIBitmap(int width, int height) = 0;

<<<<<<< HEAD
  virtual bool LoadAPIFont(const char* fontID, const PlatformFontPtr& font) = 0;

=======
  /** /todo */   
>>>>>>> 47643fb3
  virtual int AlphaChannel() const = 0;

  /** /todo */
  virtual bool FlippedBitmap() const = 0;

  /** Utility used by SearchImageResource/SearchBitmapInCache
   * @param sourceScale /todo
   * @param targetScale /todo */
  inline void SearchNextScale(int& sourceScale, int targetScale);

  /** Search for a bitmap image resource matching the target scale 
   * @param fileName /todo
   * @param type /todo 
   * @param result /todo
   * @param targetScale /todo
   * @param sourceScale /todo
   * @return EResourceLocation /todo */
  EResourceLocation SearchImageResource(const char* fileName, const char* type, WDL_String& result, int targetScale, int& sourceScale);

  /** Search the static storage cache for a bitmap image resource matching the target scale
   * @param fileName /todo
   * @param targetScale /todo
   * @param sourceScale /todo
   * @return  pointer to the bitmap in the cache,  or null pointer if not found */
  APIBitmap* SearchBitmapInCache(const char* fileName, int targetScale, int& sourceScale);

  /** /todo
   * @param text /todo
   * @param str /todo
   * @param bounds /todo
   * @param pBlend /todo
   * @param measure /todo
   * @return true /todo */
  virtual bool DoDrawMeasureText(const IText& text, const char* str, IRECT& bounds, const IBlend* pBlend = nullptr, bool measure = false) = 0;

  /** @return float /todo */
  virtual float GetBackingPixelScale() const = 0;
  
#pragma mark -

private:
  WDL_PtrList<IControl> mControls;

  // Order (front-to-back) ToolTip / PopUp / TextEntry / LiveEdit / Corner / PerfDisplay
  std::unique_ptr<ICornerResizerControl> mCornerResizer;
  std::unique_ptr<IPopupMenuControl> mPopupControl;
  std::unique_ptr<IFPSDisplayControl> mPerfDisplay;
  std::unique_ptr<ITextEntryControl> mTextEntryControl;
  std::unique_ptr<IControl> mLiveEdit;
  
  IPopupMenu mPromptPopupMenu;
  
  ECursor mCursorType = ARROW;
  int mWidth;
  int mHeight;
  int mFPS;
  int mScreenScale = 1; // the scaling of the display that the UI is currently on e.g. 2 for retina
  float mDrawScale = 1.f; // scale deviation from  default width and height i.e stretching the UI by dragging bottom right hand corner
  int mIdleTicks = 0;
  IControl* mMouseCapture = nullptr;
  IControl* mMouseOver = nullptr;
  int mMouseOverIdx = -1;
  float mMouseDownX = -1.f;
  float mMouseDownY = -1.f;
  float mMinScale;
  float mMaxScale;
  int mMinWidth;
  int mMaxWidth;
  int mMinHeight;
  int mMaxHeight;
  int mLastClickedParam = kNoParameter;
  bool mHandleMouseOver = false;
  bool mStrict = false;
  bool mEnableTooltips = false;
  bool mShowControlBounds = false;
  bool mShowAreaDrawn = false;
  bool mResizingInProcess = false;
  bool mLayoutOnResize = false;
  EUIResizerMode mGUISizeMode = EUIResizerMode::kUIResizerScale;
  double mPrevTimestamp = 0.;
  std::function<bool(const IKeyPress& key)> mKeyHandlerFunc = nullptr;
protected:
  IGEditorDelegate* mDelegate;
  void* mPlatformContext = nullptr;
  bool mCursorHidden = false;
  bool mCursorLock = false;
  bool mTabletInput = false;
  float mCursorX = -1.f;
  float mCursorY = -1.f;

  friend class IGraphicsLiveEdit;
  friend class ICornerResizerControl;
  
  std::stack<ILayer*> mLayers;
};
<|MERGE_RESOLUTION|>--- conflicted
+++ resolved
@@ -494,7 +494,6 @@
    * @param thickness /todo */
   virtual void DrawData(const IColor& color, const IRECT& bounds, float* normYPoints, int nPoints, float* normXPoints = nullptr, const IBlend* pBlend = 0, float thickness = 1.f);
   
-<<<<<<< HEAD
   /** @param fileNameOrResID A CString absolute path or resource ID
     * @return \c true on success */
   virtual bool LoadFont(const char* fileNameOrResID);
@@ -503,15 +502,11 @@
    * @param style A font style
    * @return \c true on success */
   bool LoadFont(const char* fontName, IText::EStyle style);
-    
-#pragma mark - IGraphics drawing API layer support
-    
-=======
+
 #pragma mark - Layer management
   
   /** /todo 
    * @param r /todo*/
->>>>>>> 47643fb3
   void StartLayer(const IRECT& r);
   
   /** /todo
@@ -1378,12 +1373,13 @@
    * @return APIBitmap* /todo */
   virtual APIBitmap* CreateAPIBitmap(int width, int height) = 0;
 
-<<<<<<< HEAD
+  /** /todo
+   * @param fontID /todo
+   * @param font /todo
+   * @return bool* /todo */
   virtual bool LoadAPIFont(const char* fontID, const PlatformFontPtr& font) = 0;
 
-=======
-  /** /todo */   
->>>>>>> 47643fb3
+  /** /todo */
   virtual int AlphaChannel() const = 0;
 
   /** /todo */
