--- conflicted
+++ resolved
@@ -1465,6 +1465,8 @@
   int mWidth;
   int mHeight;
   int mFPS;
+  int mScreenScale = 1; // the scaling of the display that the UI is currently on e.g. 2 for retina
+  float mDrawScale = 1.f; // scale deviation from  default width and height i.e stretching the UI by dragging bottom right hand corner
   int mIdleTicks = 0;
   IControl* mMouseCapture = nullptr;
   IControl* mMouseOver = nullptr;
@@ -1504,14 +1506,9 @@
 
   friend class IGraphicsLiveEdit;
   friend class ICornerResizerControl;
-<<<<<<< HEAD
-
-  int mScreenScale = 1; // the scaling of the display that the UI is currently on e.g. 2 for retina
-  float mDrawScale = 1.f; // scale deviation from  default width and height i.e stretching the UI by dragging bottom right hand corner
-=======
+
   friend class ITextEntryControl;
-  
->>>>>>> 95b7ca0d
+
   std::stack<ILayer*> mLayers;
   
 #ifdef IGRAPHICS_IMGUI
