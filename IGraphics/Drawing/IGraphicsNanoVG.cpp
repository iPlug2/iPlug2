/*
 ==============================================================================

 This file is part of the iPlug 2 library. Copyright (C) the iPlug 2 developers.

 See LICENSE.txt for  more info.

 ==============================================================================
*/

#include <cmath>

#include "IGraphicsNanoVG.h"
#include "ITextEntryControl.h"

#if defined IGRAPHICS_GL
  #if defined OS_MAC
    #if defined IGRAPHICS_GL2
      #define NANOVG_GL2_IMPLEMENTATION
    #elif defined IGRAPHICS_GL3
      #define NANOVG_GL3_IMPLEMENTATION
    #else
      #error Define either IGRAPHICS_GL2 or IGRAPHICS_GL3 for IGRAPHICS_NANOVG with OS_MAC
    #endif
  #elif defined OS_IOS
//    #if defined IGRAPHICS_GLES2
//      #include <OpenGLES/ES2/gl.h>
//      #define NANOVG_GLES2_IMPLEMENTATION
//    #elif defined IGRAPHICS_GLES3
//      #include <OpenGLES/ES3/gl.h>
//      #define NANOVG_GLES2_IMPLEMENTATION
//    #else
//      #error Define either IGRAPHICS_GLES2 or IGRAPHICS_GLES3 when using IGRAPHICS_GL and IGRAPHICS_NANOVG with OS_IOS
//    #endif
    #error NOT IMPLEMENTED
  #elif defined OS_WIN
    #pragma comment(lib, "opengl32.lib")
    #if defined IGRAPHICS_GL2
      #define NANOVG_GL2_IMPLEMENTATION
    #elif defined IGRAPHICS_GL3
      #define NANOVG_GL3_IMPLEMENTATION
    #else
      #error Define either IGRAPHICS_GL2 or IGRAPHICS_GL3 when using IGRAPHICS_GL and IGRAPHICS_NANOVG with OS_WIN
    #endif
  #elif defined OS_LINUX
    #error NOT IMPLEMENTED
  #elif defined OS_WEB
    #if defined IGRAPHICS_GLES2
      #define NANOVG_GLES2_IMPLEMENTATION
    #elif defined IGRAPHICS_GLES3
      #define NANOVG_GLES3_IMPLEMENTATION
    #else
      #error Define either IGRAPHICS_GLES2 or IGRAPHICS_GLES3 when using IGRAPHICS_GL and IGRAPHICS_NANOVG with OS_WEB
    #endif
  #endif
  #if defined IGRAPHICS_GL3
    #include <OpenGL/gl3.h>
  #endif
  #if defined IGRAPHICS_GL3
    #include <OpenGL/gl3.h>
  #endif
  #include "nanovg_gl.h"
  #include "nanovg_gl_utils.h"
#elif defined IGRAPHICS_METAL
  #include "nanovg_mtl.h"
  #if defined OS_MAC
    //even though this is a .cpp we are in an objc(pp) compilation unit
    #import <Metal/Metal.h>
  #endif
#else
  #error you must define either IGRAPHICS_GL2, IGRAPHICS_GLES2 etc or IGRAPHICS_METAL when using IGRAPHICS_NANOVG
#endif


// Fonts
StaticStorage<IFontData> sFontCache;

// Retrieving pixels
void nvgReadPixels(NVGcontext* pContext, int image, int x, int y, int width, int height, void* pData)
{
#if defined(IGRAPHICS_GL)
  glReadPixels(x, y, width, height, GL_RGBA, GL_UNSIGNED_BYTE, pData);
#elif defined(IGRAPHICS_METAL)
#if defined OS_MAC
  id<MTLCommandBuffer> commandBuffer = [static_cast<id<MTLCommandQueue>>(mnvgCommandQueue(pContext)) commandBuffer];
  id<MTLBlitCommandEncoder> blitCommandEncoder = [commandBuffer blitCommandEncoder];
  id<MTLTexture> texture = static_cast<id<MTLTexture>>(mnvgImageHandle(pContext, image));
  [blitCommandEncoder synchronizeTexture:texture slice:0 level:0];
  [blitCommandEncoder endEncoding];
  [commandBuffer commit];
  [commandBuffer waitUntilCompleted];
#endif
  mnvgReadPixels(pContext, image, x, y, width, height, pData);
#endif
}

// Bitmaps
NanoVGBitmap::NanoVGBitmap(NVGcontext* pContext, const char* path, double sourceScale, int nvgImageID)
{
  assert(nvgImageID > 0);

  mVG = pContext;
  int w = 0, h = 0;
  nvgImageSize(mVG, nvgImageID, &w, &h);
  
  SetBitmap(nvgImageID, w, h, sourceScale, 1.f);
}

NanoVGBitmap::NanoVGBitmap(IGraphicsNanoVG* pGraphics, NVGcontext* pContext, int width, int height, int scale, float drawScale)
{
  mGraphics = pGraphics;
  mVG = pContext;
  mFBO = nvgCreateFramebuffer(pContext, width, height, 0);
  
  nvgEndFrame(mVG);
  nvgBindFramebuffer(mFBO);
  
#ifdef IGRAPHICS_METAL
  mnvgClearWithColor(mVG, nvgRGBAf(0, 0, 0, 0));
#else
  glViewport(0, 0, width, height);
  glClearColor(0.0f, 0.0f, 0.0f, 0.0f);
  glClear(GL_COLOR_BUFFER_BIT | GL_DEPTH_BUFFER_BIT | GL_STENCIL_BUFFER_BIT);
#endif
  nvgBeginFrame(mVG, width, height, 1.f);
  nvgEndFrame(mVG);
  
  SetBitmap(mFBO->image, width, height, scale, drawScale);
}

NanoVGBitmap::NanoVGBitmap(NVGcontext* pContext, int width, int height, const uint8_t* pData, int scale, float drawScale)
{
  int idx = nvgCreateImageRGBA(pContext, width, height, 0, pData);
  mVG = pContext;
  SetBitmap(idx, width, height, scale, drawScale);
}

NanoVGBitmap::~NanoVGBitmap()
{
  if(mFBO)
    mGraphics->DeleteFBO(mFBO);
  else
    nvgDeleteImage(mVG, GetBitmap());
}

#pragma mark -

// Utility conversions
inline NVGcolor NanoVGColor(const IColor& color, const IBlend* pBlend = 0)
{
  NVGcolor c;
  c.r = (float) color.R / 255.0f;
  c.g = (float) color.G / 255.0f;
  c.b = (float) color.B / 255.0f;
  c.a = (BlendWeight(pBlend) * color.A) / 255.0f;
  return c;
}

inline void NanoVGSetBlendMode(NVGcontext* context, const IBlend* pBlend)
{
  if (!pBlend)
  {
    nvgGlobalCompositeOperation(context, NVG_SOURCE_OVER);
      return;
  }
  
  switch (pBlend->mMethod)
  {
    case kBlendDefault:       // fall through
    case kBlendClobber:       // fall through
    case kBlendSourceOver:    nvgGlobalCompositeOperation(context, NVG_SOURCE_OVER);                break;
    case kBlendSourceIn:      nvgGlobalCompositeOperation(context, NVG_SOURCE_IN);                  break;
    case kBlendSourceOut:     nvgGlobalCompositeOperation(context, NVG_SOURCE_OUT);                 break;
    case kBlendSourceAtop:    nvgGlobalCompositeOperation(context, NVG_ATOP);                       break;
    case kBlendDestOver:      nvgGlobalCompositeOperation(context, NVG_DESTINATION_OVER);           break;
    case kBlendDestIn:        nvgGlobalCompositeOperation(context, NVG_DESTINATION_IN);             break;
    case kBlendDestOut:       nvgGlobalCompositeOperation(context, NVG_DESTINATION_OUT);            break;
    case kBlendDestAtop:      nvgGlobalCompositeOperation(context, NVG_DESTINATION_ATOP);           break;
    case kBlendAdd:           nvgGlobalCompositeBlendFunc(context, NVG_SRC_ALPHA, NVG_DST_ALPHA);   break;
    case kBlendXOR:           nvgGlobalCompositeOperation(context, NVG_XOR);                        break;
  }
}

NVGpaint NanoVGPaint(NVGcontext* pContext, const IPattern& pattern, const IBlend* pBlend)
{
  double s[2], e[2];
  
  NVGcolor icol = NanoVGColor(pattern.GetStop(0).mColor, pBlend);
  NVGcolor ocol = NanoVGColor(pattern.GetStop(pattern.NStops() - 1).mColor, pBlend);
    
  // Invert transform
  IMatrix inverse = IMatrix(pattern.mTransform).Invert();
  inverse.TransformPoint(s[0], s[1], 0.0, 0.0);

  if (pattern.mType == kRadialPattern)
  {
    return nvgRadialGradient(pContext, s[0], s[1], 0.0, inverse.mXX, icol, ocol);
  }
  else
  {
    inverse.TransformPoint(e[0], e[1], 0.0, 1.0);
    
    return nvgLinearGradient(pContext, s[0], s[1], e[0], e[1], icol, ocol);
  }
}

#pragma mark -

IGraphicsNanoVG::IGraphicsNanoVG(IGEditorDelegate& dlg, int w, int h, int fps, float scale)
: IGraphicsPathBase(dlg, w, h, fps, scale)
{
  DBGMSG("IGraphics NanoVG @ %i FPS\n", fps);
  StaticStorage<IFontData>::Accessor storage(sFontCache);
  storage.Release();
}

IGraphicsNanoVG::~IGraphicsNanoVG() 
{
  StaticStorage<IFontData>::Accessor storage(sFontCache);
  storage.Release();
  ClearFBOStack();
}

const char* IGraphicsNanoVG::GetDrawingAPIStr()
{
#if defined IGRAPHICS_METAL
  return "NanoVG | Metal";
#else
  #if defined OS_WEB
    return "NanoVG | WebGL";
  #else
    #if defined IGRAPHICS_GL2
      return "NanoVG | OpenGL2";
    #elif defined IGRAPHICS_GL3
      return "NanoVG | OpenGL3";
    #elif defined IGRAPHICS_GLES2
      return "NanoVG | OpenGLES2";
    #elif defined IGRAPHICS_GLES3
      return "NanoVG | OpenGLES3";
    #endif
  #endif
#endif
}

bool IGraphicsNanoVG::BitmapExtSupported(const char* ext)
{
  char extLower[32];
  ToLower(extLower, ext);
  return (strstr(extLower, "png") != nullptr) || (strstr(extLower, "jpg") != nullptr) || (strstr(extLower, "jpeg") != nullptr);
}

IBitmap IGraphicsNanoVG::LoadBitmap(const char* name, int nStates, bool framesAreHorizontal, int targetScale)
{
  if (targetScale == 0)
    targetScale = GetScreenScale();

  // NanoVG does not use the global static cache, since bitmaps are textures linked to a context
  StaticStorage<APIBitmap>::Accessor storage(mBitmapCache);
  APIBitmap* pAPIBitmap = storage.Find(name, targetScale);
  
  // If the bitmap is not already cached at the targetScale
  if (!pAPIBitmap)
  {
    const char* ext = name + strlen(name) - 1;
    while (ext >= name && *ext != '.') --ext;
    ++ext;

    WDL_String fullPathOrResourceID;
    int sourceScale = 0;
    EResourceLocation resourceFound = SearchImageResource(name, ext, fullPathOrResourceID, targetScale, sourceScale);

    bool bitmapTypeSupported = BitmapExtSupported(ext);
    
    if(resourceFound == EResourceLocation::kNotFound || !bitmapTypeSupported)
      return IBitmap(); // return invalid IBitmap

    pAPIBitmap = LoadAPIBitmap(fullPathOrResourceID.Get(), sourceScale, resourceFound, ext);
    
    storage.Add(pAPIBitmap, name, sourceScale);

    assert(pAPIBitmap);
  }
  
  return IBitmap(pAPIBitmap, nStates, framesAreHorizontal, name);
}

APIBitmap* IGraphicsNanoVG::LoadAPIBitmap(const char* fileNameOrResID, int scale, EResourceLocation location, const char* ext)
{
  int idx = 0;

#ifdef OS_WIN
  if (location == EResourceLocation::kWinBinary)
  {
    const void* pResData = nullptr;

    int size = 0;
    pResData = LoadWinResource(fileNameOrResID, ext, size, GetWinModuleHandle());

    if (pResData)
      idx = nvgCreateImageMem(mVG, 0 /*flags*/, (unsigned char*)pResData, size);
  }
  else
#endif
  if (location == EResourceLocation::kAbsolutePath)
  {
    idx = nvgCreateImage(mVG, fileNameOrResID, 0);
  }

  return new NanoVGBitmap(mVG, fileNameOrResID, scale, idx);
}

APIBitmap* IGraphicsNanoVG::CreateAPIBitmap(int width, int height, int scale, double drawScale)
{
  return new NanoVGBitmap(this, mVG, width, height, scale, drawScale);
}

void IGraphicsNanoVG::GetLayerBitmapData(const ILayerPtr& layer, RawBitmapData& data)
{
  const APIBitmap* pBitmap = layer->GetAPIBitmap();
  int size = pBitmap->GetWidth() * pBitmap->GetHeight() * 4;
  
  data.Resize(size);
  
  if (data.GetSize() >= size)
  {
    PushLayer(layer.get(), false);
    nvgReadPixels(mVG, pBitmap->GetBitmap(), 0, 0, pBitmap->GetWidth(), pBitmap->GetHeight(), data.Get());
    PopLayer(false);    
  }
}

void IGraphicsNanoVG::ApplyShadowMask(ILayerPtr& layer, RawBitmapData& mask, const IShadow& shadow)
{
  const APIBitmap* pBitmap = layer->GetAPIBitmap();
  int width = pBitmap->GetWidth();
  int height = pBitmap->GetHeight();
  int size = width * height * 4;
  
  if (mask.GetSize() >= size)
  {
    if (!shadow.mDrawForeground)
    {
      PushLayer(layer.get(), false);
      nvgGlobalCompositeBlendFunc(mVG, NVG_ZERO, NVG_ZERO);
      PathRect(layer->Bounds());
      nvgFillColor(mVG, NanoVGColor(COLOR_TRANSPARENT));
      nvgFill(mVG);
      PopLayer(false);
    }
    
    IRECT bounds(layer->Bounds());
    
    NanoVGBitmap maskRawBitmap(mVG, width, height, mask.Get(), pBitmap->GetScale(), pBitmap->GetDrawScale());
    APIBitmap* shadowBitmap = new NanoVGBitmap(this, mVG, width, height, pBitmap->GetScale(), pBitmap->GetDrawScale());
    IBitmap tempLayerBitmap(shadowBitmap, 1, false);
    IBitmap maskBitmap(&maskRawBitmap, 1, false);
    ILayer shadowLayer(shadowBitmap, layer->Bounds());
    
    PathTransformSave();
    PushLayer(layer.get(), false);
    PushLayer(&shadowLayer, false);
    DrawBitmap(maskBitmap, bounds, 0, 0, nullptr);
    IBlend blend1(kBlendSourceIn, 1.0);
    PathRect(layer->Bounds());
    PathTransformTranslate(-shadow.mXOffset, -shadow.mYOffset);
    PathFill(shadow.mPattern, IFillOptions(), &blend1);
    PopLayer(false);
    IBlend blend2(kBlendDestOver, shadow.mOpacity);
    bounds.Translate(shadow.mXOffset, shadow.mYOffset);
    DrawBitmap(tempLayerBitmap, bounds, 0, 0, &blend2);
    PopLayer(false);
    PathTransformRestore();
  }
}

void IGraphicsNanoVG::OnViewInitialized(void* pContext)
{
  int flags = NVG_ANTIALIAS | NVG_STENCIL_STROKES;
  
#if defined IGRAPHICS_METAL
  flags |= NVG_TRIPLE_BUFFER; // Metal should be triple buffered
  mVG = nvgCreateContext(pContext, flags);
#else
  mVG = nvgCreateContext(flags);
#endif
  
  if (mVG == nullptr)
    DBGMSG("Could not init nanovg.\n");
}

void IGraphicsNanoVG::OnViewDestroyed()
{
  // need to free framebuffers, before deleting context
  RemoveAllControls();

  StaticStorage<APIBitmap>::Accessor storage(mBitmapCache);
  storage.Clear();
  
  if(mMainFrameBuffer != nullptr)
    nvgDeleteFramebuffer(mMainFrameBuffer);
  
  mMainFrameBuffer = nullptr;
  
  if(mVG)
    nvgDeleteContext(mVG);
  
  mVG = nullptr;
}

void IGraphicsNanoVG::DrawResize()
{
  if (mMainFrameBuffer != nullptr)
    nvgDeleteFramebuffer(mMainFrameBuffer);
  
  mMainFrameBuffer = nvgCreateFramebuffer(mVG, WindowWidth() * GetScreenScale(), WindowHeight() * GetScreenScale(), 0);
  
  if (mMainFrameBuffer == nullptr)
    DBGMSG("Could not init FBO.\n");
}

void IGraphicsNanoVG::BeginFrame()
{
  mInDraw = true;
  IGraphics::BeginFrame(); // start perf graph timing

#ifdef IGRAPHICS_METAL
  //  mnvgClearWithColor(mVG, nvgRGBAf(0, 0, 0, 0));
#else
<<<<<<< HEAD
  glViewport(0, 0, WindowWidth() * GetScreenScale(), WindowHeight() * GetScreenScale());
  glClearColor(0.f, 0.f, 0.f, 0.f);
  glClear(GL_COLOR_BUFFER_BIT | GL_DEPTH_BUFFER_BIT | GL_STENCIL_BUFFER_BIT);
  #ifdef OS_WEB
  glEnable(GL_BLEND);
  glBlendFunc(GL_SRC_ALPHA, GL_ONE_MINUS_SRC_ALPHA);
  glEnable(GL_CULL_FACE);
  glDisable(GL_DEPTH_TEST);
=======
    glViewport(0, 0, WindowWidth() * GetScreenScale(), WindowHeight() * GetScreenScale());
    glClearColor(0.f, 0.f, 0.f, 0.f);
    glClear(GL_COLOR_BUFFER_BIT | GL_DEPTH_BUFFER_BIT | GL_STENCIL_BUFFER_BIT);
  #if defined OS_MAC
    glGetIntegerv(GL_FRAMEBUFFER_BINDING, &mInitialFBO); // stash apple fbo
>>>>>>> dcf07491
  #endif
#endif
  
#if RENDER_TO_FBO
  nvgBindFramebuffer(mMainFrameBuffer); // begin main frame buffer update
<<<<<<< HEAD
#endif
  
=======

>>>>>>> dcf07491
  nvgBeginFrame(mVG, WindowWidth(), WindowHeight(), GetScreenScale());
}

void IGraphicsNanoVG::EndFrame()
{
#if RENDER_TO_FBO
  nvgEndFrame(mVG); // end main frame buffer update
  nvgBindFramebuffer(nullptr);

  nvgBeginFrame(mVG, WindowWidth(), WindowHeight(), GetScreenScale());

  NVGpaint img = nvgImagePattern(mVG, 0, 0, WindowWidth(), WindowHeight(), 0, mMainFrameBuffer->image, 1.0f);

  nvgSave(mVG);
  nvgResetTransform(mVG);
  nvgBeginPath(mVG);
  nvgRect(mVG, 0, 0, WindowWidth(), WindowHeight());
  nvgFillPaint(mVG, img);
  nvgFill(mVG);
  nvgRestore(mVG);
#endif
  
#if defined OS_MAC && defined IGRAPHICS_GL
  glBindFramebuffer(GL_FRAMEBUFFER, mInitialFBO); // restore apple fbo
#endif
  
  nvgEndFrame(mVG);
  mInDraw = false;
  ClearFBOStack();
<<<<<<< HEAD

#if defined OS_WEB
  glEnable(GL_DEPTH_TEST);
#endif
=======
>>>>>>> dcf07491
}

void IGraphicsNanoVG::DrawBitmap(const IBitmap& bitmap, const IRECT& dest, int srcX, int srcY, const IBlend* pBlend)
{
  APIBitmap* pAPIBitmap = bitmap.GetAPIBitmap();
  
  assert(pAPIBitmap);
    
  // First generate a scaled image paint
  NVGpaint imgPaint;
  double scale = 1.0 / (pAPIBitmap->GetScale() * pAPIBitmap->GetDrawScale());

  nvgTransformScale(imgPaint.xform, scale, scale);

  scale *= GetScreenScale();
  imgPaint.xform[4] = dest.L - (srcX * scale);
  imgPaint.xform[5] = dest.T - (srcY * scale);
  imgPaint.extent[0] = bitmap.W() * bitmap.GetScale();
  imgPaint.extent[1] = bitmap.H() * bitmap.GetScale();
  imgPaint.image = pAPIBitmap->GetBitmap();
  imgPaint.radius = imgPaint.feather = 0.f;
  imgPaint.innerColor = imgPaint.outerColor = nvgRGBAf(1, 1, 1, BlendWeight(pBlend));
    
  // Now draw
    
  nvgBeginPath(mVG); // Clears any existing path
  nvgRect(mVG, dest.L, dest.T, dest.W(), dest.H());
  nvgFillPaint(mVG, imgPaint);
  NanoVGSetBlendMode(mVG, pBlend);
  nvgFill(mVG);
  nvgGlobalCompositeOperation(mVG, NVG_SOURCE_OVER);
  nvgBeginPath(mVG); // Clears the bitmap rect from the path state
}

void IGraphicsNanoVG::PathClear()
{
  nvgBeginPath(mVG);
}

void IGraphicsNanoVG::PathClose()
{
  nvgClosePath(mVG);
}

void IGraphicsNanoVG::PathArc(float cx, float cy, float r, float aMin, float aMax)
{
  nvgArc(mVG, cx, cy, r, DegToRad(aMin - 90.f), DegToRad(aMax - 90.f), NVG_CW);
}

void IGraphicsNanoVG::PathMoveTo(float x, float y)
{
  nvgMoveTo(mVG, x, y);
}

void IGraphicsNanoVG::PathLineTo(float x, float y)
{
  nvgLineTo(mVG, x, y);
}

void IGraphicsNanoVG::PathCurveTo(float x1, float y1, float x2, float y2, float x3, float y3)
{
  nvgBezierTo(mVG, x1, y1, x2, y2, x3, y3);
}

IColor IGraphicsNanoVG::GetPoint(int x, int y)
{
  return COLOR_BLACK; //TODO:
}

bool IGraphicsNanoVG::DoDrawMeasureText(const IText& text, const char* str, IRECT& bounds, const IBlend* pBlend, bool measure)
{
  assert(nvgFindFont(mVG, text.mFont) != -1); // did you forget to LoadFont for this font?
  
  nvgFontBlur(mVG, 0);
  nvgFontSize(mVG, text.mSize);
  nvgFontFace(mVG, text.mFont);
  
  if(GetTextEntryControl() && GetTextEntryControl()->GetRECT() == bounds)
    nvgFillColor(mVG, NanoVGColor(text.mTextEntryFGColor, pBlend));
  else
    nvgFillColor(mVG, NanoVGColor(text.mFGColor, pBlend));
  
  float xpos = 0.;
  float ypos = 0.;
  
  int align = 0;
  switch (text.mAlign)
  {
    case IText::kAlignNear: align = NVG_ALIGN_LEFT; xpos = bounds.L; break;
    case IText::kAlignCenter: align = NVG_ALIGN_CENTER; xpos = bounds.MW(); break;
    case IText::kAlignFar: align = NVG_ALIGN_RIGHT; xpos = bounds.R; break;
    default:
      break;
  }
  
  switch (text.mVAlign)
  {
    case IText::kVAlignBottom: align |= NVG_ALIGN_BOTTOM; ypos = bounds.B; break;
    case IText::kVAlignMiddle: align |= NVG_ALIGN_MIDDLE; ypos = bounds.MH(); break;
    case IText::kVAlignTop: align |= NVG_ALIGN_TOP; ypos = bounds.T; break;
    default: break;
      break;
  }
  
  nvgTextAlign(mVG, align);
  
  auto calcTextBounds = [&](IRECT& r)
  {
    float fbounds[4];
    nvgTextBounds(mVG, xpos, ypos, str, NULL, fbounds);
    r.L = fbounds[0]; r.T = fbounds[1]; r.R = fbounds[2]; r.B = fbounds[3];
  };
  
  if (measure)
  {
    calcTextBounds(bounds);
    return true;
  }
  else
  {
    NanoVGSetBlendMode(mVG, pBlend);
      
    if(text.mOrientation != 0)
    {
      IRECT tmp;
      calcTextBounds(tmp);

      nvgSave(mVG);
      nvgTranslate(mVG, tmp.L, tmp.B);
      nvgRotate(mVG, nvgDegToRad(text.mOrientation));
      nvgTranslate(mVG, -tmp.L, -tmp.B);
      nvgText(mVG, xpos, ypos, str, NULL);
      nvgRestore(mVG);
    }
    else
      nvgText(mVG, xpos, ypos, str, NULL);
      
    nvgGlobalCompositeOperation(mVG, NVG_SOURCE_OVER);
  }
    
  return true;
}

void IGraphicsNanoVG::PathStroke(const IPattern& pattern, float thickness, const IStrokeOptions& options, const IBlend* pBlend)
{
  // First set options
  switch (options.mCapOption)
  {
    case kCapButt:   nvgLineCap(mVG, NVG_BUTT);     break;
    case kCapRound:  nvgLineCap(mVG, NVG_ROUND);    break;
    case kCapSquare: nvgLineCap(mVG, NVG_SQUARE);   break;
  }
  
  switch (options.mJoinOption)
  {
    case kJoinMiter: nvgLineJoin(mVG, NVG_MITER);   break;
    case kJoinRound: nvgLineJoin(mVG, NVG_ROUND);   break;
    case kJoinBevel: nvgLineJoin(mVG, NVG_BEVEL);   break;
  }
  
  nvgMiterLimit(mVG, options.mMiterLimit);
  nvgStrokeWidth(mVG, thickness);
 
  // NanoVG does not support dashed paths
  if (pattern.mType == kSolidPattern)
    nvgStrokeColor(mVG, NanoVGColor(pattern.GetStop(0).mColor, pBlend));
  else
    nvgStrokePaint(mVG, NanoVGPaint(mVG, pattern, pBlend));
  
  nvgPathWinding(mVG, NVG_CCW);
  NanoVGSetBlendMode(mVG, pBlend);
  nvgStroke(mVG);
  nvgGlobalCompositeOperation(mVG, NVG_SOURCE_OVER);
    
  if (!options.mPreserve)
    nvgBeginPath(mVG); // Clears the path state
}

void IGraphicsNanoVG::PathFill(const IPattern& pattern, const IFillOptions& options, const IBlend* pBlend)
{
  nvgPathWinding(mVG, options.mFillRule == kFillWinding ? NVG_CCW : NVG_CW);
  
  if (pattern.mType == kSolidPattern)
    nvgFillColor(mVG, NanoVGColor(pattern.GetStop(0).mColor, pBlend));
  else
    nvgFillPaint(mVG, NanoVGPaint(mVG, pattern, pBlend));
  
  NanoVGSetBlendMode(mVG, pBlend);
  nvgFill(mVG);
  nvgGlobalCompositeOperation(mVG, NVG_SOURCE_OVER);

  if (!options.mPreserve)
    nvgBeginPath(mVG); // Clears the path state
}

bool IGraphicsNanoVG::LoadAPIFont(const char* fontID, const PlatformFontPtr& font)
{
  StaticStorage<IFontData>::Accessor storage(sFontCache);
  IFontData* cached = storage.Find(fontID);
    
  if (cached)
  {
    nvgCreateFontFaceMem(mVG, fontID, cached->Get(), cached->GetSize(), cached->GetFaceIdx(), 0);
    return true;
  }
    
  IFontDataPtr data = font->GetFontData();

  if (data->IsValid() && nvgCreateFontFaceMem(mVG, fontID, data->Get(), data->GetSize(), data->GetFaceIdx(), 0) != -1)
  {
    storage.Add(data.release(), fontID);
    return true;
  }

  return false;
}

void IGraphicsNanoVG::UpdateLayer()
{
  if (mLayers.empty())
  {
    nvgEndFrame(mVG);
#ifdef IGRAPHICS_GL
    glViewport(0, 0, WindowWidth() * GetScreenScale(), WindowHeight() * GetScreenScale());
#endif
    nvgBindFramebuffer(mMainFrameBuffer);
    nvgBeginFrame(mVG, WindowWidth(), WindowHeight(), GetScreenScale());
  }
  else
  {
    nvgEndFrame(mVG);
#ifdef IGRAPHICS_GL
    const double scale = GetBackingPixelScale();
    glViewport(0, 0, mLayers.top()->Bounds().W() * scale, mLayers.top()->Bounds().H() * scale);
#endif
    nvgBindFramebuffer(dynamic_cast<const NanoVGBitmap*>(mLayers.top()->GetAPIBitmap())->GetFBO());
    nvgBeginFrame(mVG, mLayers.top()->Bounds().W() * GetDrawScale(), mLayers.top()->Bounds().H() * GetDrawScale(), GetScreenScale());
  }
}

void IGraphicsNanoVG::PathTransformSetMatrix(const IMatrix& m)
{
  double xTranslate = 0.0;
  double yTranslate = 0.0;
  
  if (!mLayers.empty())
  {
    IRECT bounds = mLayers.top()->Bounds();
    
    xTranslate = -bounds.L;
    yTranslate = -bounds.T;
  }
  
  nvgResetTransform(mVG);
  nvgScale(mVG, GetDrawScale(), GetDrawScale());
  nvgTranslate(mVG, xTranslate, yTranslate);
  nvgTransform(mVG, m.mXX, m.mYX, m.mXY, m.mYY, m.mTX, m.mTY);
}

void IGraphicsNanoVG::SetClipRegion(const IRECT& r)
{
  if (!r.Empty())
    nvgScissor(mVG, r.L, r.T, r.W(), r.H());
  else
    nvgResetScissor(mVG);
}

void IGraphicsNanoVG::DrawDottedLine(const IColor& color, float x1, float y1, float x2, float y2, const IBlend* pBlend, float thickness, float dashLen)
{
  const float xd = x1 - x2;
  const float yd = y1 - y2;
  const float len = std::sqrt(xd * xd + yd * yd);
  
  const float segs = std::round(len / dashLen);
  const float incr = 1.f / segs;

  float xs = x1;
  float ys = y1;

  PathMoveTo(xs, ys);

  for (int i = 1; i < static_cast<int>(segs); i+=2)
  {
    float progress = incr * static_cast<float>(i);
  
    float xe = x1 + progress * (x2 - x1);
    float ye = y1 + progress * (y2 - y1);
    
    PathLineTo(xe, ye);
    
    progress += incr;
    
    xs = x1 + progress * (x2 - x1);
    ys = y1 + progress * (y2 - y1);
    
    PathMoveTo(xs, ys);
  }
  
  PathStroke(color, thickness, IStrokeOptions(), pBlend);
}

void IGraphicsNanoVG::DrawDottedRect(const IColor& color, const IRECT& bounds, const IBlend* pBlend, float thickness, float dashLen)
{
  const int xsegs = static_cast<int>(std::ceil(bounds.W() / (dashLen * 2.f)));
  const int ysegs = static_cast<int>(std::ceil(bounds.H() / (dashLen * 2.f)));
  
  float x1 = bounds.L;
  float y1 = bounds.T;
  
  float x2 = x1;
  float y2 = y1;
  
  PathMoveTo(x1, y1);

  for(int j = 0; j < 2; j++)
  {
    for (int i = 0; i < xsegs; i++)
    {
      x2 = Clip(x1 + dashLen, bounds.L, bounds.R);
      PathLineTo(x2, y2);
      x1 = Clip(x2 + dashLen, bounds.L, bounds.R);
      PathMoveTo(x1, y1);
    }
    
    x2 = x1;
    
    for (int i = 0; i < ysegs; i++)
    {
      y2 = Clip(y1 + dashLen, bounds.T, bounds.B);
      PathLineTo(x2, y2);
      y1 = Clip(y2 + dashLen, bounds.T, bounds.B);
      PathMoveTo(x1, y1);
    }
    
    y2 = y1;
    
    dashLen = -dashLen;
  }
  
  PathStroke(color, thickness, IStrokeOptions(), pBlend);
}

void IGraphicsNanoVG::DeleteFBO(NVGframebuffer* pBuffer)
{
  if (!mInDraw)
    nvgDeleteFramebuffer(pBuffer);
  else
  {
    WDL_MutexLock lock(&mFBOMutex);
    mFBOStack.push(pBuffer);
  }
}

void IGraphicsNanoVG::ClearFBOStack()
{
  WDL_MutexLock lock(&mFBOMutex);
  while (!mFBOStack.empty())
  {
    nvgDeleteFramebuffer(mFBOStack.top());
    mFBOStack.pop();
  }
}<|MERGE_RESOLUTION|>--- conflicted
+++ resolved
@@ -56,9 +56,6 @@
   #if defined IGRAPHICS_GL3
     #include <OpenGL/gl3.h>
   #endif
-  #if defined IGRAPHICS_GL3
-    #include <OpenGL/gl3.h>
-  #endif
   #include "nanovg_gl.h"
   #include "nanovg_gl_utils.h"
 #elif defined IGRAPHICS_METAL
@@ -426,39 +423,21 @@
 #ifdef IGRAPHICS_METAL
   //  mnvgClearWithColor(mVG, nvgRGBAf(0, 0, 0, 0));
 #else
-<<<<<<< HEAD
-  glViewport(0, 0, WindowWidth() * GetScreenScale(), WindowHeight() * GetScreenScale());
-  glClearColor(0.f, 0.f, 0.f, 0.f);
-  glClear(GL_COLOR_BUFFER_BIT | GL_DEPTH_BUFFER_BIT | GL_STENCIL_BUFFER_BIT);
-  #ifdef OS_WEB
-  glEnable(GL_BLEND);
-  glBlendFunc(GL_SRC_ALPHA, GL_ONE_MINUS_SRC_ALPHA);
-  glEnable(GL_CULL_FACE);
-  glDisable(GL_DEPTH_TEST);
-=======
     glViewport(0, 0, WindowWidth() * GetScreenScale(), WindowHeight() * GetScreenScale());
     glClearColor(0.f, 0.f, 0.f, 0.f);
     glClear(GL_COLOR_BUFFER_BIT | GL_DEPTH_BUFFER_BIT | GL_STENCIL_BUFFER_BIT);
   #if defined OS_MAC
     glGetIntegerv(GL_FRAMEBUFFER_BINDING, &mInitialFBO); // stash apple fbo
->>>>>>> dcf07491
   #endif
 #endif
   
-#if RENDER_TO_FBO
   nvgBindFramebuffer(mMainFrameBuffer); // begin main frame buffer update
-<<<<<<< HEAD
-#endif
-  
-=======
-
->>>>>>> dcf07491
+
   nvgBeginFrame(mVG, WindowWidth(), WindowHeight(), GetScreenScale());
 }
 
 void IGraphicsNanoVG::EndFrame()
 {
-#if RENDER_TO_FBO
   nvgEndFrame(mVG); // end main frame buffer update
   nvgBindFramebuffer(nullptr);
 
@@ -473,7 +452,6 @@
   nvgFillPaint(mVG, img);
   nvgFill(mVG);
   nvgRestore(mVG);
-#endif
   
 #if defined OS_MAC && defined IGRAPHICS_GL
   glBindFramebuffer(GL_FRAMEBUFFER, mInitialFBO); // restore apple fbo
@@ -482,13 +460,6 @@
   nvgEndFrame(mVG);
   mInDraw = false;
   ClearFBOStack();
-<<<<<<< HEAD
-
-#if defined OS_WEB
-  glEnable(GL_DEPTH_TEST);
-#endif
-=======
->>>>>>> dcf07491
 }
 
 void IGraphicsNanoVG::DrawBitmap(const IBitmap& bitmap, const IRECT& dest, int srcX, int srcY, const IBlend* pBlend)
