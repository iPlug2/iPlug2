--- conflicted
+++ resolved
@@ -11,6 +11,7 @@
 #include <cmath>
 
 #include "IGraphicsNanoVG.h"
+#include "ITextEntryControl.h"
 
 #if defined IGRAPHICS_GL
   #if defined OS_MAC
@@ -70,9 +71,6 @@
   #error you must define either IGRAPHICS_GL2, IGRAPHICS_GLES2 etc or IGRAPHICS_METAL when using IGRAPHICS_NANOVG
 #endif
 
-<<<<<<< HEAD
-#include "ITextEntryControl.h"
-=======
 void nvgReadPixels(NVGcontext* pContext, int image, int x, int y, int width, int height, void* pData)
 {
 #if defined(IGRAPHICS_GL)
@@ -81,7 +79,6 @@
   mnvgReadPixels(pContext, image, x, y, width, height, pData);
 #endif
 }
->>>>>>> 6cfc5d52
 
 #ifdef OS_WIN
 int LoadImageFromWinResource(NVGcontext* pContext, HINSTANCE hInst, const char* resid)
