--- conflicted
+++ resolved
@@ -572,7 +572,7 @@
 
 void IGraphicsNanoVG::PathSetWinding(bool clockwise)
 {
-	nvgPathWinding(mVG, clockwise ? NVG_CW : NVG_CCW);
+  nvgPathWinding(mVG, clockwise ? NVG_CW : NVG_CCW);
 }
 
 IColor IGraphicsNanoVG::GetPoint(int x, int y)
@@ -590,17 +590,6 @@
   nvgFontSize(mVG, text.mSize);
   nvgFontFace(mVG, text.mFont);
   
-<<<<<<< HEAD
-  if(GetTextEntryControl() && GetTextEntryControl()->GetRECT() == bounds)
-    nvgFillColor(mVG, NanoVGColor(text.mTextEntryFGColor, pBlend));
-  else
-    nvgFillColor(mVG, NanoVGColor(text.mFGColor, pBlend));
-   
-  float xpos = 0.;
-  float ypos = 0.;
-  
-=======
->>>>>>> 3add4564
   int align = 0;
   
   switch (text.mAlign)
@@ -683,26 +672,22 @@
 
 void IGraphicsNanoVG::PathFill(const IPattern& pattern, const IFillOptions& options, const IBlend* pBlend)
 {
-<<<<<<< HEAD
-	switch(options.mFillRule)
-	{
-		// This concept of fill vs. even/odd winding does not really translate to nanovg.
-		// Instead the caller is responsible for settting winding correctly for each subpath
-		// based on whether it's a solid (NVG_CCW) or hole (NVG_CW).
-		case kFillWinding:
-			nvgPathWinding(mVG, NVG_CCW);
-			break;
-		case kFillEvenOdd:
-			nvgPathWinding(mVG, NVG_CW);
-			break;
-		case kFillPreserveExisting:
-			// don't set a winding rule for the path, to preserve individual windings on subpaths
-		default:
-			break;
-	}
-=======
-  nvgPathWinding(mVG, options.mFillRule == EFillRule::Winding ? NVG_CCW : NVG_CW);
->>>>>>> 3add4564
+  switch(options.mFillRule)
+  {
+    // This concept of fill vs. even/odd winding does not really translate to nanovg.
+    // Instead the caller is responsible for settting winding correctly for each subpath
+    // based on whether it's a solid (NVG_CCW) or hole (NVG_CW).
+    case EFillRule::Winding:
+      nvgPathWinding(mVG, NVG_CCW);
+      break;
+    case EFillRule::EvenOdd:
+      nvgPathWinding(mVG, NVG_CW);
+      break;
+    case EFillRule::Preserve:
+      // don't set a winding rule for the path, to preserve individual windings on subpaths
+    default:
+      break;
+  }
   
   if (pattern.mType == EPatternType::Solid)
     nvgFillColor(mVG, NanoVGColor(pattern.GetStop(0).mColor, pBlend));
