/*
 ==============================================================================

 This file is part of the iPlug 2 library. Copyright (C) the iPlug 2 developers.

 See LICENSE.txt for  more info.

 ==============================================================================
*/

#include <cmath>

#include "IGraphicsNanoVG.h"

#if defined IGRAPHICS_GL
  #if defined OS_MAC
    #if defined IGRAPHICS_GL2
      #define NANOVG_GL2_IMPLEMENTATION
    #elif defined IGRAPHICS_GL3
      #define NANOVG_GL3_IMPLEMENTATION
    #else
      #error Define either IGRAPHICS_GL2 or IGRAPHICS_GL3 for IGRAPHICS_NANOVG with OS_MAC
    #endif
  #elif defined OS_IOS
//    #if defined IGRAPHICS_GLES2
//      #include <OpenGLES/ES2/gl.h>
//      #define NANOVG_GLES2_IMPLEMENTATION
//    #elif defined IGRAPHICS_GLES3
//      #include <OpenGLES/ES3/gl.h>
//      #define NANOVG_GLES2_IMPLEMENTATION
//    #else
//      #error Define either IGRAPHICS_GLES2 or IGRAPHICS_GLES3 when using IGRAPHICS_GL and IGRAPHICS_NANOVG with OS_IOS
//    #endif
    #error NOT IMPLEMENTED
  #elif defined OS_WIN
    #pragma comment(lib, "opengl32.lib")
    #if defined IGRAPHICS_GL2
      #define NANOVG_GL2_IMPLEMENTATION
    #elif defined IGRAPHICS_GL3
      #define NANOVG_GL3_IMPLEMENTATION
    #else
      #error Define either IGRAPHICS_GL2 or IGRAPHICS_GL3 when using IGRAPHICS_GL and IGRAPHICS_NANOVG with OS_WIN
    #endif
  #elif defined OS_LINUX
    #error NOT IMPLEMENTED
  #elif defined OS_WEB
    #define GLFW_INCLUDE_GLEXT
    #if defined IGRAPHICS_GLES2
      #define GLFW_INCLUDE_ES2
      #define NANOVG_GLES2_IMPLEMENTATION
    #elif defined IGRAPHICS_GLES3
      #define NANOVG_GLES3_IMPLEMENTATION
      #define GLFW_INCLUDE_ES3
    #else
      #error Define either IGRAPHICS_GLES2 or IGRAPHICS_GLES3 when using IGRAPHICS_GL and IGRAPHICS_NANOVG with OS_WEB
    #endif
    #include <GLFW/glfw3.h>
    GLFWwindow* gWindow;
    void GLFWError(int error, const char* desc) { DBGMSG("GLFW error %d: %s\n", error, desc); }
  #endif
  #include "nanovg_gl.h"
  #include "nanovg_gl_utils.h"
#elif defined IGRAPHICS_METAL
  #if defined OS_MAC || defined OS_IOS
    #include "nanovg_mtl.h"
  #else
    #error NOT IMPLEMENTED
  #endif
#else
  #error you must define either IGRAPHICS_GL2, IGRAPHICS_GLES2 etc or IGRAPHICS_METAL when using IGRAPHICS_NANOVG
#endif

#ifdef OS_WIN
int LoadImageFromWinResource(NVGcontext* pContext, HINSTANCE hInst, const char* resid)
{
  HRSRC hResource = FindResource(hInst, resid, "PNG");
  if (!hResource) return NULL;

  DWORD imageSize = SizeofResource(hInst, hResource);
  if (imageSize < 8) return NULL;

  HGLOBAL res = LoadResource(hInst, hResource);
  const void* pResourceData = LockResource(res);
  if (!pResourceData) return NULL;

  int ret = nvgCreateImageMem(pContext, 0 /*flags*/, (unsigned char*) pResourceData, imageSize);

  return ret;
}

int LoadFontFromWinResource(NVGcontext* pContext, HINSTANCE hInst, const char* name, const char* resid)
{
  HRSRC hResource = FindResource(hInst, resid, "TTF");
  if (!hResource) return NULL;

  DWORD fontSize = SizeofResource(hInst, hResource);
  if (fontSize < 8) return NULL;

  HGLOBAL res = LoadResource(hInst, hResource);
  const void* pResourceData = LockResource(res);
  if (!pResourceData) return NULL;

  int ret = nvgCreateFontMem(pContext, name, (unsigned char*)pResourceData, fontSize, 0 /* ?? */);
  return ret;
}
#endif

NanoVGBitmap::NanoVGBitmap(NVGcontext* pContext, const char* path, double sourceScale, void* hInst)
{
  mVG = pContext;
  int w = 0, h = 0;
#ifdef OS_WIN
  int idx = LoadImageFromWinResource(pContext, (HINSTANCE)hInst, path); // TODO: then try absolute path?
#else
  int idx = nvgCreateImage(mVG, path, 0);
#endif
  nvgImageSize(mVG, idx, &w, &h);
  
  SetBitmap(idx, w, h, sourceScale, 1.f);
}

NanoVGBitmap::NanoVGBitmap(NVGcontext* pContext, int width, int height, int scale, float drawScale)
{
  mVG = pContext;
  mFBO = nvgCreateFramebuffer(pContext, width, height, 0);
  
  nvgEndFrame(mVG);
  nvgBindFramebuffer(mFBO);
  
#ifdef IGRAPHICS_METAL
  mnvgClearWithColor(mVG, nvgRGBAf(0, 0, 0, 0));
#else
  glViewport(0, 0, width, height);
  glClearColor(0.0f, 0.0f, 0.0f, 0.0f);
  glClear(GL_COLOR_BUFFER_BIT | GL_DEPTH_BUFFER_BIT | GL_STENCIL_BUFFER_BIT);
#endif
  nvgBeginFrame(mVG, width, height, 1.f);
  nvgEndFrame(mVG);
  
  SetBitmap(mFBO->image, width, height, scale, drawScale);
}

NanoVGBitmap::~NanoVGBitmap()
{
  if(mFBO)
    nvgDeleteFramebuffer(mFBO);
  else
    nvgDeleteImage(mVG, GetBitmap());
}

#pragma mark -

// Utility conversions

inline NVGcolor NanoVGColor(const IColor& color, const IBlend* pBlend = 0)
{
  NVGcolor c;
  c.r = (float) color.R / 255.0f;
  c.g = (float) color.G / 255.0f;
  c.b = (float) color.B / 255.0f;
  c.a = (BlendWeight(pBlend) * color.A) / 255.0f;
  return c;
}

inline NVGcompositeOperation NanoVGBlendMode(const IBlend* pBlend)
{
  if (!pBlend)
  {
    return NVG_SOURCE_OVER;
  }
  
  switch (pBlend->mMethod)
  {
    case kBlendClobber:     return NVG_SOURCE_OVER;
    case kBlendAdd:         return NVG_LIGHTER;
    case kBlendColorDodge:
    case kBlendNone:
    default:
    {
      return NVG_SOURCE_OVER;
    }
  }
}

NVGpaint NanoVGPaint(NVGcontext* pContext, const IPattern& pattern, const IBlend* pBlend)
{
  double s[2], e[2];
  
  NVGcolor icol = NanoVGColor(pattern.GetStop(0).mColor, pBlend);
  NVGcolor ocol = NanoVGColor(pattern.GetStop(pattern.NStops() - 1).mColor, pBlend);
    
  // Invert transform

  IMatrix inverse = IMatrix(pattern.mTransform).Invert();
  inverse.TransformPoint(s[0], s[1], 0.0, 0.0);

  if (pattern.mType == kRadialPattern)
  {
    return nvgRadialGradient(pContext, s[0], s[1], 0.0, inverse.mXX, icol, ocol);
  }
  else
  {
    inverse.TransformPoint(e[0], e[1], 0.0, 1.0);
    
    return nvgLinearGradient(pContext, s[0], s[1], e[0], e[1], icol, ocol);
  }
}

#pragma mark -

IGraphicsNanoVG::IGraphicsNanoVG(IGEditorDelegate& dlg, int w, int h, int fps, float scale)
: IGraphicsPathBase(dlg, w, h, fps, scale)
{
  DBGMSG("IGraphics NanoVG @ %i FPS\n", fps);
}

IGraphicsNanoVG::~IGraphicsNanoVG() 
{
}

const char* IGraphicsNanoVG::GetDrawingAPIStr()
{
#if defined IGRAPHICS_METAL
  return "NanoVG | Metal";
#else
  #if defined IGRAPHICS_GL2
    return "NanoVG | OpenGL2";
  #elif defined IGRAPHICS_GL3
    return "NanoVG | OpenGL3";
  #elif defined IGRAPHICS_GLES2
    return "NanoVG | OpenGLES2";
  #elif defined IGRAPHICS_GLES3
    return "NanoVG | OpenGLES3";
  #endif
#endif
}

IBitmap IGraphicsNanoVG::LoadBitmap(const char* name, int nStates, bool framesAreHorizontal, int targetScale)
{
  if (targetScale == 0)
    targetScale = GetScreenScale();
  
  APIBitmap* pAPIBitmap = mBitmapCache.Find(name, targetScale);
  
  // If the bitmap is not already cached at the targetScale
  if (!pAPIBitmap)
  {
    WDL_String fullPath;
    int sourceScale = 0;
    bool resourceFound = SearchImageResource(name, "png", fullPath, targetScale, sourceScale);
    assert(resourceFound);
    
    pAPIBitmap = LoadAPIBitmap(fullPath, sourceScale);
    
    mBitmapCache.Add(pAPIBitmap, name, sourceScale);

    assert(pAPIBitmap);
  }
  
  return IBitmap(pAPIBitmap, nStates, framesAreHorizontal, name);
}

APIBitmap* IGraphicsNanoVG::LoadAPIBitmap(const WDL_String& resourcePath, int scale)
{
  return new NanoVGBitmap(mVG, resourcePath.Get(), scale, GetPlatformInstance());
}

APIBitmap* IGraphicsNanoVG::CreateAPIBitmap(int width, int height)
{
  const double scale = GetDrawScale() * GetScreenScale();
  return new NanoVGBitmap(mVG, width * scale, height * scale, GetScreenScale(), GetDrawScale());
}

void IGraphicsNanoVG::SetPlatformContext(void* pContext)
{
  mPlatformContext = pContext;
#ifdef OS_WIN
  if(pContext)
    OnViewInitialized(pContext);
#endif
}

void IGraphicsNanoVG::OnViewInitialized(void* pContext)
{
#if defined OS_WIN
  if (pContext)
  {
    PIXELFORMATDESCRIPTOR pfd =
    {
      sizeof(PIXELFORMATDESCRIPTOR),
      1,
      PFD_DRAW_TO_WINDOW | PFD_SUPPORT_OPENGL | PFD_DOUBLEBUFFER, //Flags
      PFD_TYPE_RGBA, // The kind of framebuffer. RGBA or palette.
      32, // Colordepth of the framebuffer.
      0, 0, 0, 0, 0, 0,
      0,
      0,
      0,
      0, 0, 0, 0,
      24, // Number of bits for the depthbuffer
      8, // Number of bits for the stencilbuffer
      0, // Number of Aux buffers in the framebuffer.
      PFD_MAIN_PLANE,
      0,
      0, 0, 0
    };
    
    HDC dc = (HDC) pContext;
    
    int fmt = ChoosePixelFormat(dc, &pfd);
    SetPixelFormat(dc, fmt, &pfd);
    
    mHGLRC = wglCreateContext(dc);
    wglMakeCurrent(dc, mHGLRC);
    if (!gladLoadGL())
      throw std::runtime_error{"Error initializing glad"};
    glGetError();
  }
#elif defined OS_WEB
  if (!glfwInit())
  {
    DBGMSG("Failed to init GLFW.");
    return;
  }

  glfwSetErrorCallback(GLFWError);

  glfwWindowHint(GLFW_CLIENT_API, GLFW_OPENGL_ES_API);
  glfwWindowHint(GLFW_CONTEXT_VERSION_MAJOR, 3);
  glfwWindowHint(GLFW_CONTEXT_VERSION_MINOR, 0);

  gWindow = glfwCreateWindow(WindowWidth(), WindowHeight(), "NanoVG", NULL, NULL);

  if (!gWindow)
  {
    glfwTerminate();
    return;
  }

//  glfwSetKeyCallback(gWindow, key);
  glfwMakeContextCurrent(gWindow);
#endif // OS_WEB
 
  int flags = NVG_ANTIALIAS | NVG_STENCIL_STROKES /*| NVG_TRIPLE_BUFFER check!*/;
  
#if defined IGRAPHICS_METAL
  mVG = nvgCreateContext(pContext, flags);
#else
  mVG = nvgCreateContext(flags);
#endif
  
  if (mVG == nullptr)
    DBGMSG("Could not init nanovg.\n");
}

void IGraphicsNanoVG::OnViewDestroyed()
{
  if(mMainFrameBuffer != nullptr)
    nvgDeleteFramebuffer(mMainFrameBuffer);
  
  mMainFrameBuffer = nullptr;
  
  if(mVG)
    nvgDeleteContext(mVG);
  
  mVG = nullptr;
  
#if defined OS_WIN
  if (mHGLRC)
  {
    wglMakeCurrent((HDC)mPlatformContext, nullptr);
    wglDeleteContext(mHGLRC);
  }
#elif defined OS_WEB
  glfwTerminate();
#endif
}

void IGraphicsNanoVG::DrawResize()
{
  if (mMainFrameBuffer != nullptr)
    nvgDeleteFramebuffer(mMainFrameBuffer);
  
  mMainFrameBuffer = nvgCreateFramebuffer(mVG, WindowWidth() * GetScreenScale(), WindowHeight() * GetScreenScale(), 0);
  
  if (mMainFrameBuffer == nullptr)
    DBGMSG("Could not init FBO.\n");
}

void IGraphicsNanoVG::BeginFrame()
{
  IGraphics::BeginFrame(); // start perf graph timing

#ifdef IGRAPHICS_METAL
  //  mnvgClearWithColor(mVG, nvgRGBAf(0, 0, 0, 0));
#else
  glViewport(0, 0, WindowWidth() * GetScreenScale(), WindowHeight() * GetScreenScale());
  glClearColor(0.0f, 0.0f, 0.0f, 1.0f);
  glClear(GL_COLOR_BUFFER_BIT | GL_DEPTH_BUFFER_BIT | GL_STENCIL_BUFFER_BIT);
  #ifdef OS_WEB
  glEnable(GL_BLEND);
  glBlendFunc(GL_SRC_ALPHA, GL_ONE_MINUS_SRC_ALPHA);
  glEnable(GL_CULL_FACE);
  glDisable(GL_DEPTH_TEST);
  #endif
#endif
  
  nvgBindFramebuffer(mMainFrameBuffer); // begin main frame buffer update
  nvgBeginFrame(mVG, WindowWidth(), WindowHeight(), GetScreenScale());
}

void IGraphicsNanoVG::EndFrame()
{
  nvgEndFrame(mVG); // end main frame buffer update
  nvgBindFramebuffer(nullptr);
  
  nvgBeginFrame(mVG, WindowWidth(), WindowHeight(), GetScreenScale());

  NVGpaint img = nvgImagePattern(mVG, 0, 0, WindowWidth(), WindowHeight(), 0, mMainFrameBuffer->image, 1.0f);
  
  nvgSave(mVG);
  nvgResetTransform(mVG);
  nvgBeginPath(mVG);
  nvgRect(mVG, 0, 0, WindowWidth(), WindowHeight());
  nvgFillPaint(mVG, img);
  nvgFill(mVG);
  nvgRestore(mVG);
  
  nvgEndFrame(mVG);

#if defined OS_WEB
  glEnable(GL_DEPTH_TEST);
#endif
}

void IGraphicsNanoVG::DrawBitmap(IBitmap& bitmap, const IRECT& dest, int srcX, int srcY, const IBlend* pBlend)
{
  APIBitmap* pAPIBitmap = bitmap.GetAPIBitmap();
  
  assert(pAPIBitmap);
    
  // First generate a scaled image paint
    
  NVGpaint imgPaint;
<<<<<<< HEAD
  const double scale = GetScreenScale() / (pAPIBitmap->GetScale() * pAPIBitmap->GetDrawScale());

  nvgTransformScale(imgPaint.xform, scale, scale);

  imgPaint.xform[4] = dest.L - (srcX * scale);
  imgPaint.xform[5] = dest.T - (srcY * scale);
  imgPaint.extent[0] = bitmap.W();
  imgPaint.extent[1] = bitmap.H();
=======
  double scale = 1.0 / (pAPIBitmap->GetScale() * pAPIBitmap->GetDrawScale());

  nvgTransformScale(imgPaint.xform, scale, scale);

  imgPaint.xform[4] = std::round(dest.L) - srcX;
  imgPaint.xform[5] = std::round(dest.T) - srcY;
  imgPaint.extent[0] = bitmap.W() * bitmap.GetScale();
  imgPaint.extent[1] = bitmap.H() * bitmap.GetScale();
>>>>>>> 185568b3
  imgPaint.image = pAPIBitmap->GetBitmap();
  imgPaint.radius = imgPaint.feather = 0.f;
  imgPaint.innerColor = imgPaint.outerColor = nvgRGBAf(1, 1, 1, BlendWeight(pBlend));
    
  // Now draw
    
  nvgBeginPath(mVG); // Clears any existing path
  nvgRect(mVG, dest.L, dest.T, dest.W(), dest.H());
  nvgFillPaint(mVG, imgPaint);
  nvgGlobalCompositeOperation(mVG, NanoVGBlendMode(pBlend));
  nvgFill(mVG);
  nvgGlobalCompositeOperation(mVG, NVG_SOURCE_OVER);
  nvgBeginPath(mVG); // Clears the bitmap rect from the path state
}

void IGraphicsNanoVG::PathClear()
{
  nvgBeginPath(mVG);
}

void IGraphicsNanoVG::PathClose()
{
  nvgClosePath(mVG);
}

void IGraphicsNanoVG::PathArc(float cx, float cy, float r, float aMin, float aMax)
{
  nvgArc(mVG, cx, cy, r, DegToRad(aMin - 90.f), DegToRad(aMax - 90.f), NVG_CW);
}

void IGraphicsNanoVG::PathMoveTo(float x, float y)
{
  nvgMoveTo(mVG, x, y);
}

void IGraphicsNanoVG::PathLineTo(float x, float y)
{
  nvgLineTo(mVG, x, y);
}

void IGraphicsNanoVG::PathCurveTo(float x1, float y1, float x2, float y2, float x3, float y3)
{
  nvgBezierTo(mVG, x1, y1, x2, y2, x3, y3);
}

IColor IGraphicsNanoVG::GetPoint(int x, int y)
{
  return COLOR_BLACK; //TODO:
}

bool IGraphicsNanoVG::DoDrawMeasureText(const IText& text, const char* str, IRECT& bounds, const IBlend* pBlend, bool measure)
{
  assert(nvgFindFont(mVG, text.mFont) != -1); // did you forget to LoadFont for this font name?
  
  nvgFontBlur(mVG, 0);
  nvgFontSize(mVG, text.mSize);
  nvgFontFace(mVG, text.mFont);
  nvgFillColor(mVG, NanoVGColor(text.mFGColor, pBlend));
  
  float xpos = 0.;
  float ypos = 0.;
  
  int align = 0;
  switch (text.mAlign)
  {
    case IText::kAlignNear: align = NVG_ALIGN_LEFT; xpos = bounds.L; break;
    case IText::kAlignCenter: align = NVG_ALIGN_CENTER; xpos = bounds.MW(); break;
    case IText::kAlignFar: align = NVG_ALIGN_RIGHT; xpos = bounds.R; break;
    default:
      break;
  }
  
  switch (text.mVAlign)
  {
    case IText::kVAlignBottom: align |= NVG_ALIGN_BOTTOM; ypos = bounds.B; break;
    case IText::kVAlignMiddle: align |= NVG_ALIGN_MIDDLE; ypos = bounds.MH(); break;
    case IText::kVAlignTop: align |= NVG_ALIGN_TOP; ypos = bounds.T; break;
    default: break;
      break;
  }
  
  nvgTextAlign(mVG, align);
  
  auto calcTextBounds = [&](IRECT& r)
  {
    float fbounds[4];
    nvgTextBounds(mVG, xpos, ypos, str, NULL, fbounds);
    r.L = fbounds[0]; r.T = fbounds[1]; r.R = fbounds[2]; r.B = fbounds[3];
  };
  
  if(measure)
  {
    calcTextBounds(bounds);
    return true;
  }
  else
  {
    nvgGlobalCompositeOperation(mVG, NanoVGBlendMode(pBlend));
      
    if(text.mOrientation != 0)
    {
      IRECT tmp;
      calcTextBounds(tmp);

      nvgSave(mVG);
      nvgTranslate(mVG, tmp.L, tmp.B);
      nvgRotate(mVG, nvgDegToRad(text.mOrientation));
      nvgTranslate(mVG, -tmp.L, -tmp.B);
      nvgText(mVG, xpos, ypos, str, NULL);
      nvgRestore(mVG);
    }
    else
      nvgText(mVG, xpos, ypos, str, NULL);
      
    nvgGlobalCompositeOperation(mVG, NVG_SOURCE_OVER);
  }
    
  return true;
}

void IGraphicsNanoVG::PathStroke(const IPattern& pattern, float thickness, const IStrokeOptions& options, const IBlend* pBlend)
{
  // First set options
  switch (options.mCapOption)
  {
    case kCapButt:   nvgLineCap(mVG, NVG_BUTT);     break;
    case kCapRound:  nvgLineCap(mVG, NVG_ROUND);    break;
    case kCapSquare: nvgLineCap(mVG, NVG_SQUARE);   break;
  }
  
  switch (options.mJoinOption)
  {
    case kJoinMiter: nvgLineJoin(mVG, NVG_MITER);   break;
    case kJoinRound: nvgLineJoin(mVG, NVG_ROUND);   break;
    case kJoinBevel: nvgLineJoin(mVG, NVG_BEVEL);   break;
  }
  
  nvgMiterLimit(mVG, options.mMiterLimit);
  nvgStrokeWidth(mVG, thickness);
 
  // TODO Dash

  if (pattern.mType == kSolidPattern)
    nvgStrokeColor(mVG, NanoVGColor(pattern.GetStop(0).mColor, pBlend));
  else
    nvgStrokePaint(mVG, NanoVGPaint(mVG, pattern, pBlend));
  
  nvgPathWinding(mVG, NVG_CCW);
  nvgGlobalCompositeOperation(mVG, NanoVGBlendMode(pBlend));
  nvgStroke(mVG);
  nvgGlobalCompositeOperation(mVG, NVG_SOURCE_OVER);
    
  if (!options.mPreserve)
    nvgBeginPath(mVG); // Clears the path state
}

void IGraphicsNanoVG::PathFill(const IPattern& pattern, const IFillOptions& options, const IBlend* pBlend)
{
  nvgPathWinding(mVG, options.mFillRule == kFillWinding ? NVG_CCW : NVG_CW);
  
  if (pattern.mType == kSolidPattern)
    nvgFillColor(mVG, NanoVGColor(pattern.GetStop(0).mColor, pBlend));
  else
    nvgFillPaint(mVG, NanoVGPaint(mVG, pattern, pBlend));
  
  nvgGlobalCompositeOperation(mVG, NanoVGBlendMode(pBlend));
  nvgFill(mVG);
  nvgGlobalCompositeOperation(mVG, NVG_SOURCE_OVER);

  if (!options.mPreserve)
    nvgBeginPath(mVG); // Clears the path state
}

void IGraphicsNanoVG::LoadFont(const char* name)
{
  WDL_String fontNameWithoutExt(name, (int) strlen(name));
  fontNameWithoutExt.remove_fileext();
  WDL_String fullPath;
  OSFindResource(name, "ttf", fullPath);
  
  int fontID = -1;
  
  if (fullPath.GetLength())
  {
#ifdef OS_WIN
    fontID = LoadFontFromWinResource(mVG, (HINSTANCE) GetPlatformInstance(), fontNameWithoutExt.Get(), fullPath.Get());
#else
    fontID = nvgCreateFont(mVG, fontNameWithoutExt.Get(), fullPath.Get());
#endif
  }
  else {
    DBGMSG("Could not locate font %s\n", name);
  }
  
  assert (fontID != -1); // font not found!
}

void IGraphicsNanoVG::DrawBoxShadow(const IRECT& bounds, float cr, float ydrop, float pad, const IBlend* pBlend)
{
  IRECT inner = bounds.GetPadded(-pad);
  NVGpaint shadowPaint = nvgBoxGradient(mVG, inner.L, inner.T + ydrop, inner.W(), inner.H(), cr * 2., 20, NanoVGColor(COLOR_BLACK_DROP_SHADOW, pBlend), NanoVGColor(COLOR_TRANSPARENT));
  nvgBeginPath(mVG);
  nvgRect(mVG, bounds.L, bounds.T, bounds.W(), bounds.H());
  nvgRoundedRect(mVG, inner.L, inner.T, inner.W(), inner.H(), cr);
  nvgPathWinding(mVG, NVG_HOLE);
  nvgFillPaint(mVG, shadowPaint);
  nvgGlobalCompositeOperation(mVG, NanoVGBlendMode(pBlend));
  nvgFill(mVG);
  nvgGlobalCompositeOperation(mVG, NVG_SOURCE_OVER);
  nvgBeginPath(mVG); // Clear the paths
}

void IGraphicsNanoVG::UpdateLayer()
{
  if (mLayers.empty())
  {
    nvgEndFrame(mVG);
#ifndef IGRAPHICS_METAL
    glViewport(0, 0, WindowWidth() * GetScreenScale(), WindowHeight() * GetScreenScale());
#endif
    nvgBindFramebuffer(mMainFrameBuffer);
    nvgBeginFrame(mVG, WindowWidth(), WindowHeight(), GetScreenScale());
  }
  else
  {
    nvgEndFrame(mVG);
#ifndef IGRAPHICS_METAL
    const double scale = GetDrawScale() * GetScreenScale();
    glViewport(0, 0, mLayers.top()->Bounds().W() * scale, mLayers.top()->Bounds().H() * scale);
#endif
    nvgBindFramebuffer(dynamic_cast<const NanoVGBitmap*>(mLayers.top()->GetAPIBitmap())->GetFBO());
    nvgBeginFrame(mVG, mLayers.top()->Bounds().W() * GetDrawScale(), mLayers.top()->Bounds().H() * GetDrawScale(), GetScreenScale());
  }
}

void IGraphicsNanoVG::PathTransformSetMatrix(const IMatrix& m)
{
  double xTranslate = 0.0;
  double yTranslate = 0.0;
  
  if (!mLayers.empty())
  {
    IRECT bounds = mLayers.top()->Bounds();
    
    xTranslate = -bounds.L;
    yTranslate = -bounds.T;
  }
  
  nvgResetTransform(mVG);
  nvgScale(mVG, GetDrawScale(), GetDrawScale());
  nvgTranslate(mVG, xTranslate, yTranslate);
  nvgTransform(mVG, m.mXX, m.mYX, m.mXY, m.mYY, m.mTX, m.mTY);
}

void IGraphicsNanoVG::SetClipRegion(const IRECT& r)
{
  if (!r.Empty())
    nvgScissor(mVG, r.L, r.T, r.W(), r.H());
  else
    nvgResetScissor(mVG);
}

void IGraphicsNanoVG::DrawDottedLine(const IColor& color, float x1, float y1, float x2, float y2, const IBlend* pBlend, float thickness, float dashLen)
{
  const float xd = x1 - x2;
  const float yd = y1 - y2;
  const float len = std::sqrt(xd * xd + yd * yd);
  
  const float segs = std::round(len / dashLen);
  const float incr = 1.f / segs;

  float xs = x1;
  float ys = y1;

  PathMoveTo(xs, ys);

  for (int i = 1; i < static_cast<int>(segs); i+=2)
  {
    float progress = incr * static_cast<float>(i);
  
    float xe = x1 + progress * (x2 - x1);
    float ye = y1 + progress * (y2 - y1);
    
    PathLineTo(xe, ye);
    
    progress += incr;
    
    xs = x1 + progress * (x2 - x1);;
    ys = y1 + progress * (y2 - y1);
    
    PathMoveTo(xs, ys);
  }
  
  PathStroke(color, thickness, IStrokeOptions(), pBlend);
}

void IGraphicsNanoVG::DrawDottedRect(const IColor& color, const IRECT& bounds, const IBlend* pBlend, float thickness, float dashLen)
{
  const int xsegs = bounds.W() / (dashLen * 2.f);
  const int ysegs = bounds.H() / (dashLen * 2.f);

  float x1 = bounds.L;
  float y1 = bounds.T;
  
  float x2 = x1;
  float y2 = y1;
  
  PathMoveTo(x1, y1);

  for(int j = 0; j < 2; j++)
  {
    for (int i = 0; i < xsegs; i++)
    {
      x2 = x1 + dashLen;
      PathLineTo(x2, y2);
      x1 = x2 + dashLen;
      PathMoveTo(x1, y1);
    }
    
    x2 = x1;
    
    for (int i = 0; i < ysegs; i++)
    {
      y2 = y1 + dashLen;
      PathLineTo(x2, y2);
      y1 = y2 + dashLen;
      PathMoveTo(x1, y1);
    }
    
    y2 = y1;
    
    dashLen = -dashLen;
  }
  
  PathStroke(color, thickness, IStrokeOptions(), pBlend);
}<|MERGE_RESOLUTION|>--- conflicted
+++ resolved
@@ -442,25 +442,14 @@
   // First generate a scaled image paint
     
   NVGpaint imgPaint;
-<<<<<<< HEAD
-  const double scale = GetScreenScale() / (pAPIBitmap->GetScale() * pAPIBitmap->GetDrawScale());
+  const double scale = 1.0 / (pAPIBitmap->GetScale() * pAPIBitmap->GetDrawScale());
 
   nvgTransformScale(imgPaint.xform, scale, scale);
 
   imgPaint.xform[4] = dest.L - (srcX * scale);
   imgPaint.xform[5] = dest.T - (srcY * scale);
-  imgPaint.extent[0] = bitmap.W();
-  imgPaint.extent[1] = bitmap.H();
-=======
-  double scale = 1.0 / (pAPIBitmap->GetScale() * pAPIBitmap->GetDrawScale());
-
-  nvgTransformScale(imgPaint.xform, scale, scale);
-
-  imgPaint.xform[4] = std::round(dest.L) - srcX;
-  imgPaint.xform[5] = std::round(dest.T) - srcY;
   imgPaint.extent[0] = bitmap.W() * bitmap.GetScale();
   imgPaint.extent[1] = bitmap.H() * bitmap.GetScale();
->>>>>>> 185568b3
   imgPaint.image = pAPIBitmap->GetBitmap();
   imgPaint.radius = imgPaint.feather = 0.f;
   imgPaint.innerColor = imgPaint.outerColor = nvgRGBAf(1, 1, 1, BlendWeight(pBlend));
