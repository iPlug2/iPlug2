/*
 ==============================================================================

 This file is part of the iPlug 2 library. Copyright (C) the iPlug 2 developers.

 See LICENSE.txt for  more info.

 ==============================================================================
*/

#include <cmath>

#include "IGraphicsNanoVG.h"

#if defined IGRAPHICS_GL
  #if defined OS_MAC
    #if defined IGRAPHICS_GL2
      #define NANOVG_GL2_IMPLEMENTATION
    #elif defined IGRAPHICS_GL3
      #define NANOVG_GL3_IMPLEMENTATION
    #else
      #error Define either IGRAPHICS_GL2 or IGRAPHICS_GL3 for IGRAPHICS_NANOVG with OS_MAC
    #endif
  #elif defined OS_IOS
//    #if defined IGRAPHICS_GLES2
//      #include <OpenGLES/ES2/gl.h>
//      #define NANOVG_GLES2_IMPLEMENTATION
//    #elif defined IGRAPHICS_GLES3
//      #include <OpenGLES/ES3/gl.h>
//      #define NANOVG_GLES2_IMPLEMENTATION
//    #else
//      #error Define either IGRAPHICS_GLES2 or IGRAPHICS_GLES3 when using IGRAPHICS_GL and IGRAPHICS_NANOVG with OS_IOS
//    #endif
    #error NOT IMPLEMENTED
  #elif defined OS_WIN
    #pragma comment(lib, "opengl32.lib")
    #if defined IGRAPHICS_GL2
      #define NANOVG_GL2_IMPLEMENTATION
    #elif defined IGRAPHICS_GL3
      #define NANOVG_GL3_IMPLEMENTATION
    #else
      #error Define either IGRAPHICS_GL2 or IGRAPHICS_GL3 when using IGRAPHICS_GL and IGRAPHICS_NANOVG with OS_WIN
    #endif
  #elif defined OS_LINUX
    #error NOT IMPLEMENTED
  #elif defined OS_WEB
    #define GLFW_INCLUDE_GLEXT
    #if defined IGRAPHICS_GLES2
      #define GLFW_INCLUDE_ES2
      #define NANOVG_GLES2_IMPLEMENTATION
    #elif defined IGRAPHICS_GLES3
      #define NANOVG_GLES3_IMPLEMENTATION
      #define GLFW_INCLUDE_ES3
    #else
      #error Define either IGRAPHICS_GLES2 or IGRAPHICS_GLES3 when using IGRAPHICS_GL and IGRAPHICS_NANOVG with OS_WEB
    #endif
    #include <GLFW/glfw3.h>
    GLFWwindow* gWindow;
    void GLFWError(int error, const char* desc) { DBGMSG("GLFW error %d: %s\n", error, desc); }
  #endif
  #include "nanovg_gl.h"
  #include "nanovg_gl_utils.h"
#elif defined IGRAPHICS_METAL
  #if defined OS_MAC || defined OS_IOS
    #include "nanovg_mtl.h"
  #else
    #error NOT IMPLEMENTED
  #endif
#else
  #error you must define either IGRAPHICS_GL2, IGRAPHICS_GLES2 etc or IGRAPHICS_METAL when using IGRAPHICS_NANOVG
#endif

void nvgReadPixels(NVGcontext* pContext, int image, int x, int y, int width, int height, void* pData)
{
#if defined(IGRAPHICS_GL)
  glReadPixels(x, y, width, height, GL_RGBA, GL_UNSIGNED_BYTE, pData);
#elif defined(IGRAPHICS_METAL)
  mnvgReadPixels(pContext, image, x, y, width, height, pData);
#endif
}

#ifdef OS_WIN
int LoadImageFromWinResource(NVGcontext* pContext, HINSTANCE hInst, const char* resid)
{
  HRSRC hResource = FindResource(hInst, resid, "PNG");
  if (!hResource) return NULL;

  DWORD imageSize = SizeofResource(hInst, hResource);
  if (imageSize < 8) return NULL;

  HGLOBAL res = LoadResource(hInst, hResource);
  const void* pResourceData = LockResource(res);
  if (!pResourceData) return NULL;

  int ret = nvgCreateImageMem(pContext, 0 /*flags*/, (unsigned char*) pResourceData, imageSize);

  return ret;
}

int LoadFontFromWinResource(NVGcontext* pContext, HINSTANCE hInst, const char* name, const char* resid)
{
  HRSRC hResource = FindResource(hInst, resid, "TTF");
  if (!hResource) return NULL;

  DWORD fontSize = SizeofResource(hInst, hResource);
  if (fontSize < 8) return NULL;

  HGLOBAL res = LoadResource(hInst, hResource);
  const void* pResourceData = LockResource(res);
  if (!pResourceData) return NULL;

  int ret = nvgCreateFontMem(pContext, name, (unsigned char*)pResourceData, fontSize, 0 /* ?? */);
  return ret;
}
#endif

NanoVGBitmap::NanoVGBitmap(NVGcontext* pContext, const char* path, double sourceScale, void* hInst)
{
  mVG = pContext;
  int w = 0, h = 0;
#ifdef OS_WIN
  int idx = LoadImageFromWinResource(pContext, (HINSTANCE)hInst, path); // TODO: then try absolute path?
#else
  int idx = nvgCreateImage(mVG, path, 0);
#endif
  nvgImageSize(mVG, idx, &w, &h);
  
  SetBitmap(idx, w, h, sourceScale, 1.f);
}

NanoVGBitmap::NanoVGBitmap(NVGcontext* pContext, int width, int height, int scale, float drawScale)
{
  mVG = pContext;
  mFBO = nvgCreateFramebuffer(pContext, width, height, 0);
  
  nvgEndFrame(mVG);
  nvgBindFramebuffer(mFBO);
  
#ifdef IGRAPHICS_METAL
  mnvgClearWithColor(mVG, nvgRGBAf(0, 0, 0, 0));
#else
  glViewport(0, 0, width, height);
  glClearColor(0.0f, 0.0f, 0.0f, 0.0f);
  glClear(GL_COLOR_BUFFER_BIT | GL_DEPTH_BUFFER_BIT | GL_STENCIL_BUFFER_BIT);
#endif
  nvgBeginFrame(mVG, width, height, 1.f);
  nvgEndFrame(mVG);
  
  SetBitmap(mFBO->image, width, height, scale, drawScale);
}

NanoVGBitmap::NanoVGBitmap(NVGcontext* pContext, int width, int height, const uint8_t* pData, int scale, float drawScale)
{
  int idx = nvgCreateImageRGBA(pContext, width, height, 0, pData);
  mVG = pContext;
  SetBitmap(idx, width, height, scale, drawScale);
}

NanoVGBitmap::~NanoVGBitmap()
{
  if(mFBO)
    nvgDeleteFramebuffer(mFBO);
  else
    nvgDeleteImage(mVG, GetBitmap());
}

#pragma mark -

// Utility conversions

inline NVGcolor NanoVGColor(const IColor& color, const IBlend* pBlend = 0)
{
  NVGcolor c;
  c.r = (float) color.R / 255.0f;
  c.g = (float) color.G / 255.0f;
  c.b = (float) color.B / 255.0f;
  c.a = (BlendWeight(pBlend) * color.A) / 255.0f;
  return c;
}

inline void NanoVGSetBlendMode(NVGcontext* context, const IBlend* pBlend)
{
  if (!pBlend)
  {
    nvgGlobalCompositeOperation(context, NVG_SOURCE_OVER);
      return;
  }
  
  switch (pBlend->mMethod)
  {
<<<<<<< HEAD
    case kBlendClobber:
      nvgGlobalCompositeBlendFunc(context, NVG_SRC_ALPHA, NVG_ONE_MINUS_SRC_ALPHA);
      break;
    case kBlendAdd:
      nvgGlobalCompositeBlendFunc(context, NVG_ONE, NVG_ONE);
      break;
=======
    case kBlendClobber:     return NVG_SOURCE_OVER;
    case kBlendAdd:         return NVG_LIGHTER;
    case kBlendUnder:       return NVG_DESTINATION_OVER;
    case kBlendSourceIn:    return NVG_SOURCE_IN;
>>>>>>> 5706d73a
    case kBlendColorDodge:
    case kBlendNone:
    default:
    {
      return nvgGlobalCompositeOperation(context, NVG_SOURCE_OVER);
    }
  }
}

NVGpaint NanoVGPaint(NVGcontext* pContext, const IPattern& pattern, const IBlend* pBlend)
{
  double s[2], e[2];
  
  NVGcolor icol = NanoVGColor(pattern.GetStop(0).mColor, pBlend);
  NVGcolor ocol = NanoVGColor(pattern.GetStop(pattern.NStops() - 1).mColor, pBlend);
    
  // Invert transform

  IMatrix inverse = IMatrix(pattern.mTransform).Invert();
  inverse.TransformPoint(s[0], s[1], 0.0, 0.0);

  if (pattern.mType == kRadialPattern)
  {
    return nvgRadialGradient(pContext, s[0], s[1], 0.0, inverse.mXX, icol, ocol);
  }
  else
  {
    inverse.TransformPoint(e[0], e[1], 0.0, 1.0);
    
    return nvgLinearGradient(pContext, s[0], s[1], e[0], e[1], icol, ocol);
  }
}

#pragma mark -

IGraphicsNanoVG::IGraphicsNanoVG(IGEditorDelegate& dlg, int w, int h, int fps, float scale)
: IGraphicsPathBase(dlg, w, h, fps, scale)
{
  DBGMSG("IGraphics NanoVG @ %i FPS\n", fps);
}

IGraphicsNanoVG::~IGraphicsNanoVG() 
{
}

const char* IGraphicsNanoVG::GetDrawingAPIStr()
{
#if defined IGRAPHICS_METAL
  return "NanoVG | Metal";
#else
  #if defined IGRAPHICS_GL2
    return "NanoVG | OpenGL2";
  #elif defined IGRAPHICS_GL3
    return "NanoVG | OpenGL3";
  #elif defined IGRAPHICS_GLES2
    return "NanoVG | OpenGLES2";
  #elif defined IGRAPHICS_GLES3
    return "NanoVG | OpenGLES3";
  #endif
#endif
}

IBitmap IGraphicsNanoVG::LoadBitmap(const char* name, int nStates, bool framesAreHorizontal, int targetScale)
{
  if (targetScale == 0)
    targetScale = GetScreenScale();
  
  APIBitmap* pAPIBitmap = mBitmapCache.Find(name, targetScale);
  
  // If the bitmap is not already cached at the targetScale
  if (!pAPIBitmap)
  {
    WDL_String fullPath;
    int sourceScale = 0;
    bool resourceFound = SearchImageResource(name, "png", fullPath, targetScale, sourceScale);
    assert(resourceFound);
    
    pAPIBitmap = LoadAPIBitmap(fullPath, sourceScale);
    
    mBitmapCache.Add(pAPIBitmap, name, sourceScale);

    assert(pAPIBitmap);
  }
  
  return IBitmap(pAPIBitmap, nStates, framesAreHorizontal, name);
}

APIBitmap* IGraphicsNanoVG::LoadAPIBitmap(const WDL_String& resourcePath, int scale)
{
  return new NanoVGBitmap(mVG, resourcePath.Get(), scale, GetPlatformInstance());
}

APIBitmap* IGraphicsNanoVG::CreateAPIBitmap(int width, int height)
{
  const double scale = GetBackingPixelScale();
  return new NanoVGBitmap(mVG, std::round(width * scale), std::round(height * scale), GetScreenScale(), GetDrawScale());
}

void IGraphicsNanoVG::GetLayerBitmapData(const ILayerPtr& layer, RawBitmapData& data)
{
  const APIBitmap* pBitmap = layer->GetAPIBitmap();
  int size = pBitmap->GetWidth() * pBitmap->GetHeight() * 4;
  
  data.Resize(size);
  
  if (data.GetSize() >= size)
  {
    PushLayer(layer.get(), false);
    nvgReadPixels(mVG, pBitmap->GetBitmap(), 0, 0, pBitmap->GetWidth(), pBitmap->GetHeight(), data.Get());
    PopLayer(false);    
  }
}

void IGraphicsNanoVG::ApplyShadowMask(ILayerPtr& layer, RawBitmapData& mask, const IShadow& shadow)
{
  const APIBitmap* pBitmap = layer->GetAPIBitmap();
  int width = pBitmap->GetWidth();
  int height = pBitmap->GetHeight();
  int size = width * height * 4;
  
  if (mask.GetSize() >= size)
  {
    if (!shadow.mDrawForeground)
    {
      //pBitmap->GetBitmap()->clear(0);
    }
    
    IRECT bounds(layer->Bounds());
    
    NanoVGBitmap maskRawBitmap(mVG, width, height, mask.Get(), pBitmap->GetScale(), pBitmap->GetDrawScale());
    APIBitmap* shadowBitmap = new NanoVGBitmap(mVG, width, height, pBitmap->GetScale(), pBitmap->GetDrawScale());
    IBitmap tempLayerBitmap(shadowBitmap, 1, false);
    IBitmap maskBitmap(&maskRawBitmap, 1, false);
    ILayer shadowLayer(shadowBitmap, layer->Bounds());
    
    PathTransformSave();
    PushLayer(layer.get(), false);
    PushLayer(&shadowLayer, false);
    DrawBitmap(maskBitmap, bounds, 0, 0, nullptr);
    IBlend blend1(kBlendSourceIn, 1.0);
    PathRect(layer->Bounds());
    PathFill(shadow.mPattern, IFillOptions(), &blend1);
    PopLayer(false);
    IBlend blend2(kBlendUnder, shadow.mOpacity);
    bounds.Translate(shadow.mXOffset, shadow.mYOffset);
    DrawBitmap(tempLayerBitmap, bounds, 0, 0, &blend2);
    PopLayer(false);
    PathTransformRestore();
  }
}

void IGraphicsNanoVG::SetPlatformContext(void* pContext)
{
  mPlatformContext = pContext;
#ifdef OS_WIN
  if(pContext)
    OnViewInitialized(pContext);
#endif
}

void IGraphicsNanoVG::OnViewInitialized(void* pContext)
{
#if defined OS_WIN
  if (pContext)
  {
    PIXELFORMATDESCRIPTOR pfd =
    {
      sizeof(PIXELFORMATDESCRIPTOR),
      1,
      PFD_DRAW_TO_WINDOW | PFD_SUPPORT_OPENGL | PFD_DOUBLEBUFFER, //Flags
      PFD_TYPE_RGBA, // The kind of framebuffer. RGBA or palette.
      32, // Colordepth of the framebuffer.
      0, 0, 0, 0, 0, 0,
      0,
      0,
      0,
      0, 0, 0, 0,
      24, // Number of bits for the depthbuffer
      8, // Number of bits for the stencilbuffer
      0, // Number of Aux buffers in the framebuffer.
      PFD_MAIN_PLANE,
      0,
      0, 0, 0
    };
    
    HDC dc = (HDC) pContext;
    
    int fmt = ChoosePixelFormat(dc, &pfd);
    SetPixelFormat(dc, fmt, &pfd);
    
    mHGLRC = wglCreateContext(dc);
    wglMakeCurrent(dc, mHGLRC);
    if (!gladLoadGL())
      throw std::runtime_error{"Error initializing glad"};
    glGetError();
  }
#elif defined OS_WEB
  if (!glfwInit())
  {
    DBGMSG("Failed to init GLFW.");
    return;
  }

  glfwSetErrorCallback(GLFWError);

  glfwWindowHint(GLFW_CLIENT_API, GLFW_OPENGL_ES_API);
  glfwWindowHint(GLFW_CONTEXT_VERSION_MAJOR, 3);
  glfwWindowHint(GLFW_CONTEXT_VERSION_MINOR, 0);

  gWindow = glfwCreateWindow(WindowWidth(), WindowHeight(), "NanoVG", NULL, NULL);

  if (!gWindow)
  {
    glfwTerminate();
    return;
  }

//  glfwSetKeyCallback(gWindow, key);
  glfwMakeContextCurrent(gWindow);
#endif // OS_WEB
 
  int flags = NVG_ANTIALIAS | NVG_STENCIL_STROKES /*| NVG_TRIPLE_BUFFER check!*/;
  
#if defined IGRAPHICS_METAL
  mVG = nvgCreateContext(pContext, flags);
#else
  mVG = nvgCreateContext(flags);
#endif
  
  if (mVG == nullptr)
    DBGMSG("Could not init nanovg.\n");
}

void IGraphicsNanoVG::OnViewDestroyed()
{
  // need to remove all the controls to free framebuffers, before deleting context
  RemoveAllControls();

  if(mMainFrameBuffer != nullptr)
    nvgDeleteFramebuffer(mMainFrameBuffer);
  
  mMainFrameBuffer = nullptr;
  
  if(mVG)
    nvgDeleteContext(mVG);
  
  mVG = nullptr;
  
#if defined OS_WIN
  if (mHGLRC)
  {
    wglMakeCurrent((HDC)mPlatformContext, nullptr);
    wglDeleteContext(mHGLRC);
  }
#elif defined OS_WEB
  glfwTerminate();
#endif
}

void IGraphicsNanoVG::DrawResize()
{
  if (mMainFrameBuffer != nullptr)
    nvgDeleteFramebuffer(mMainFrameBuffer);
  
  mMainFrameBuffer = nvgCreateFramebuffer(mVG, WindowWidth() * GetScreenScale(), WindowHeight() * GetScreenScale(), 0);
  
  if (mMainFrameBuffer == nullptr)
    DBGMSG("Could not init FBO.\n");
}

void IGraphicsNanoVG::BeginFrame()
{
  IGraphics::BeginFrame(); // start perf graph timing

#ifdef IGRAPHICS_METAL
  //  mnvgClearWithColor(mVG, nvgRGBAf(0, 0, 0, 0));
#else
  glViewport(0, 0, WindowWidth() * GetScreenScale(), WindowHeight() * GetScreenScale());
  glClearColor(0.0f, 0.0f, 0.0f, 1.0f);
  glClear(GL_COLOR_BUFFER_BIT | GL_DEPTH_BUFFER_BIT | GL_STENCIL_BUFFER_BIT);
  #ifdef OS_WEB
  glEnable(GL_BLEND);
  glBlendFunc(GL_SRC_ALPHA, GL_ONE_MINUS_SRC_ALPHA);
  glEnable(GL_CULL_FACE);
  glDisable(GL_DEPTH_TEST);
  #endif
#endif
  
  nvgBindFramebuffer(mMainFrameBuffer); // begin main frame buffer update
  nvgBeginFrame(mVG, WindowWidth(), WindowHeight(), GetScreenScale());
}

void IGraphicsNanoVG::EndFrame()
{
  nvgEndFrame(mVG); // end main frame buffer update
  nvgBindFramebuffer(nullptr);
  
  nvgBeginFrame(mVG, WindowWidth(), WindowHeight(), GetScreenScale());

  NVGpaint img = nvgImagePattern(mVG, 0, 0, WindowWidth(), WindowHeight(), 0, mMainFrameBuffer->image, 1.0f);
  
  nvgSave(mVG);
  nvgResetTransform(mVG);
  nvgBeginPath(mVG);
  nvgRect(mVG, 0, 0, WindowWidth(), WindowHeight());
  nvgFillPaint(mVG, img);
  nvgFill(mVG);
  nvgRestore(mVG);
  
  nvgEndFrame(mVG);

#if defined OS_WEB
  glEnable(GL_DEPTH_TEST);
#endif
}

void IGraphicsNanoVG::DrawBitmap(IBitmap& bitmap, const IRECT& dest, int srcX, int srcY, const IBlend* pBlend)
{
  APIBitmap* pAPIBitmap = bitmap.GetAPIBitmap();
  
  assert(pAPIBitmap);
    
  // First generate a scaled image paint
    
  NVGpaint imgPaint;
  double scale = 1.0 / (pAPIBitmap->GetScale() * pAPIBitmap->GetDrawScale());

  nvgTransformScale(imgPaint.xform, scale, scale);

  scale *= GetScreenScale();
  imgPaint.xform[4] = dest.L - (srcX * scale);
  imgPaint.xform[5] = dest.T - (srcY * scale);
  imgPaint.extent[0] = bitmap.W() * bitmap.GetScale();
  imgPaint.extent[1] = bitmap.H() * bitmap.GetScale();
  imgPaint.image = pAPIBitmap->GetBitmap();
  imgPaint.radius = imgPaint.feather = 0.f;
  imgPaint.innerColor = imgPaint.outerColor = nvgRGBAf(1, 1, 1, BlendWeight(pBlend));
    
  // Now draw
    
  nvgBeginPath(mVG); // Clears any existing path
  nvgRect(mVG, dest.L, dest.T, dest.W(), dest.H());
  nvgFillPaint(mVG, imgPaint);
  NanoVGSetBlendMode(mVG, pBlend);
  nvgFill(mVG);
  nvgGlobalCompositeOperation(mVG, NVG_SOURCE_OVER);
  nvgBeginPath(mVG); // Clears the bitmap rect from the path state
}

void IGraphicsNanoVG::PathClear()
{
  nvgBeginPath(mVG);
}

void IGraphicsNanoVG::PathClose()
{
  nvgClosePath(mVG);
}

void IGraphicsNanoVG::PathArc(float cx, float cy, float r, float aMin, float aMax)
{
  nvgArc(mVG, cx, cy, r, DegToRad(aMin - 90.f), DegToRad(aMax - 90.f), NVG_CW);
}

void IGraphicsNanoVG::PathMoveTo(float x, float y)
{
  nvgMoveTo(mVG, x, y);
}

void IGraphicsNanoVG::PathLineTo(float x, float y)
{
  nvgLineTo(mVG, x, y);
}

void IGraphicsNanoVG::PathCurveTo(float x1, float y1, float x2, float y2, float x3, float y3)
{
  nvgBezierTo(mVG, x1, y1, x2, y2, x3, y3);
}

IColor IGraphicsNanoVG::GetPoint(int x, int y)
{
  return COLOR_BLACK; //TODO:
}

bool IGraphicsNanoVG::DoDrawMeasureText(const IText& text, const char* str, IRECT& bounds, const IBlend* pBlend, bool measure)
{
  assert(nvgFindFont(mVG, text.mFont) != -1); // did you forget to LoadFont for this font name?
  
  nvgFontBlur(mVG, 0);
  nvgFontSize(mVG, text.mSize);
  nvgFontFace(mVG, text.mFont);
  nvgFillColor(mVG, NanoVGColor(text.mFGColor, pBlend));
  
  float xpos = 0.;
  float ypos = 0.;
  
  int align = 0;
  switch (text.mAlign)
  {
    case IText::kAlignNear: align = NVG_ALIGN_LEFT; xpos = bounds.L; break;
    case IText::kAlignCenter: align = NVG_ALIGN_CENTER; xpos = bounds.MW(); break;
    case IText::kAlignFar: align = NVG_ALIGN_RIGHT; xpos = bounds.R; break;
    default:
      break;
  }
  
  switch (text.mVAlign)
  {
    case IText::kVAlignBottom: align |= NVG_ALIGN_BOTTOM; ypos = bounds.B; break;
    case IText::kVAlignMiddle: align |= NVG_ALIGN_MIDDLE; ypos = bounds.MH(); break;
    case IText::kVAlignTop: align |= NVG_ALIGN_TOP; ypos = bounds.T; break;
    default: break;
      break;
  }
  
  nvgTextAlign(mVG, align);
  
  auto calcTextBounds = [&](IRECT& r)
  {
    float fbounds[4];
    nvgTextBounds(mVG, xpos, ypos, str, NULL, fbounds);
    r.L = fbounds[0]; r.T = fbounds[1]; r.R = fbounds[2]; r.B = fbounds[3];
  };
  
  if(measure)
  {
    calcTextBounds(bounds);
    return true;
  }
  else
  {
    NanoVGSetBlendMode(mVG, pBlend);
      
    if(text.mOrientation != 0)
    {
      IRECT tmp;
      calcTextBounds(tmp);

      nvgSave(mVG);
      nvgTranslate(mVG, tmp.L, tmp.B);
      nvgRotate(mVG, nvgDegToRad(text.mOrientation));
      nvgTranslate(mVG, -tmp.L, -tmp.B);
      nvgText(mVG, xpos, ypos, str, NULL);
      nvgRestore(mVG);
    }
    else
      nvgText(mVG, xpos, ypos, str, NULL);
      
    nvgGlobalCompositeOperation(mVG, NVG_SOURCE_OVER);
  }
    
  return true;
}

void IGraphicsNanoVG::PathStroke(const IPattern& pattern, float thickness, const IStrokeOptions& options, const IBlend* pBlend)
{
  // First set options
  switch (options.mCapOption)
  {
    case kCapButt:   nvgLineCap(mVG, NVG_BUTT);     break;
    case kCapRound:  nvgLineCap(mVG, NVG_ROUND);    break;
    case kCapSquare: nvgLineCap(mVG, NVG_SQUARE);   break;
  }
  
  switch (options.mJoinOption)
  {
    case kJoinMiter: nvgLineJoin(mVG, NVG_MITER);   break;
    case kJoinRound: nvgLineJoin(mVG, NVG_ROUND);   break;
    case kJoinBevel: nvgLineJoin(mVG, NVG_BEVEL);   break;
  }
  
  nvgMiterLimit(mVG, options.mMiterLimit);
  nvgStrokeWidth(mVG, thickness);
 
  // NanoVG does not support dashed paths
  if (pattern.mType == kSolidPattern)
    nvgStrokeColor(mVG, NanoVGColor(pattern.GetStop(0).mColor, pBlend));
  else
    nvgStrokePaint(mVG, NanoVGPaint(mVG, pattern, pBlend));
  
  nvgPathWinding(mVG, NVG_CCW);
  NanoVGSetBlendMode(mVG, pBlend);
  nvgStroke(mVG);
  nvgGlobalCompositeOperation(mVG, NVG_SOURCE_OVER);
    
  if (!options.mPreserve)
    nvgBeginPath(mVG); // Clears the path state
}

void IGraphicsNanoVG::PathFill(const IPattern& pattern, const IFillOptions& options, const IBlend* pBlend)
{
  nvgPathWinding(mVG, options.mFillRule == kFillWinding ? NVG_CCW : NVG_CW);
  
  if (pattern.mType == kSolidPattern)
    nvgFillColor(mVG, NanoVGColor(pattern.GetStop(0).mColor, pBlend));
  else
    nvgFillPaint(mVG, NanoVGPaint(mVG, pattern, pBlend));
  
  NanoVGSetBlendMode(mVG, pBlend);
  nvgFill(mVG);
  nvgGlobalCompositeOperation(mVG, NVG_SOURCE_OVER);

  if (!options.mPreserve)
    nvgBeginPath(mVG); // Clears the path state
}

void IGraphicsNanoVG::LoadFont(const char* name)
{
  WDL_String fontNameWithoutExt(name, (int) strlen(name));
  fontNameWithoutExt.remove_fileext();
  WDL_String fullPath;
  OSFindResource(name, "ttf", fullPath);
  
  int fontID = -1;
  
  if (fullPath.GetLength())
  {
#ifdef OS_WIN
    fontID = LoadFontFromWinResource(mVG, (HINSTANCE) GetPlatformInstance(), fontNameWithoutExt.Get(), fullPath.Get());
#else
    fontID = nvgCreateFont(mVG, fontNameWithoutExt.Get(), fullPath.Get());
#endif
  }
  else {
    DBGMSG("Could not locate font %s\n", name);
  }
  
  assert (fontID != -1); // font not found!
}

void IGraphicsNanoVG::DrawBoxShadow(const IRECT& bounds, float cr, float ydrop, float pad, const IBlend* pBlend)
{
  IRECT inner = bounds.GetPadded(-pad);
  NVGpaint shadowPaint = nvgBoxGradient(mVG, inner.L, inner.T + ydrop, inner.W(), inner.H(), cr * 2., 20, NanoVGColor(COLOR_BLACK_DROP_SHADOW, pBlend), NanoVGColor(COLOR_TRANSPARENT));
  nvgBeginPath(mVG);
  nvgRect(mVG, bounds.L, bounds.T, bounds.W(), bounds.H());
  nvgRoundedRect(mVG, inner.L, inner.T, inner.W(), inner.H(), cr);
  nvgPathWinding(mVG, NVG_HOLE);
  nvgFillPaint(mVG, shadowPaint);
  NanoVGSetBlendMode(mVG, pBlend);
  nvgFill(mVG);
  nvgGlobalCompositeOperation(mVG, NVG_SOURCE_OVER);
  nvgBeginPath(mVG); // Clear the paths
}

void IGraphicsNanoVG::UpdateLayer()
{
  if (mLayers.empty())
  {
    nvgEndFrame(mVG);
#ifndef IGRAPHICS_METAL
    glViewport(0, 0, WindowWidth() * GetScreenScale(), WindowHeight() * GetScreenScale());
#endif
    nvgBindFramebuffer(mMainFrameBuffer);
    nvgBeginFrame(mVG, WindowWidth(), WindowHeight(), GetScreenScale());
  }
  else
  {
    nvgEndFrame(mVG);
#ifndef IGRAPHICS_METAL
    const double scale = GetBackingPixelScale();
    glViewport(0, 0, mLayers.top()->Bounds().W() * scale, mLayers.top()->Bounds().H() * scale);
#endif
    nvgBindFramebuffer(dynamic_cast<const NanoVGBitmap*>(mLayers.top()->GetAPIBitmap())->GetFBO());
    nvgBeginFrame(mVG, mLayers.top()->Bounds().W() * GetDrawScale(), mLayers.top()->Bounds().H() * GetDrawScale(), GetScreenScale());
  }
}

void IGraphicsNanoVG::PathTransformSetMatrix(const IMatrix& m)
{
  double xTranslate = 0.0;
  double yTranslate = 0.0;
  
  if (!mLayers.empty())
  {
    IRECT bounds = mLayers.top()->Bounds();
    
    xTranslate = -bounds.L;
    yTranslate = -bounds.T;
  }
  
  nvgResetTransform(mVG);
  nvgScale(mVG, GetDrawScale(), GetDrawScale());
  nvgTranslate(mVG, xTranslate, yTranslate);
  nvgTransform(mVG, m.mXX, m.mYX, m.mXY, m.mYY, m.mTX, m.mTY);
}

void IGraphicsNanoVG::SetClipRegion(const IRECT& r)
{
  if (!r.Empty())
    nvgScissor(mVG, r.L, r.T, r.W(), r.H());
  else
    nvgResetScissor(mVG);
}

void IGraphicsNanoVG::DrawDottedLine(const IColor& color, float x1, float y1, float x2, float y2, const IBlend* pBlend, float thickness, float dashLen)
{
  const float xd = x1 - x2;
  const float yd = y1 - y2;
  const float len = std::sqrt(xd * xd + yd * yd);
  
  const float segs = std::round(len / dashLen);
  const float incr = 1.f / segs;

  float xs = x1;
  float ys = y1;

  PathMoveTo(xs, ys);

  for (int i = 1; i < static_cast<int>(segs); i+=2)
  {
    float progress = incr * static_cast<float>(i);
  
    float xe = x1 + progress * (x2 - x1);
    float ye = y1 + progress * (y2 - y1);
    
    PathLineTo(xe, ye);
    
    progress += incr;
    
    xs = x1 + progress * (x2 - x1);;
    ys = y1 + progress * (y2 - y1);
    
    PathMoveTo(xs, ys);
  }
  
  PathStroke(color, thickness, IStrokeOptions(), pBlend);
}

void IGraphicsNanoVG::DrawDottedRect(const IColor& color, const IRECT& bounds, const IBlend* pBlend, float thickness, float dashLen)
{
  const int xsegs = bounds.W() / (dashLen * 2.f);
  const int ysegs = bounds.H() / (dashLen * 2.f);

  float x1 = bounds.L;
  float y1 = bounds.T;
  
  float x2 = x1;
  float y2 = y1;
  
  PathMoveTo(x1, y1);

  for(int j = 0; j < 2; j++)
  {
    for (int i = 0; i < xsegs; i++)
    {
      x2 = x1 + dashLen;
      PathLineTo(x2, y2);
      x1 = x2 + dashLen;
      PathMoveTo(x1, y1);
    }
    
    x2 = x1;
    
    for (int i = 0; i < ysegs; i++)
    {
      y2 = y1 + dashLen;
      PathLineTo(x2, y2);
      y1 = y2 + dashLen;
      PathMoveTo(x1, y1);
    }
    
    y2 = y1;
    
    dashLen = -dashLen;
  }
  
  PathStroke(color, thickness, IStrokeOptions(), pBlend);
}<|MERGE_RESOLUTION|>--- conflicted
+++ resolved
@@ -188,19 +188,14 @@
   
   switch (pBlend->mMethod)
   {
-<<<<<<< HEAD
     case kBlendClobber:
       nvgGlobalCompositeBlendFunc(context, NVG_SRC_ALPHA, NVG_ONE_MINUS_SRC_ALPHA);
       break;
     case kBlendAdd:
       nvgGlobalCompositeBlendFunc(context, NVG_ONE, NVG_ONE);
       break;
-=======
-    case kBlendClobber:     return NVG_SOURCE_OVER;
-    case kBlendAdd:         return NVG_LIGHTER;
     case kBlendUnder:       return NVG_DESTINATION_OVER;
     case kBlendSourceIn:    return NVG_SOURCE_IN;
->>>>>>> 5706d73a
     case kBlendColorDodge:
     case kBlendNone:
     default:
