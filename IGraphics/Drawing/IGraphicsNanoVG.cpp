--- conflicted
+++ resolved
@@ -722,11 +722,7 @@
   WDL_String fontNameWithoutExt(fileNameOrResID);
   fontNameWithoutExt.remove_fileext();
   WDL_String fullPath;
-<<<<<<< HEAD
-  EResourceLocation foundResource = FindResource(fileNameOrResID, "ttf", fullPath, GetBundleID());
-=======
-  EResourceLocation foundResource = FindResource(fileName, "ttf", fullPath, GetBundleID(), GetWinModuleHandle());
->>>>>>> 52bc85e7
+  EResourceLocation foundResource = FindResource(fileNameOrResID, "ttf", fullPath, GetBundleID(), GetWinModuleHandle());
  
   if (foundResource != EResourceLocation::kNotFound)
   {
