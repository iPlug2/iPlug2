#include <cmath>

#include "IGraphicsSkia.h"

#include "SkDashPathEffect.h"
#include "SkGradientShader.h"
#include "SkFont.h"
#include "SkFontMetrics.h"
#include "SkTypeface.h"

#include "GrContext.h"

#if defined OS_MAC || defined OS_IOS
  #include "SkCGUtils.h"
  #if defined IGRAPHICS_GL2
    #include <OpenGL/gl.h>
  #elif defined IGRAPHICS_GL3
    #include <OpenGL/gl3.h>
  #elif defined IGRAPHICS_METAL
  //even though this is a .cpp we are in an objc(pp) compilation unit
    #import <Metal/Metal.h>
    #import <QuartzCore/CAMetalLayer.h>
  #elif !defined IGRAPHICS_CPU
    #error Define either IGRAPHICS_GL2, IGRAPHICS_GL3, IGRAPHICS_METAL, or IGRAPHICS_CPU for IGRAPHICS_SKIA with OS_MAC
  #endif
#elif defined OS_WIN
  #pragma comment(lib, "libpng.lib")
  #pragma comment(lib, "zlib.lib")
  #pragma comment(lib, "skia.lib")
  #ifdef IGRAPHICS_GL
    #pragma comment(lib, "opengl32.lib")
  #endif
#endif

#if defined IGRAPHICS_GL
  #include "gl/GrGLInterface.h"
#endif

using namespace iplug;
using namespace igraphics;

#pragma mark - Private Classes and Structs

class IGraphicsSkia::Bitmap : public APIBitmap
{
public:
  Bitmap(GrContext* context, int width, int height, int scale, float drawScale);
  Bitmap(const char* path, double sourceScale);
  Bitmap(const void* pData, int size, double sourceScale);
  
private:
  SkiaDrawable mDrawable;
};
  
IGraphicsSkia::Bitmap::Bitmap(GrContext* context, int width, int height, int scale, float drawScale)
{
#ifdef IGRAPHICS_GL
  SkImageInfo info = SkImageInfo::MakeN32Premul(width, height);
  mDrawable.mSurface = SkSurface::MakeRenderTarget(context, SkBudgeted::kYes, info);
#else
  mDrawable.mSurface = SkSurface::MakeRasterN32Premul(width, height);
#endif
  mDrawable.mIsSurface = true;
  
  SetBitmap(&mDrawable, width, height, scale, drawScale);
}

IGraphicsSkia::Bitmap::Bitmap(const char* path, double sourceScale)
{
  auto data = SkData::MakeFromFileName(path);
  mDrawable.mImage = SkImage::MakeFromEncoded(data);
  
  mDrawable.mIsSurface = false;
  SetBitmap(&mDrawable, mDrawable.mImage->width(), mDrawable.mImage->height(), sourceScale, 1.f);
}

IGraphicsSkia::Bitmap::Bitmap(const void* pData, int size, double sourceScale)
{
  auto data = SkData::MakeWithoutCopy(pData, size);
  mDrawable.mImage = SkImage::MakeFromEncoded(data);
  
  mDrawable.mIsSurface = false;
  SetBitmap(&mDrawable, mDrawable.mImage->width(), mDrawable.mImage->height(), sourceScale, 1.f);
}

struct IGraphicsSkia::Font
{
  Font(IFontDataPtr&& data, sk_sp<SkTypeface> typeFace)
    : mData(std::move(data)), mTypeface(typeFace) {}
    
  IFontDataPtr mData;
  sk_sp<SkTypeface> mTypeface;
};

// Fonts
StaticStorage<IGraphicsSkia::Font> IGraphicsSkia::sFontCache;

#pragma mark -

// Utility conversions
static inline SkColor SkiaColor(const IColor& color, const IBlend* pBlend)
{
  if (pBlend)
    return SkColorSetARGB(Clip(static_cast<int>(pBlend->mWeight * color.A), 0, 255), color.R, color.G, color.B);
  else
    return SkColorSetARGB(color.A, color.R, color.G, color.B);
}

static inline SkRect SkiaRect(const IRECT& r)
{
  return SkRect::MakeLTRB(r.L, r.T, r.R, r.B);
}

static inline SkBlendMode SkiaBlendMode(const IBlend* pBlend)
{
  if (!pBlend)
    return SkBlendMode::kSrcOver;
    
  switch (pBlend->mMethod)
  {
    case EBlend::Default:         // fall through
    case EBlend::Clobber:         // fall through
    case EBlend::SourceOver:      return SkBlendMode::kSrcOver;
    case EBlend::SourceIn:        return SkBlendMode::kSrcIn;
    case EBlend::SourceOut:       return SkBlendMode::kSrcOut;
    case EBlend::SourceAtop:      return SkBlendMode::kSrcATop;
    case EBlend::DestOver:        return SkBlendMode::kDstOver;
    case EBlend::DestIn:          return SkBlendMode::kDstIn;
    case EBlend::DestOut:         return SkBlendMode::kDstOut;
    case EBlend::DestAtop:        return SkBlendMode::kDstATop;
    case EBlend::Add:             return SkBlendMode::kPlus;
    case EBlend::XOR:             return SkBlendMode::kXor;
  }
  
  return SkBlendMode::kClear;
}

static inline SkTileMode SkiaTileMode(const IPattern& pattern)
{
  switch (pattern.mExtend)
  {
    case EPatternExtend::None:      return SkTileMode::kDecal;
    case EPatternExtend::Reflect:   return SkTileMode::kMirror;
    case EPatternExtend::Repeat:    return SkTileMode::kRepeat;
    case EPatternExtend::Pad:       return SkTileMode::kClamp;
  }

  return SkTileMode::kClamp;
}

static SkPaint SkiaPaint(const IPattern& pattern, const IBlend* pBlend)
{
  SkPaint paint;
  paint.setAntiAlias(true);
  paint.setBlendMode(SkiaBlendMode(pBlend));
    
  if (pattern.mType == EPatternType::Solid || pattern.NStops() <  2)
  {
    paint.setColor(SkiaColor(pattern.GetStop(0).mColor, pBlend));
  }
  else
  {
    double x1 = 0.0;
    double y1 = 0.0;
    double x2 = 0.0;
    double y2 = 1.0;
      
    IMatrix m = pattern.mTransform;
    m.Invert();
    m.TransformPoint(x1, y1);
    m.TransformPoint(x2, y2);
      
    SkPoint points[2] =
    {
      SkPoint::Make(x1, y1),
      SkPoint::Make(x2, y2)
    };
    
    SkColor colors[8];
    SkScalar positions[8];
      
    assert(pattern.NStops() <= 8);
    
    for(int i = 0; i < pattern.NStops(); i++)
    {
      const IColorStop& stop = pattern.GetStop(i);
      colors[i] = SkiaColor(stop.mColor, pBlend);
      positions[i] = stop.mOffset;
    }
   
    if(pattern.mType == EPatternType::Linear)
      paint.setShader(SkGradientShader::MakeLinear(points, colors, positions, pattern.NStops(), SkiaTileMode(pattern), 0, nullptr));
    else
    {
      float xd = points[0].x() - points[1].x();
      float yd = points[0].y() - points[1].y();
      float radius = std::sqrt(xd * xd + yd * yd);
        
      paint.setShader(SkGradientShader::MakeRadial(points[0], radius, colors, positions, pattern.NStops(), SkiaTileMode(pattern), 0, nullptr));
    }
  }
    
  return paint;
}

#pragma mark -

IGraphicsSkia::IGraphicsSkia(IGEditorDelegate& dlg, int w, int h, int fps, float scale)
: IGraphicsPathBase(dlg, w, h, fps, scale)
{
  DBGMSG("IGraphics Skia @ %i FPS\n", fps);
  
  StaticStorage<Font>::Accessor storage(sFontCache);
  storage.Retain();
}

IGraphicsSkia::~IGraphicsSkia()
{
  StaticStorage<Font>::Accessor storage(sFontCache);
  storage.Release();
}

bool IGraphicsSkia::BitmapExtSupported(const char* ext)
{
  char extLower[32];
  ToLower(extLower, ext);
  return (strstr(extLower, "png") != nullptr) /*|| (strstr(extLower, "jpg") != nullptr) || (strstr(extLower, "jpeg") != nullptr)*/;
}

APIBitmap* IGraphicsSkia::LoadAPIBitmap(const char* fileNameOrResID, int scale, EResourceLocation location, const char* ext)
{
#ifdef OS_WIN
  if (location == EResourceLocation::kWinBinary)
  {
    int size = 0;
    const void* pData = LoadWinResource(fileNameOrResID, "png", size, GetWinModuleHandle());
    return new Bitmap(pData, size, scale);
  }
  else
#endif
  return new Bitmap(fileNameOrResID, scale);
}

void IGraphicsSkia::OnViewInitialized(void* pContext)
{
#if defined IGRAPHICS_GL
  auto glInterface = GrGLMakeNativeInterface();
  mGrContext = GrContext::MakeGL(glInterface);
#elif defined IGRAPHICS_METAL
  @autoreleasepool {
    id<MTLDevice> device = MTLCreateSystemDefaultDevice();
    id<MTLCommandQueue> commandQueue = [device newCommandQueue];
    mGrContext = GrContext::MakeMetal(device, commandQueue);
    mMTLDevice = device;
    mMTLCommandQueue = commandQueue;
    mMTLLayer = pContext;
    ((CAMetalLayer*) pContext).device = device;
  }
#endif
    
  DrawResize();
}

void IGraphicsSkia::OnViewDestroyed()
{
}

void IGraphicsSkia::DrawResize()
{
  auto w = WindowWidth() * GetScreenScale();
  auto h = WindowHeight() * GetScreenScale();
  
#if defined IGRAPHICS_GL || defined IGRAPHICS_METAL
  if (mGrContext.get())
  {
    SkImageInfo info = SkImageInfo::MakeN32Premul(w, h);
    mSurface = SkSurface::MakeRenderTarget(mGrContext.get(), SkBudgeted::kYes, info);
  }
#else
  #ifdef OS_WIN
    mSurface.reset();
    const size_t bmpSize = sizeof(BITMAPINFOHEADER) + WindowWidth() * WindowHeight() * GetScreenScale() * sizeof(uint32_t);
    mSurfaceMemory.Resize(bmpSize);
    BITMAPINFO* bmpInfo = reinterpret_cast<BITMAPINFO*>(mSurfaceMemory.Get());
    ZeroMemory(bmpInfo, sizeof(BITMAPINFO));
    bmpInfo->bmiHeader.biSize = sizeof(BITMAPINFOHEADER);
    bmpInfo->bmiHeader.biWidth = w;
    bmpInfo->bmiHeader.biHeight = -h; // negative means top-down bitmap. Skia draws top-down.
    bmpInfo->bmiHeader.biPlanes = 1;
    bmpInfo->bmiHeader.biBitCount = 32;
    bmpInfo->bmiHeader.biCompression = BI_RGB;
    void* pixels = bmpInfo->bmiColors;

    SkImageInfo info = SkImageInfo::Make(w, h, kN32_SkColorType, kPremul_SkAlphaType, nullptr);
    mSurface = SkSurface::MakeRasterDirect(info, pixels, sizeof(uint32_t) * w);
  #else
    mSurface = SkSurface::MakeRasterN32Premul(w, h);
  #endif
#endif
  if (mSurface)
    mCanvas = mSurface->getCanvas();
}

void IGraphicsSkia::BeginFrame()
{
  int width = WindowWidth() * GetScreenScale();
  int height = WindowHeight() * GetScreenScale();
  
#if defined IGRAPHICS_GL
  if (mGrContext.get())
  {
    // Bind to the current main framebuffer
    GrGLint fbo = 0, samples = 0, stencilBits = 0;
    glGetIntegerv(GL_FRAMEBUFFER_BINDING, &fbo);
    glGetIntegerv(GL_SAMPLES, &samples);
    glGetIntegerv(GL_STENCIL_BITS, &stencilBits);
    
    GrGLFramebufferInfo fbinfo;
    fbinfo.fFBOID = fbo;
    fbinfo.fFormat = 0x8058; //GR_GL_RGBA8

<<<<<<< HEAD
    auto backendRenderTarget = GrBackendRenderTarget(width, height, 0, stencilBits, fbinfo);
    
    assert(backendRenderTarget.isValid());

    mScreenSurface = SkSurface::MakeFromBackendRenderTarget(mGrContext.get(), backendRenderTarget, kBottomLeft_GrSurfaceOrigin, kRGBA_8888_SkColorType, nullptr, nullptr);
=======
    GrBackendRenderTarget backendRT(width, height, samples, stencilBits, fbinfo);
    
    mScreenSurface = SkSurface::MakeFromBackendRenderTarget(mGrContext.get(), backendRT, kBottomLeft_GrSurfaceOrigin, kRGBA_8888_SkColorType, nullptr, nullptr);
    assert(mScreenSurface);
>>>>>>> 564effd8
  }
#elif defined IGRAPHICS_METAL
  if (mGrContext.get())
  {
    id<CAMetalDrawable> drawable = [(CAMetalLayer*) mMTLLayer nextDrawable];
    
    GrMtlTextureInfo fbInfo;
    fbInfo.fTexture.retain((__bridge const void*)(drawable.texture));
    GrBackendRenderTarget backendRT(width, height, 1 /* sample count/MSAA */, fbInfo);
    
    mScreenSurface = SkSurface::MakeFromBackendRenderTarget(mGrContext.get(), backendRT, kTopLeft_GrSurfaceOrigin, kBGRA_8888_SkColorType, nullptr, nullptr);
    
    mMTLDrawable = drawable;
  }
  assert(mScreenSurface);
#endif

  IGraphics::BeginFrame();
}

void IGraphicsSkia::EndFrame()
{
#ifdef IGRAPHICS_CPU
  #if defined OS_MAC || defined OS_IOS
    SkPixmap pixmap;
    mSurface->peekPixels(&pixmap);
    SkBitmap bmp;
    bmp.installPixels(pixmap);  
    CGContext* pCGContext = (CGContextRef) mPlatformContext;
    CGContextSaveGState(pCGContext);
    CGContextScaleCTM(pCGContext, 1.0 / GetScreenScale(), 1.0 / GetScreenScale());
    SkCGDrawBitmap(pCGContext, bmp, 0, 0);
    CGContextRestoreGState(pCGContext);
  #elif defined OS_WIN
    auto w = WindowWidth() * GetScreenScale();
    auto h = WindowHeight() * GetScreenScale();
    BITMAPINFO* bmpInfo = reinterpret_cast<BITMAPINFO*>(mSurfaceMemory.Get());
    HWND hWnd = (HWND) GetWindow();
    PAINTSTRUCT ps;
    HDC hdc = BeginPaint(hWnd, &ps);
    StretchDIBits(hdc, 0, 0, w, h, 0, 0, w, h, bmpInfo->bmiColors, bmpInfo,  DIB_RGB_COLORS, SRCCOPY);
    ReleaseDC(hWnd, hdc);
    EndPaint(hWnd, &ps);
  #else
    #error NOT IMPLEMENTED
  #endif
#else
  mSurface->draw(mScreenSurface->getCanvas(), 0.0, 0.0, nullptr);
  mScreenSurface->getCanvas()->flush();
  
  #ifdef IGRAPHICS_METAL
    id<MTLCommandBuffer> commandBuffer = [(id<MTLCommandQueue>) mMTLCommandQueue commandBuffer];
    commandBuffer.label = @"Present";
  
    [commandBuffer presentDrawable:(id<CAMetalDrawable>) mMTLDrawable];
    [commandBuffer commit];
  #endif
#endif
}

void IGraphicsSkia::DrawBitmap(const IBitmap& bitmap, const IRECT& dest, int srcX, int srcY, const IBlend* pBlend)
{
  SkPaint p;
  SkRect skrect;
  
  p.setFilterQuality(kHigh_SkFilterQuality);
  p.setBlendMode(SkiaBlendMode(pBlend));
  if (pBlend)
    p.setAlpha(Clip(static_cast<int>(pBlend->mWeight * 255), 0, 255));
    
  SkiaDrawable* image = bitmap.GetAPIBitmap()->GetBitmap();

  double scale1 = 1.0 / (bitmap.GetScale() * bitmap.GetDrawScale());
  double scale2 = bitmap.GetScale() * bitmap.GetDrawScale();
  
  mCanvas->save();
  skrect.setLTRB(dest.L, dest.T, dest.R, dest.B);
  mCanvas->clipRect(skrect);
  mCanvas->translate(dest.L, dest.T);
  mCanvas->scale(scale1, scale1);
  mCanvas->translate(-srcX * scale2, -srcY * scale2);
  
  if (image->mIsSurface)
    image->mSurface->draw(mCanvas, 0.0, 0.0, &p);
  else
    mCanvas->drawImage(image->mImage, 0.0, 0.0, &p);
    
  mCanvas->restore();
}

void IGraphicsSkia::PathArc(float cx, float cy, float r, float a1, float a2, EWinding winding)
{
  SkPath arc;
  float sweep = (a2 - a1);

  if (sweep >= 360.f || sweep <= -360.f)
  {
    arc.addCircle(cx, cy, r);
    mMainPath.addPath(arc, mMatrix, SkPath::kAppend_AddPathMode);
  }
  else
  {
    if (winding == EWinding::CW)
    {
      while (sweep < 0)
        sweep += 360.f;
    }
    else
    {
      while (sweep > 0)
        sweep -= 360.f;
    }
      
    arc.arcTo(SkRect::MakeLTRB(cx - r, cy - r, cx + r, cy + r), a1 - 90.f, sweep, false);
    mMainPath.addPath(arc, mMatrix, SkPath::kExtend_AddPathMode);
  }
}

IColor IGraphicsSkia::GetPoint(int x, int y)
{
  return COLOR_BLACK; //TODO:
}

bool IGraphicsSkia::LoadAPIFont(const char* fontID, const PlatformFontPtr& font)
{
  StaticStorage<Font>::Accessor storage(sFontCache);
  Font* cached = storage.Find(fontID);
  
  if (cached)
    return true;
  
  IFontDataPtr data = font->GetFontData();
  
  if (data->IsValid())
  {
    auto wrappedData = SkData::MakeWithoutCopy(data->Get(), data->GetSize());
    int index = data->GetFaceIdx();
    auto typeface = SkTypeface::MakeFromData(wrappedData, index);
    
    if (typeface)
    {
      storage.Add(new Font(std::move(data), typeface), fontID);
      return true;
    }
  }
  
  return false;
}

void IGraphicsSkia::PrepareAndMeasureText(const IText& text, const char* str, IRECT& r, double& x, double & y, SkFont& font) const
{
  SkFontMetrics metrics;
  SkPaint paint;
  SkRect bounds;
  
  StaticStorage<Font>::Accessor storage(sFontCache);
  Font* pFont = storage.Find(text.mFont);
  
  assert(pFont && "No font found - did you forget to load it?");

  font.setTypeface(pFont->mTypeface);
  font.setHinting(SkFontHinting::kNone);
  font.setForceAutoHinting(false);
  font.setSubpixel(true);
  font.setSize(text.mSize * pFont->mData->GetHeightEMRatio());
  
  // Draw / measure
  font.measureText(str, strlen(str), SkTextEncoding::kUTF8, &bounds);
  font.getMetrics(&metrics);
  
  const double textWidth = bounds.width();// + textExtents.x_bearing;
  const double textHeight = text.mSize;
  const double ascender = metrics.fAscent;
  const double descender = metrics.fDescent;
  
  switch (text.mAlign)
  {
    case EAlign::Near:     x = r.L;                          break;
    case EAlign::Center:   x = r.MW() - (textWidth / 2.0);   break;
    case EAlign::Far:      x = r.R - textWidth;              break;
  }
  
  switch (text.mVAlign)
  {
    case EVAlign::Top:      y = r.T - ascender;                            break;
    case EVAlign::Middle:   y = r.MH() - descender + (textHeight / 2.0);   break;
    case EVAlign::Bottom:   y = r.B - descender;                           break;
  }
  
  r = IRECT((float) x, (float) y + ascender, (float) (x + textWidth), (float) (y + ascender + textHeight));
}

void IGraphicsSkia::DoMeasureText(const IText& text, const char* str, IRECT& bounds) const
{
  SkFont font;

  IRECT r = bounds;
  double x, y;
  PrepareAndMeasureText(text, str, bounds, x, y, font);
  DoMeasureTextRotation(text, r, bounds);
}

void IGraphicsSkia::DoDrawText(const IText& text, const char* str, const IRECT& bounds, const IBlend* pBlend)
{
  IRECT measured = bounds;
  
  SkFont font;
  double x, y;
  
  PrepareAndMeasureText(text, str, measured, x, y, font);
  PathTransformSave();
  DoTextRotation(text, bounds, measured);
  SkPaint paint;
  paint.setColor(SkiaColor(text.mFGColor, pBlend));
  mCanvas->drawSimpleText(str, strlen(str), SkTextEncoding::kUTF8, x, y, font, paint);
  PathTransformRestore();
}

void IGraphicsSkia::PathStroke(const IPattern& pattern, float thickness, const IStrokeOptions& options, const IBlend* pBlend)
{
  SkPaint paint = SkiaPaint(pattern, pBlend);
  paint.setStyle(SkPaint::kStroke_Style);

  switch (options.mCapOption)
  {
    case ELineCap::Butt:   paint.setStrokeCap(SkPaint::kButt_Cap);     break;
    case ELineCap::Round:  paint.setStrokeCap(SkPaint::kRound_Cap);    break;
    case ELineCap::Square: paint.setStrokeCap(SkPaint::kSquare_Cap);   break;
  }

  switch (options.mJoinOption)
  {
    case ELineJoin::Miter: paint.setStrokeJoin(SkPaint::kMiter_Join);   break;
    case ELineJoin::Round: paint.setStrokeJoin(SkPaint::kRound_Join);   break;
    case ELineJoin::Bevel: paint.setStrokeJoin(SkPaint::kBevel_Join);   break;
  }
  
  if (options.mDash.GetCount())
  {
    // N.B. support odd counts by reading the array twice
    int dashCount = options.mDash.GetCount();
    int dashMax = dashCount & 1 ? dashCount * 2 : dashCount;
    float dashArray[16];
      
    for (int i = 0; i < dashMax; i += 2)
    {
      dashArray[i + 0] = options.mDash.GetArray()[i % dashCount];
      dashArray[i + 1] = options.mDash.GetArray()[(i + 1) % dashCount];
    }
    
    paint.setPathEffect(SkDashPathEffect::Make(dashArray, dashMax, 0));
  }
  
  paint.setStrokeWidth(thickness);
  paint.setStrokeMiter(options.mMiterLimit);
    
  RenderPath(paint);
  
  if (!options.mPreserve)
    mMainPath.reset();
}

void IGraphicsSkia::PathFill(const IPattern& pattern, const IFillOptions& options, const IBlend* pBlend)
{
  SkPaint paint = SkiaPaint(pattern, pBlend);
  paint.setStyle(SkPaint::kFill_Style);
  
  if (options.mFillRule == EFillRule::Winding)
    mMainPath.setFillType(SkPath::kWinding_FillType);
  else
    mMainPath.setFillType(SkPath::kEvenOdd_FillType);
  
  RenderPath(paint);
  
  if (!options.mPreserve)
    mMainPath.reset();
}

void IGraphicsSkia::RenderPath(SkPaint& paint)
{
  SkMatrix invMatrix;
    
  if (!mMatrix.isIdentity() && mMatrix.invert(&invMatrix))
  {
    SkPath path;
    mMainPath.transform(invMatrix, &path);
    mCanvas->drawPath(path, paint);
  }
  else
  {
    mCanvas->drawPath(mMainPath, paint);
  }
}

void IGraphicsSkia::PathTransformSetMatrix(const IMatrix& m)
{
  double scale = GetScreenScale() * GetDrawScale();
  double xTranslate = 0.0;
  double yTranslate = 0.0;
    
  if (!mCanvas)
    return;
    
  if (!mLayers.empty())
  {
    IRECT bounds = mLayers.top()->Bounds();
    
    xTranslate = -bounds.L;
    yTranslate = -bounds.T;
  }

  mMatrix = SkMatrix::MakeAll(m.mXX, m.mXY, m.mTX, m.mYX, m.mYY, m.mTY, 0, 0, 1);
  SkMatrix globalMatrix = SkMatrix::MakeScale(scale);
  SkMatrix skMatrix = mMatrix;
  globalMatrix.preTranslate(xTranslate, yTranslate);
  skMatrix.postConcat(globalMatrix);
  mCanvas->setMatrix(skMatrix);
}

void IGraphicsSkia::SetClipRegion(const IRECT& r)
{
  SkRect skrect;
  skrect.setLTRB(r.L, r.T, r.R, r.B);
  mCanvas->restore();
  mCanvas->save();
  mCanvas->clipRect(skrect);
}

APIBitmap* IGraphicsSkia::CreateAPIBitmap(int width, int height, int scale, double drawScale)
{
  return new Bitmap(mGrContext.get(), width, height, scale, drawScale);
}

void IGraphicsSkia::UpdateLayer()
{
  mCanvas = mLayers.empty() ? mSurface->getCanvas() : mLayers.top()->GetAPIBitmap()->GetBitmap()->mSurface->getCanvas();
}

void IGraphicsSkia::DoRasterizeSVGToAPIBitmap(SVGHolder* pHolder, APIBitmap* pAPIBitmap, float x, float y)
{
#ifdef IGRAPHICS_RESVG
  auto scale = 1.f/(GetScreenScale() * GetDrawScale());
  uint32_t width = pAPIBitmap->GetWidth();
  uint32_t height = pAPIBitmap->GetHeight();
  auto pSurface = pAPIBitmap->GetBitmap()->mSurface.get();
  auto pCanvas = pSurface->getCanvas();
  
  pCanvas->translate(x, y);
  pCanvas->scale(scale, scale);
  pAPIBitmap->GetBitmap()->mSurface->ref(); // The capi unrefs the surface pointer before returning, so it’s necessary to increment the ref count before calling resvg_skia_render_to_canvas to keep it balanced.
  resvg_skia_render_to_canvas(pHolder->mRenderTree, &pHolder->mOptions, {width, height}, pSurface);
#endif
}

static size_t CalcRowBytes(int width)
{
  width = ((width + 7) & (-8));
  return width * sizeof(uint32_t);
}

void IGraphicsSkia::GetLayerBitmapData(const ILayerPtr& layer, RawBitmapData& data)
{
  SkiaDrawable* pDrawable = layer->GetAPIBitmap()->GetBitmap();
  size_t rowBytes = CalcRowBytes(pDrawable->mSurface->width());
  int size = pDrawable->mSurface->height() * static_cast<int>(rowBytes);
    
  data.Resize(size);
   
  if (data.GetSize() >= size)
  {
    SkImageInfo info = SkImageInfo::MakeN32Premul(pDrawable->mSurface->width(), pDrawable->mSurface->height());
    pDrawable->mSurface->readPixels(info, data.Get(), rowBytes, 0, 0);
  }
}

void IGraphicsSkia::ApplyShadowMask(ILayerPtr& layer, RawBitmapData& mask, const IShadow& shadow)
{
  SkiaDrawable* pDrawable = layer->GetAPIBitmap()->GetBitmap();
  int width = pDrawable->mSurface->width();
  int height = pDrawable->mSurface->height();
  size_t rowBytes = CalcRowBytes(width);
  double scale = layer->GetAPIBitmap()->GetDrawScale() * layer->GetAPIBitmap()->GetScale();
  
  SkCanvas* pCanvas = pDrawable->mSurface->getCanvas();
    
  SkMatrix m;
  m.reset();
    
  SkImageInfo info = SkImageInfo::MakeN32Premul(width, height);
  SkPixmap pixMap(info, mask.Get(), rowBytes);
  sk_sp<SkImage> image = SkImage::MakeFromRaster(pixMap, nullptr, nullptr);
  sk_sp<SkImage> foreground;
    
  // Copy the foreground if needed
    
  if (shadow.mDrawForeground)
    foreground = pDrawable->mSurface->makeImageSnapshot();
 
  pCanvas->clear(SK_ColorTRANSPARENT);
 
  IBlend blend(EBlend::Default, shadow.mOpacity);
  pCanvas->setMatrix(m);
  pCanvas->drawImage(image.get(), shadow.mXOffset * scale, shadow.mYOffset * scale);
  m = SkMatrix::MakeScale(scale);
  pCanvas->setMatrix(m);
  pCanvas->translate(-layer->Bounds().L, -layer->Bounds().T);
  SkPaint p = SkiaPaint(shadow.mPattern, &blend);
  p.setBlendMode(SkBlendMode::kSrcIn);
  pCanvas->drawPaint(p);

  if (shadow.mDrawForeground)
  {
    m.reset();
    pCanvas->setMatrix(m);
    pCanvas->drawImage(foreground.get(), 0.0, 0.0);
  }
}

const char* IGraphicsSkia::GetDrawingAPIStr()
{
#ifdef IGRAPHICS_CPU
  return "SKIA | CPU";
#elif defined IGRAPHICS_GL2
  return "SKIA | OpenGL2";
#elif defined IGRAPHICS_GL3
  return "SKIA | OpenGL3";
#elif defined IGRAPHICS_METAL
  return "SKIA | Metal";
#endif
}<|MERGE_RESOLUTION|>--- conflicted
+++ resolved
@@ -319,18 +319,10 @@
     fbinfo.fFBOID = fbo;
     fbinfo.fFormat = 0x8058; //GR_GL_RGBA8
 
-<<<<<<< HEAD
-    auto backendRenderTarget = GrBackendRenderTarget(width, height, 0, stencilBits, fbinfo);
-    
-    assert(backendRenderTarget.isValid());
-
-    mScreenSurface = SkSurface::MakeFromBackendRenderTarget(mGrContext.get(), backendRenderTarget, kBottomLeft_GrSurfaceOrigin, kRGBA_8888_SkColorType, nullptr, nullptr);
-=======
     GrBackendRenderTarget backendRT(width, height, samples, stencilBits, fbinfo);
     
     mScreenSurface = SkSurface::MakeFromBackendRenderTarget(mGrContext.get(), backendRT, kBottomLeft_GrSurfaceOrigin, kRGBA_8888_SkColorType, nullptr, nullptr);
     assert(mScreenSurface);
->>>>>>> 564effd8
   }
 #elif defined IGRAPHICS_METAL
   if (mGrContext.get())
