--- conflicted
+++ resolved
@@ -310,16 +310,6 @@
   mPath.line_to(xd, yd);
 }
 
-<<<<<<< HEAD
-void IGraphicsAGG::PathCubicBezierTo(float x1, float y1, float x2, float y2, float x3, float y3)
-{
-  double x1d = x1;
-  double y1d = y1;
-  double x2d = x2;
-  double y2d = y2;
-  double x3d = x3;
-  double y3d = y3;
-=======
 void IGraphicsAGG::PathCubicBezierTo(float c1x, float c1y, float c2x, float c2y, float x2, float y2)
 {
   double x1d = c1x;
@@ -328,7 +318,6 @@
   double y2d = c2y;
   double x3d = x2;
   double y3d = y2;
->>>>>>> 746d2b44
   
   mTransform.transform(&x1d, &y1d);
   mTransform.transform(&x2d, &y2d);
