--- conflicted
+++ resolved
@@ -55,8 +55,6 @@
     mDrawBitmap = new LICE_SysBitmap(Width() * GetScreenScale(), Height() * GetScreenScale());
   else
     mDrawBitmap->resize(Width() * GetScreenScale(), Height() * GetScreenScale());
-<<<<<<< HEAD
-=======
 
 #ifdef OS_WIN
   if (GetDrawScale() == 1.0)
@@ -73,7 +71,6 @@
 #endif
 
   mRenderBitmap = mDrawBitmap;
->>>>>>> 2984b347
 }
 
 void IGraphicsLice::DrawSVG(ISVG& svg, const IRECT& bounds, const IBlend* pBlend)
