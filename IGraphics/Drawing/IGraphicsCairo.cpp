--- conflicted
+++ resolved
@@ -304,11 +304,7 @@
   cairo_line_to(mContext, x, y);
 }
 
-<<<<<<< HEAD
-void IGraphicsCairo::PathCubicBezierTo(float x1, float y1, float x2, float y2, float x3, float y3)
-=======
 void IGraphicsCairo::PathCubicBezierTo(float c1x, float c1y, float c2x, float c2y, float x2, float y2)
->>>>>>> 746d2b44
 {
   cairo_curve_to(mContext, c1x, c1y, c2x, c2y, x2, y2);
 }
