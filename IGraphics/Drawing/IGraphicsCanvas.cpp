/*
 ==============================================================================

 This file is part of the iPlug 2 library. Copyright (C) the iPlug 2 developers.

 See LICENSE.txt for  more info.

 ==============================================================================
*/

#include "IGraphicsCanvas.h"
#include <string>
#include <stdio.h>
#include <emscripten.h>

using namespace emscripten;

extern IGraphics* gGraphics;

extern val GetPreloadedImages();
extern val GetCanvas();

static std::string CanvasColor(const IColor& color, float alpha = 1.0)
{
  WDL_String str;
  str.SetFormatted(64, "rgba(%d, %d, %d, %lf)", color.R, color.G, color.B, alpha * color.A / 255.0);
  return str.Get();
}

CanvasBitmap::CanvasBitmap(val imageCanvas, const char* name, int scale)
{
  SetBitmap(new val(imageCanvas), imageCanvas["width"].as<int>(), imageCanvas["height"].as<int>(), scale, 1.f);
}

CanvasBitmap::CanvasBitmap(int width, int height, int scale, float drawScale)
{
  val canvas = val::global("document").call<val>("createElement", std::string("canvas"));
  canvas.set("width", width);
  canvas.set("height", height);

  SetBitmap(new val(canvas), width, height, scale, drawScale);
}

CanvasBitmap::~CanvasBitmap()
{
  delete GetBitmap();
}

IGraphicsCanvas::IGraphicsCanvas(IGEditorDelegate& dlg, int w, int h, int fps, float scale)
: IGraphicsPathBase(dlg, w, h, fps, scale)
{
}

IGraphicsCanvas::~IGraphicsCanvas()
{
}

void IGraphicsCanvas::DrawBitmap(IBitmap& bitmap, const IRECT& bounds, int srcX, int srcY, const IBlend* pBlend)
{
  val context = GetContext();
  val img = *bitmap.GetAPIBitmap()->GetBitmap();
  GetContext().call<void>("save");
  SetCanvasBlendMode(pBlend);
  context.set("globalAlpha", BlendWeight(pBlend));
    
  const float bs = bitmap.GetScale();
  IRECT sr = bounds;
  sr.Scale(bs * bitmap.GetDrawScale());

  context.call<void>("drawImage", img, srcX * bs, srcY * bs, sr.W(), sr.H(), floor(bounds.L), floor(bounds.T), floor(bounds.W()), floor(bounds.H()));
  GetContext().call<void>("restore");
}

void IGraphicsCanvas::DrawRotatedBitmap(IBitmap& bitmap, float destCentreX, float destCentreY, double angle, int yOffsetZeroDeg, const IBlend* pBlend)
{
  IGraphicsPathBase::DrawRotatedBitmap(bitmap, destCentreX, destCentreY, DegToRad(angle), yOffsetZeroDeg, pBlend);
}

void IGraphicsCanvas::PathClear()
{
  GetContext().call<void>("beginPath");
}

void IGraphicsCanvas::PathClose()
{
  GetContext().call<void>("closePath");
}

void IGraphicsCanvas::PathArc(float cx, float cy, float r, float aMin, float aMax)
{
  GetContext().call<void>("arc", cx, cy, r, DegToRad(aMin - 90.f), DegToRad(aMax - 90.f));
}

void IGraphicsCanvas::PathMoveTo(float x, float y)
{
  GetContext().call<void>("moveTo", x, y);
}

void IGraphicsCanvas::PathLineTo(float x, float y)
{
  GetContext().call<void>("lineTo", x, y);
}

void IGraphicsCanvas::PathCurveTo(float x1, float y1, float x2, float y2, float x3, float y3)
{
  GetContext().call<void>("bezierCurveTo", x1, y1, x2, y2, x3, y3);
}

void IGraphicsCanvas::PathStroke(const IPattern& pattern, float thickness, const IStrokeOptions& options, const IBlend* pBlend)
{
  val context = GetContext();
  
  switch (options.mCapOption)
  {
    case kCapButt: context.set("lineCap", "butt"); break;
    case kCapRound: context.set("lineCap", "round"); break;
    case kCapSquare: context.set("lineCap", "square"); break;
  }
  
  switch (options.mJoinOption)
  {
    case kJoinMiter: context.set("lineJoin", "miter"); break;
    case kJoinRound: context.set("lineJoin", "round"); break;
    case kJoinBevel: context.set("lineJoin", "bevel"); break;
  }
  
  context.set("miterLimit", options.mMiterLimit);
    
  val dashArray = val::array();
  
  for (int i = 0; i < options.mDash.GetCount(); i++)
    dashArray.call<void>("push", val(*(options.mDash.GetArray() + i)));
  
  context.call<void>("setLineDash", dashArray);
  context.set("lineDashOffset", options.mDash.GetOffset());
  context.set("lineWidth", thickness);
  
  SetCanvasSourcePattern(pattern, pBlend);

  context.call<void>("stroke");
  
  if (!options.mPreserve)
    PathClear();
}

void IGraphicsCanvas::PathFill(const IPattern& pattern, const IFillOptions& options, const IBlend* pBlend)
{
  val context = GetContext();
  std::string fillRule(options.mFillRule == kFillWinding ? "nonzero" : "evenodd");
  
  SetCanvasSourcePattern(pattern, pBlend);

  context.call<void>("fill", fillRule);

  if (!options.mPreserve)
    PathClear();
}

void IGraphicsCanvas::SetCanvasSourcePattern(const IPattern& pattern, const IBlend* pBlend)
{
  val context = GetContext();
  
  SetCanvasBlendMode(pBlend);
  
  switch (pattern.mType)
  {
    case kSolidPattern:
    {
      const IColor color = pattern.GetStop(0).mColor;
      std::string colorString = CanvasColor(color, BlendWeight(pBlend));

      context.set("fillStyle", colorString);
      context.set("strokeStyle", colorString);
    }
    break;
      
    case kLinearPattern:
    case kRadialPattern:
    {
      IMatrix m = IMatrix(pattern.mTransform).Invert();
      
      val gradient = (pattern.mType == kLinearPattern) ?
        context.call<val>("createLinearGradient", m.mTX, m.mTY, m.mXX + m.mTX, m.mXY + m.mTY) :
        context.call<val>("createRadialGradient", m.mTX, m.mTY, 0.0, m.mTX, m.mTY, m.mXX);
      
      /*
      switch (pattern.mExtend)
      {
        case kExtendNone:      cairo_pattern_set_extend(cairoPattern, CAIRO_EXTEND_NONE);      break;
        case kExtendPad:       cairo_pattern_set_extend(cairoPattern, CAIRO_EXTEND_PAD);       break;
        case kExtendReflect:   cairo_pattern_set_extend(cairoPattern, CAIRO_EXTEND_REFLECT);   break;
        case kExtendRepeat:    cairo_pattern_set_extend(cairoPattern, CAIRO_EXTEND_REPEAT);    break;
      }*/
      
      for (int i = 0; i < pattern.NStops(); i++)
      {
        const IColorStop& stop = pattern.GetStop(i);
        gradient.call<void>("addColorStop", stop.mOffset, CanvasColor(stop.mColor));
      }
      
      context.set("fillStyle", gradient);
      context.set("strokeStyle", gradient);
    }
    break;
  }
}

void IGraphicsCanvas::SetCanvasBlendMode(const IBlend* pBlend)
{
  if (!pBlend)
    GetContext().set("globalCompositeOperation", "source-over");
  
  switch (pBlend->mMethod)
  {
    case kBlendClobber:     GetContext().set("globalCompositeOperation", "source-over");   break;
    case kBlendAdd:         GetContext().set("globalCompositeOperation", "lighter");       break;
    case kBlendColorDodge:  GetContext().set("globalCompositeOperation", "source-over");   break;
    case kBlendNone:
    default:
      GetContext().set("globalCompositeOperation", "source-over");
  }
}

bool IGraphicsCanvas::DoDrawMeasureText(const IText& text, const char* str, IRECT& bounds, const IBlend* pBlend, bool measure)
{
  // TODO: orientation
  val context = GetContext();
  std::string textString(str);
  
  char fontString[FONT_LEN + 64];
  const char* styles[] = { "normal", "bold", "italic" };
  context.set("textBaseline", std::string("top"));
  val font = context["font"];
  sprintf(fontString, "%s %dpx %s", styles[text.mStyle], text.mSize, text.mFont);
  context.set("font", std::string(fontString));
  double textWidth = context.call<val>("measureText", textString)["width"].as<double>();
  double textHeight = EM_ASM_DOUBLE({
    return parseFloat(document.getElementById("canvas").getContext("2d").font);
  });
  
  if (measure)
  {
    bounds = IRECT(0, 0, (float) textWidth, (float) textHeight);
    return true;
  }
  else
  {
    double x = bounds.L;
    double y = bounds.T;
    
    switch (text.mAlign)
    {
      case IText::kAlignNear:     break;
      case IText::kAlignCenter:   x = bounds.MW() - (textWidth / 2.0);    break;
      case IText::kAlignFar:      x = bounds.R - textWidth;               break;
    }
    
    switch (text.mVAlign)
    {
      case IText::EVAlign::kVAlignTop: y = bounds.T; break;
      case IText::EVAlign::kVAlignMiddle: y = bounds.MH() - (textHeight/2.); break;
      case IText::EVAlign::kVAlignBottom: y = bounds.B - textHeight; break;
      default: break;
    }

    context.call<void>("save");
    PathRect(bounds);
    context.call<void>("clip");
    PathClear();
    SetCanvasSourcePattern(text.mFGColor, pBlend);
    context.call<void>("fillText", textString, x, y);
    context.call<void>("restore");
  }
  
  return true;
}

void IGraphicsCanvas::PathTransformSetMatrix(const IMatrix& m)
{
<<<<<<< HEAD
  IMatrix t;
  t.Scale(GetDrawScale() * GetScreenScale(), GetDrawScale() * GetScreenScale());
  t.Translate(XTranslate(), YTranslate());
  t.Transform(m);
=======
  const double scale = GetScale() * GetDisplayScale();
  IMatrix t = IMatrix().Scale(scale, scale).Transform(m);
>>>>>>> 10dd290a

  GetContext().call<void>("setTransform", t.mXX, t.mYX, t.mYX, t.mYY, t.mTX, t.mTY);
}

void IGraphicsCanvas::SetClipRegion(const IRECT& r)
{
  val context = GetContext();
  context.call<void>("restore");
  context.call<void>("save");
  if (!r.Empty())
  {
    context.call<void>("beginPath");
    context.call<void>("rect", r.L, r.T, r.W(), r.H());
    context.call<void>("clip");
    context.call<void>("beginPath");
  }
}

APIBitmap* IGraphicsCanvas::LoadAPIBitmap(const WDL_String& resourcePath, int scale)
{
  return new CanvasBitmap(GetPreloadedImages()[resourcePath.Get()], resourcePath.Get() + 1, scale);
}

APIBitmap* IGraphicsCanvas::ScaleAPIBitmap(const APIBitmap* pBitmap, int scale)
{
//  int destW = (pBitmap->GetWidth() / pBitmap->GetScale()) * scale;
//  int destH = (pBitmap->GetHeight() / pBitmap->GetScale()) * scale;
//
//  val imgSrc = *pBitmap->GetBitmap();
//
//  // Make an offscreen canvas and resize
//  val documentHead = val::global("document")["head"];
//  val canvas = GetCanvas();
//  documentHead.call<val>("appendChild", canvas);
//  val canvasNode = documentHead["lastChild"];
//  val context = canvas.call<val>("getContext", std::string("2d"));
//  context.set("width", destW);
//  context.set("height", destH);
//
//  // Scale and draw
//  context.call<void>("scale", scale / pBitmap->GetScale(), scale / pBitmap->GetScale());
//  context.call<void>("drawImage", imgSrc, 0, 0);
//
//  // Copy to an image
//  val img = val::global("Image").new_();
//  img.set("src", canvas.call<val>("toDataURL"));
//
//  // Delete the canvas
//  documentHead.call<val>("removeChild", canvasNode);

  return new CanvasBitmap(GetPreloadedImages()[""], "", scale);
}

APIBitmap* IGraphicsCanvas::CreateAPIBitmap(int width, int height)
{
  const double scale = GetDrawScale() * GetScreenScale();
  return new CanvasBitmap(width * scale, height * scale, GetScreenScale(), GetDrawScale());
}<|MERGE_RESOLUTION|>--- conflicted
+++ resolved
@@ -277,15 +277,8 @@
 
 void IGraphicsCanvas::PathTransformSetMatrix(const IMatrix& m)
 {
-<<<<<<< HEAD
-  IMatrix t;
-  t.Scale(GetDrawScale() * GetScreenScale(), GetDrawScale() * GetScreenScale());
-  t.Translate(XTranslate(), YTranslate());
-  t.Transform(m);
-=======
-  const double scale = GetScale() * GetDisplayScale();
-  IMatrix t = IMatrix().Scale(scale, scale).Transform(m);
->>>>>>> 10dd290a
+  const double scale = GetDrawScale() * GetScreenScale();
+  IMatrix t = IMatrix().Scale(scale, scale).Translate(XTranslate(), YTranslate()).Transform(m);
 
   GetContext().call<void>("setTransform", t.mXX, t.mYX, t.mYX, t.mYY, t.mTX, t.mTY);
 }
