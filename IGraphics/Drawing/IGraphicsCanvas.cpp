--- conflicted
+++ resolved
@@ -356,9 +356,6 @@
   return new Bitmap(GetPreloadedImages()[fileNameOrResID], fileNameOrResID + 1, scale);
 }
 
-<<<<<<< HEAD
-APIBitmap* IGraphicsCanvas::CreateAPIBitmap(int width, int height, int scale, float drawScale, bool cacheable)
-=======
 APIBitmap* IGraphicsCanvas::LoadAPIBitmap(const char* name, const void* pData, int dataSize, int scale)
 {
   int width = 0;
@@ -390,8 +387,7 @@
   return new Bitmap(canvas, name, scale);
 }
 
-APIBitmap* IGraphicsCanvas::CreateAPIBitmap(int width, int height, int scale, double drawScale, bool cacheable)
->>>>>>> 985a7a51
+APIBitmap* IGraphicsCanvas::CreateAPIBitmap(int width, int height, int scale, float drawScale, bool cacheable)
 {
   return new Bitmap(width, height, scale, drawScale);
 }
