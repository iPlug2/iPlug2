--- conflicted
+++ resolved
@@ -19,39 +19,9 @@
 
 // Thanks to Olli Wang/MOUI for much of this macro magic  https://github.com/ollix/moui
 
-<<<<<<< HEAD
-#if defined IGRAPHICS_GLES2
-  #define IGRAPHICS_GL
-  #if defined OS_IOS
-    #include <OpenGLES/ES2/gl.h>
-  #elif defined OS_WEB
-    #include <GLES2/gl2.h>
-  #endif
-#elif defined IGRAPHICS_GLES3
-  #define IGRAPHICS_GL
-  #if defined OS_IOS
-    #include <OpenGLES/ES3/gl.h>
-  #elif defined OS_WEB
-    #include <GLES3/gl3.h>
-  #endif
-#elif defined IGRAPHICS_GL2 || defined IGRAPHICS_GL3
-  #define IGRAPHICS_GL
-  #if defined OS_WIN
-    #include <glad/glad.h>
-  #elif defined OS_MAC
-    #if defined IGRAPHICS_GL2
-      #include <OpenGL/gl.h>
-    #elif defined IGRAPHICS_GL3
-      #include <OpenGL/gl3.h>
-    #endif
-  #else
-    #include <OpenGL/gl.h>
-  #endif
-=======
 #if defined IGRAPHICS_GL
   #define NANOVG_FBO_VALID 1
   #include "nanovg_gl_utils.h"
->>>>>>> 6e2d2807
 #elif defined IGRAPHICS_METAL
   #include "nanovg_mtl.h"
 #else
