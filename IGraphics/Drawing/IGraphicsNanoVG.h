--- conflicted
+++ resolved
@@ -128,16 +128,8 @@
   
   IColor GetPoint(int x, int y) override;
   void* GetDrawContext() override { return (void*) mVG; }
-<<<<<<< HEAD
-
-  bool DrawText(const IText& text, const char* str, IRECT& bounds, const IBlend* pBlend, bool measure, bool textEntry) override;
-  bool MeasureText(const IText& text, const char* str, IRECT& bounds) override;
-  
-  IBitmap LoadBitmap(const char* name, int nStates, bool framesAreHorizontal) override;
-=======
     
   IBitmap LoadBitmap(const char* name, int nStates, bool framesAreHorizontal, int targetScale) override;
->>>>>>> 67f08dee
   IBitmap ScaleBitmap(const IBitmap& bitmap, const char* name, int targetScale) override { return bitmap; } // NO-OP
   void ReleaseBitmap(const IBitmap& bitmap) override { }; // NO-OP
   void RetainBitmap(const IBitmap& bitmap, const char * cacheName) override { }; // NO-OP
