/*
 ==============================================================================

 This file is part of the iPlug 2 library. Copyright (C) the iPlug 2 developers.

 See LICENSE.txt for  more info.

 ==============================================================================
*/

#pragma once

/**
 * @file
 * @ingroup Controls
 * @brief A collection of IControls for common UI widgets, such as knobs, sliders, switches
 */

#include "IControl.h"
#include "IColorPickerControl.h"
#include "IVKeyboardControl.h"
#include "IVMeterControl.h"
#include "IVScopeControl.h"
#include "IVMultiSliderControl.h"
#include "IRTTextControl.h"

/**
 * \addtogroup Controls
 * @{
 */

#pragma mark - Vector Controls

/** A vector button/momentary switch control. */
class IVButtonControl : public IButtonControlBase
                      , public IVectorBase
{
public:
  IVButtonControl(IRECT bounds, IActionFunction actionFunc = SplashClickActionFunc,
    const char* str = "", const IText& text = DEFAULT_TEXT, const IVColorSpec& colorSpec = DEFAULT_SPEC);

  void Draw(IGraphics& g) override;
  virtual void DrawWidget(IGraphics& g) override;
  bool IsHit(float x, float y) const override;
  void OnResize() override;
};

/** A vector switch control. Click to cycle through states. */
class IVSwitchControl : public ISwitchControlBase
                      , public IVectorBase
{
public:
<<<<<<< HEAD
  IVSwitchControl(IRECT bounds, int paramIdx = kNoParameter,
                  const char* label = "", const IVColorSpec& colorSpec = DEFAULT_SPEC);
  
  IVSwitchControl(IRECT bounds, IActionFunction actionFunc = FlashCircleClickActionFunc,
=======
  IVSwitchControl(IRECT bounds, int paramIdx = kNoParameter, IActionFunction actionFunc = SplashClickActionFunc,
>>>>>>> 1547151c
                  const char* label = "", const IVColorSpec& colorSpec = DEFAULT_SPEC, int numStates = 2);
  
  void Draw(IGraphics& g) override;
<<<<<<< HEAD
  virtual void DrawWidget(IGraphics& g) override;
  bool IsHit(float x, float y) const override;
  void SetDirty(bool push) override;
  void OnResize() override;
=======

  void SetDirty(bool push, int valIdx = kNoValIdx) override;

protected:
  WDL_String mStr;
>>>>>>> 1547151c
};

/** A vector switch control. Click to cycle through states. */
class IVRadioButtonControl : public ISwitchControlBase
                           , public IVectorBase
{
public:
  IVRadioButtonControl(IRECT bounds, int paramIdx = kNoParameter, IActionFunction actionFunc = SplashClickActionFunc,
                       const IVColorSpec& colorSpec = DEFAULT_SPEC, int numStates = 2, EDirection dir = kVertical);

  virtual ~IVRadioButtonControl() { mLabels.Empty(true); }
  void Draw(IGraphics& g) override;
<<<<<<< HEAD
  virtual void DrawWidget(IGraphics& g) override;
  void OnResize() override;
//  virtual bool IsHit(float x, float y) const override;
=======
  void OnResize() override;
//bool IsHit(float x, float y) const override;
>>>>>>> 1547151c

protected:
  EDirection mDirection;
  WDL_TypedBuf<IRECT> mButtons;
  WDL_PtrList<WDL_String> mLabels;
};

/** A vector knob control drawn using graphics primitves */
class IVKnobControl : public IKnobControlBase
                    , public IVectorBase
{
public:
  IVKnobControl(IRECT bounds, int paramIdx,
                const char* label = "",
                const IVColorSpec& colorSpec = DEFAULT_SPEC,
                float aMin = -135.f, float aMax = 135.f,
                EDirection direction = kVertical, double gearing = DEFAULT_GEARING);

  IVKnobControl(IRECT bounds, IActionFunction actionFunction,
                const char* label = "",
                const IVColorSpec& colorSpec = DEFAULT_SPEC,
                float aMin = -135.f, float aMax = 135.f,
                EDirection direction = kVertical, double gearing = DEFAULT_GEARING);

  virtual ~IVKnobControl() {}

  void Draw(IGraphics& g) override;
  virtual void DrawWidget(IGraphics& g) override;

  void OnMouseDown(float x, float y, const IMouseMod& mod) override;
//  void OnMouseDblClick(float x, float y, const IMouseMod& mod) override {  OnMouseDown(x, y, mod); }
  void OnResize() override;
  bool IsHit(float x, float y) const override;
protected:
  float mAngleMin, mAngleMax;
  float mKnobFrac;
};

/** A vector knob/dial control which rotates an SVG image */
class ISVGKnob : public IKnobControlBase
{
public:
  ISVGKnob(IRECT bounds, const ISVG& svg, int paramIdx = kNoParameter)
    : IKnobControlBase(bounds, paramIdx)
    , mSVG(svg)
  {
  }

  void Draw(IGraphics& g) override
  {
    if (!g.CheckLayer(mLayer))
    {
      g.StartLayer(mRECT);
      g.DrawSVG(mSVG, mRECT);
      mLayer = g.EndLayer();
    }

    g.DrawRotatedLayer(mLayer, mStartAngle + GetValue() * (mEndAngle - mStartAngle));
  }

  void SetSVG(ISVG& svg)
  {
    mSVG = svg;
    SetDirty(false);
  }

private:
  ILayerPtr mLayer;
  ISVG mSVG;
  float mStartAngle = -135.f;
  float mEndAngle = 135.f;
};

/** A vector slider control */
class IVSliderControl : public ISliderControlBase
                      , public IVectorBase
{
public:
  IVSliderControl(IRECT bounds, int paramIdx = kNoParameter,
                  const char* label = "",
                  const IVColorSpec& colorSpec = DEFAULT_SPEC,
                  EDirection dir = kVertical, bool onlyHandle = false, float handleSize = 8.f, float trackSize = 2.f);
  
  IVSliderControl(IRECT bounds, IActionFunction aF,
                  const char* label = "",
                  const IVColorSpec& colorSpec = DEFAULT_SPEC,
                  EDirection dir = kVertical, bool onlyHandle = false, float handleSize = 8.f, float trackSize = 2.f);

  virtual ~IVSliderControl() {}
<<<<<<< HEAD
  void Draw(IGraphics& g) override;
  virtual void DrawWidget(IGraphics& g) override;
=======

  void Draw(IGraphics& g) override;
>>>>>>> 1547151c
  void OnResize() override;

protected:
  float mTrackSize;
};

class IVRangeSliderControl : public IVSliderControl
{
public:
  IVRangeSliderControl(IRECT bounds, int paramIdxLo, int paramIdxHi);

  void Draw(IGraphics& g) override;
  void OnMouseDown(float x, float y, const IMouseMod& mod) override;
  void OnMouseDrag(float x, float y, float dX, float dY, const IMouseMod& mod) override;

protected:
  float mMouseDownVal = 0.f;
};


class IVXYPadControl : public IControl
                     , public IVectorBase
{
public:
  IVXYPadControl(IRECT bounds, const std::initializer_list<int>& params,
    const IVColorSpec& colorSpec = DEFAULT_SPEC,
    float handleRadius = 10.f)
    : IControl(bounds, params)
    , IVectorBase(colorSpec)
    , mHandleRadius(handleRadius)
  {
    AttachIControl(this);
  }

  void Draw(IGraphics& g) override
  {
    float xpos = GetValue(0) * mRECT.W();
    float ypos = GetValue(1) * mRECT.H();

    g.DrawVerticalLine(GetColor(kFG), mRECT, 0.5);
    g.DrawHorizontalLine(GetColor(kFG), mRECT, 0.5);
    g.FillCircle(GetMouseIsOver() ? GetColor(kHL) : GetColor(kPR), mRECT.L + xpos, mRECT.B - ypos, mHandleRadius);
  }

  void OnMouseDown(float x, float y, const IMouseMod& mod) override
  {
    OnMouseDrag(x, y, 0., 0., mod);
  }

  void OnMouseDrag(float x, float y, float dX, float dY, const IMouseMod& mod) override
  {
    mRECT.Constrain(x, y);
    float xn = (x - mRECT.L) / mRECT.W();
    float yn = 1.f - ((y - mRECT.T) / mRECT.H());
    SetValue(xn, 0);
    SetValue(yn, 1);
    SetDirty(true);
  }

private:
  float mHandleRadius;
};

#pragma mark - Bitmap Controls

/** A bitmap button/momentary switch control. */
class IBButtonControl : public IButtonControlBase
                      , public IBitmapBase
{
public:
  IBButtonControl(float x, float y, const IBitmap& bitmap, IActionFunction actionFunc = DefaultClickActionFunc)
  : IButtonControlBase(IRECT(x, y, bitmap), actionFunc)
  , IBitmapBase(bitmap)
  {}

  IBButtonControl(IRECT bounds, const IBitmap& bitmap, IActionFunction actionFunc = DefaultClickActionFunc)
  : IButtonControlBase(bounds.GetCentredInside(bitmap), actionFunc)
  , IBitmapBase(bitmap)
  {}

  void Draw(IGraphics& g) override
  {
    g.DrawBitmap(mBitmap, mRECT, (int) GetValue() + 1, &mBlend);
  }

  void OnRescale() override
  {
    mBitmap = GetUI()->GetScaledBitmap(mBitmap);
  }

  void GrayOut(bool gray) override
  {
    IBitmapBase::GrayOut(gray);
    IControl::GrayOut(gray);
  }
};

/** A bitmap switch control. Click to cycle through states. */
class IBSwitchControl : public IBitmapControl
{
public:
  IBSwitchControl(float x, float y, const IBitmap& bitmap, int paramIdx = kNoParameter)
  : IBitmapControl(x, y, bitmap, paramIdx) {}

  IBSwitchControl(IRECT bounds, const IBitmap& bitmap, int paramIdx = kNoParameter)
  : IBitmapControl(bounds.GetCentredInside(bitmap), bitmap, paramIdx) {}

  virtual ~IBSwitchControl() {}

  void OnMouseDown(float x, float y, const IMouseMod& mod) override;
  void OnMouseDblClick(float x, float y, const IMouseMod& mod) override {  OnMouseDown(x, y, mod); }

  void GrayOut(bool gray) override
  {
    IBitmapBase::GrayOut(gray);
    IControl::GrayOut(gray);
  }
};

/** A bitmap knob/dial control that draws a frame from a stacked bitmap */
class IBKnobControl : public IKnobControlBase
                    , public IBitmapBase
{
public:
  IBKnobControl(float x, float y, const IBitmap& bitmap, int paramIdx, EDirection direction = kVertical, double gearing = DEFAULT_GEARING)
  : IKnobControlBase(IRECT(x, y, bitmap), paramIdx, direction, gearing)
  , IBitmapBase(bitmap)
  {
  }

  IBKnobControl(IRECT bounds, const IBitmap& bitmap, int paramIdx, EDirection direction = kVertical, double gearing = DEFAULT_GEARING)
  : IKnobControlBase(bounds.GetCentredInside(bitmap), paramIdx, direction, gearing)
  , IBitmapBase(bitmap)
  {
  }

  virtual ~IBKnobControl() {}

  void Draw(IGraphics& g) override
  {
    int i = 1 + int(0.5 + GetValue() * (double) (mBitmap.N() - 1));
    g.DrawBitmap(mBitmap, mRECT, i, &mBlend);
  }

  void OnRescale() override
  {
    mBitmap = GetUI()->GetScaledBitmap(mBitmap);
  }

  void GrayOut(bool gray) override
  {
    IBitmapBase::GrayOut(gray);
    IControl::GrayOut(gray);
  }
};

/** A bitmap knob/dial control that rotates an image */
class IBKnobRotaterControl : public IBKnobControl
{
public:
  IBKnobRotaterControl(float x, float y, const IBitmap& bitmap, int paramIdx)
  : IBKnobControl(IRECT(x, y, bitmap), bitmap, paramIdx)
  {
  }

  IBKnobRotaterControl(IRECT bounds, const IBitmap& bitmap, int paramIdx)
  : IBKnobControl(bounds.GetCentredInside(bitmap), bitmap, paramIdx)
  {
  }

  virtual ~IBKnobRotaterControl() {}

  void Draw(IGraphics& g) override
  {
    double angle = -130.0 + GetValue() * 260.0;
    g.DrawRotatedBitmap(mBitmap, mRECT.MW(), mRECT.MH(), angle);
  }
};

/** A bitmap slider/fader control */
class IBSliderControl : public ISliderControlBase
                      , public IBitmapBase
{
public:
  IBSliderControl(IRECT bounds, int paramIdx, const IBitmap& bitmap,
                  EDirection dir = kVertical, bool onlyHandle = false);

  IBSliderControl(float x, float y, int len, int paramIdx,
                  const IBitmap& bitmap, EDirection direction = kVertical, bool onlyHandle = false);

  virtual ~IBSliderControl() {}

  void Draw(IGraphics& g) override;
  void OnRescale() override;
  void OnResize() override;

  IRECT GetHandleBounds(double value = -1.0) const;

  void GrayOut(bool gray) override
  {
    IBitmapBase::GrayOut(gray);
    IControl::GrayOut(gray);
  }
};

/** A control to display text using a monospace bitmap font */
class IBTextControl : public ITextControl
                    , public IBitmapBase
{
public:
  IBTextControl(IRECT bounds, const IBitmap& bitmap, const IText& text = DEFAULT_TEXT, const char* str = "", int charWidth = 6, int charHeight = 12, int charOffset = 0, bool multiLine = false, bool vCenter = true, EBlendType blend = kBlendDefault)
  : ITextControl(bounds, str, text)
  , IBitmapBase(bitmap, blend)
  , mCharWidth(charWidth)
  , mCharHeight(charHeight)
  , mCharOffset(charOffset)
  , mMultiLine(multiLine)
  , mVCentre(vCenter)
  {
    mStr.Set(str);
  }

  virtual ~IBTextControl() {}

  void Draw(IGraphics& g) override
  {
    g.DrawBitmapedText(mBitmap, mRECT, mText, &mBlend, mStr.Get(), mVCentre, mMultiLine, mCharWidth, mCharHeight, mCharOffset);
  }

  void GrayOut(bool gray) override
  {
    IBitmapBase::GrayOut(gray);
    IControl::GrayOut(gray);
  }

  void OnRescale() override
  {
    mBitmap = GetUI()->GetScaledBitmap(mBitmap);
  }

protected:
  WDL_String mStr;
  int mCharWidth, mCharHeight, mCharOffset;
  bool mMultiLine;
  bool mVCentre;
};

/**@}*/
<|MERGE_RESOLUTION|>--- conflicted
+++ resolved
@@ -50,29 +50,17 @@
                       , public IVectorBase
 {
 public:
-<<<<<<< HEAD
   IVSwitchControl(IRECT bounds, int paramIdx = kNoParameter,
                   const char* label = "", const IVColorSpec& colorSpec = DEFAULT_SPEC);
   
-  IVSwitchControl(IRECT bounds, IActionFunction actionFunc = FlashCircleClickActionFunc,
-=======
-  IVSwitchControl(IRECT bounds, int paramIdx = kNoParameter, IActionFunction actionFunc = SplashClickActionFunc,
->>>>>>> 1547151c
+  IVSwitchControl(IRECT bounds, IActionFunction actionFunc = SplashClickActionFunc,
                   const char* label = "", const IVColorSpec& colorSpec = DEFAULT_SPEC, int numStates = 2);
   
   void Draw(IGraphics& g) override;
-<<<<<<< HEAD
   virtual void DrawWidget(IGraphics& g) override;
   bool IsHit(float x, float y) const override;
-  void SetDirty(bool push) override;
-  void OnResize() override;
-=======
-
   void SetDirty(bool push, int valIdx = kNoValIdx) override;
-
-protected:
-  WDL_String mStr;
->>>>>>> 1547151c
+  void OnResize() override;
 };
 
 /** A vector switch control. Click to cycle through states. */
@@ -85,14 +73,9 @@
 
   virtual ~IVRadioButtonControl() { mLabels.Empty(true); }
   void Draw(IGraphics& g) override;
-<<<<<<< HEAD
   virtual void DrawWidget(IGraphics& g) override;
   void OnResize() override;
 //  virtual bool IsHit(float x, float y) const override;
-=======
-  void OnResize() override;
-//bool IsHit(float x, float y) const override;
->>>>>>> 1547151c
 
 protected:
   EDirection mDirection;
@@ -182,13 +165,8 @@
                   EDirection dir = kVertical, bool onlyHandle = false, float handleSize = 8.f, float trackSize = 2.f);
 
   virtual ~IVSliderControl() {}
-<<<<<<< HEAD
   void Draw(IGraphics& g) override;
   virtual void DrawWidget(IGraphics& g) override;
-=======
-
-  void Draw(IGraphics& g) override;
->>>>>>> 1547151c
   void OnResize() override;
 
 protected:
@@ -220,7 +198,7 @@
     , IVectorBase(colorSpec)
     , mHandleRadius(handleRadius)
   {
-    AttachIControl(this);
+    AttachIControl(this, ""/*TODO*/);
   }
 
   void Draw(IGraphics& g) override
