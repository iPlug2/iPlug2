--- conflicted
+++ resolved
@@ -64,14 +64,10 @@
     #endif
   #elif defined IGRAPHICS_NANOVG
     #include "IGraphicsNanoVG.h"
-<<<<<<< HEAD
-    typedef IGraphicsNanoVG IGRAPHICS_DRAW_CLASS;
+    using IGRAPHICS_DRAW_CLASS = IGraphicsNanoVG;
   #elif defined IGRAPHICS_SKIA
     #include "IGraphicsSkia.h"
-    typedef IGraphicsSkia IGRAPHICS_DRAW_CLASS;
-=======
-    using IGRAPHICS_DRAW_CLASS = IGraphicsNanoVG;
->>>>>>> c1f62dea
+    using IGRAPHICS_DRAW_CLASS = IGraphicsSkia;
   #elif defined IGRAPHICS_CANVAS
      #include "IGraphicsCanvas.h"
      using IGRAPHICS_DRAW_CLASS = IGraphicsCanvas;
