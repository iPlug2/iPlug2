--- conflicted
+++ resolved
@@ -477,124 +477,68 @@
         return IColor(alpha, 0, 0, 0);
     }
   }
-	
+
   void RenderNanoSVG(NSVGimage* pImage)
   {
     assert(pImage != nullptr);
-	
+    
     for (NSVGshape* pShape = pImage->shapes; pShape; pShape = pShape->next)
     {
       if (!(pShape->flags & NSVG_FLAGS_VISIBLE))
         continue;
-<<<<<<< HEAD
-			
-			// Build a new path for each shape
-			PathClear();
-
-			// iterate subpaths in this shape
-=======
       
+      // Build a new path for each shape
       PathClear();
-        
->>>>>>> 3add4564
+      
+      // iterate subpaths in this shape
       for (NSVGpath* pPath = pShape->paths; pPath; pPath = pPath->next)
-      {				
+      {
         PathMoveTo(pPath->pts[0], pPath->pts[1]);
         
         for (int i = 1; i < pPath->npts; i += 3)
-<<<<<<< HEAD
         {
           float *p = &pPath->pts[i*2];
-					PathCurveTo(p[0], p[1], p[2], p[3], p[4], p[5]);
-        }
-				
-				if (pPath->closed)
-					PathClose();
-				
-				// Compute whether this path is a hole or a solid and set the winding direction accordingly.
-				int crossings = 0;
-				Vec2 p0{pPath->pts[0], pPath->pts[1]};
-				Vec2 p1{pPath->bounds[0] - 1.0f, pPath->bounds[1] - 1.0f};				
-				// Iterate all other paths
-				for (NSVGpath *pPath2 = pShape->paths; pPath2; pPath2 = pPath2->next) 
-				{
-					if (pPath2 == pPath)
-						continue;					
-					// Iterate all lines on the path
-					if (pPath2->npts < 4)
-						continue;
-					for (int i = 1; i < pPath2->npts + 3; i += 3) 
-					{
-						float *p = &pPath2->pts[2*i];
-						// The previous point
-						Vec2 p2 {p[-2], p[-1]};
-						// The current point
-						Vec2 p3 = (i < pPath2->npts) ? Vec2{p[4], p[5]} : Vec2{pPath2->pts[0], pPath2->pts[1]};
-						float crossing = getLineCrossing(p0, p1, p2, p3);
-						float crossing2 = getLineCrossing(p2, p3, p0, p1);
-						if (0.0 <= crossing && crossing < 1.0 && 0.0 <= crossing2) 
-						{
-							crossings++;
-						}
-					}
-				}				
-				PathSetWinding(crossings % 2 != 0);
-			}
-			
-			// Fill combined path using windings set in subpaths
-			if (pShape->fill.type != NSVG_PAINT_NONE)
-			{
-				IFillOptions options;
-				options.mFillRule = kFillPreserveExisting;
-				
-				options.mPreserve = pShape->stroke.type != NSVG_PAINT_NONE;
-				PathFill(GetSVGPattern(pShape->fill, pShape->opacity), options, nullptr);
-			}
-			
-			// Stroke
-			if (pShape->stroke.type != NSVG_PAINT_NONE)
-			{
-				IStrokeOptions options;
-				
-				options.mMiterLimit = pShape->miterLimit;
-				
-				switch (pShape->strokeLineCap)
-				{
-					case NSVG_CAP_BUTT:   options.mCapOption = kCapButt;    break;
-					case NSVG_CAP_ROUND:  options.mCapOption = kCapRound;   break;
-					case NSVG_CAP_SQUARE: options.mCapOption = kCapSquare;  break;
-				}
-				
-				switch (pShape->strokeLineJoin)
-				{
-					case NSVG_JOIN_MITER:   options.mJoinOption = kJoinMiter;   break;
-					case NSVG_JOIN_ROUND:   options.mJoinOption = kJoinRound;   break;
-					case NSVG_JOIN_BEVEL:   options.mJoinOption = kJoinBevel;   break;
-				}
-				
-				options.mDash.SetDash(pShape->strokeDashArray, pShape->strokeDashOffset, pShape->strokeDashCount);
-				
-				PathStroke(GetSVGPattern(pShape->stroke, pShape->opacity), pShape->strokeWidth, options, nullptr);
-			}
-=======
-        {
-          float *p = pPath->pts + i * 2;
           PathCubicBezierTo(p[0], p[1], p[2], p[3], p[4], p[5]);
         }
         
         if (pPath->closed)
           PathClose();
+        
+        // Compute whether this path is a hole or a solid and set the winding direction accordingly.
+        int crossings = 0;
+        Vec2 p0{pPath->pts[0], pPath->pts[1]};
+        Vec2 p1{pPath->bounds[0] - 1.0f, pPath->bounds[1] - 1.0f};
+        // Iterate all other paths
+        for (NSVGpath *pPath2 = pShape->paths; pPath2; pPath2 = pPath2->next)
+        {
+          if (pPath2 == pPath)
+            continue;
+          // Iterate all lines on the path
+          if (pPath2->npts < 4)
+            continue;
+          for (int i = 1; i < pPath2->npts + 3; i += 3)
+          {
+            float *p = &pPath2->pts[2*i];
+            // The previous point
+            Vec2 p2 {p[-2], p[-1]};
+            // The current point
+            Vec2 p3 = (i < pPath2->npts) ? Vec2{p[4], p[5]} : Vec2{pPath2->pts[0], pPath2->pts[1]};
+            float crossing = GetLineCrossing(p0, p1, p2, p3);
+            float crossing2 = GetLineCrossing(p2, p3, p0, p1);
+            if (0.0 <= crossing && crossing < 1.0 && 0.0 <= crossing2)
+            {
+              crossings++;
+            }
+          }
+        }
+        PathSetWinding(crossings % 2 != 0);
       }
       
-      // Fill
+      // Fill combined path using windings set in subpaths
       if (pShape->fill.type != NSVG_PAINT_NONE)
       {
         IFillOptions options;
-        
-        if (pShape->fillRule == NSVG_FILLRULE_EVENODD)
-          options.mFillRule = EFillRule::EvenOdd;
-        else
-          options.mFillRule = EFillRule::Winding;
+        options.mFillRule = EFillRule::Preserve;
         
         options.mPreserve = pShape->stroke.type != NSVG_PAINT_NONE;
         PathFill(GetSVGPattern(pShape->fill, pShape->opacity), options, nullptr);
@@ -625,14 +569,9 @@
         
         PathStroke(GetSVGPattern(pShape->stroke, pShape->opacity), pShape->strokeWidth, options, nullptr);
       }
->>>>>>> 3add4564
-    }
-  }
-	
-	
-	
-	
-  
+    }
+  }
+
 protected:
     
   void DoTextRotation(const IText& text, const IRECT& bounds, const IRECT& rect)
