--- conflicted
+++ resolved
@@ -70,27 +70,7 @@
 
 PlatformFontPtr IGraphicsMac::LoadPlatformFont(const char* fontID, const char* fileNameOrResID)
 {
-<<<<<<< HEAD
-  WDL_String fullPath;
-  const EResourceLocation fontLocation = LocateResource(fileNameOrResID, "ttf", fullPath, GetBundleID(), nullptr);
-    
-  if (fontLocation == kNotFound)
-    return nullptr;
-
-  CFLocal<CFStringRef> path = CFStringCreateWithCString(NULL, fullPath.Get(), kCFStringEncodingUTF8);
-  CFLocal<CFURLRef> url = CFURLCreateWithFileSystemPath(NULL, path.Get(), kCFURLPOSIXPathStyle, false);
-  CFLocal<CGDataProviderRef> provider = url.Get() ? CGDataProviderCreateWithURL(url.Get()) : nullptr;
-  CFLocal<CGFontRef> cgFont = CGFontCreateWithDataProvider(provider.Get());
-  CFLocal<CTFontRef> ctFont = CTFontCreateWithGraphicsFont(cgFont.Get(), 0.f, NULL, NULL);
-  CFLocal<CTFontDescriptorRef> descriptor = CTFontCopyFontDescriptor(ctFont.Get());
-  
-  if (!descriptor.Get())
-    return nullptr;
-  
-  return PlatformFontPtr(new MacFont(descriptor.Release(), provider.Release()));
-=======
   return CoreTextHelpers::LoadPlatformFont(fontID, fileNameOrResID, GetBundleID());
->>>>>>> bc111810
 }
 
 PlatformFontPtr IGraphicsMac::LoadPlatformFont(const char* fontID, const char* fontName, ETextStyle style)
