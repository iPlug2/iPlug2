--- conflicted
+++ resolved
@@ -40,12 +40,7 @@
 #pragma mark - Private Classes and Structs
 
 // Fonts
-<<<<<<< HEAD
-struct WinCachedFont
-=======
-
 class IGraphicsWin::InstalledFont
->>>>>>> 4233aa3a
 {
 public:
   InstalledFont(void* data, int resSize)
@@ -308,30 +303,10 @@
         {
           pGraphics->SetAllControlsClean();
 
-<<<<<<< HEAD
-          //for (int i = 0; i < rects.Size(); i++)
-          //{
-            //IRECT dirtyR = rects.Get(i);
-            //dirtyR.Scale(pGraphics->GetDrawScale());
-            //dirtyR.PixelAlign();
-            //RECT r = { (LONG)dirtyR.L, (LONG)dirtyR.T, (LONG)dirtyR.R, (LONG)dirtyR.B };
-            //InvalidateRect(hWnd, &r, FALSE); //TODO could queue?
-          //}
           IRECT dirtyR = rects.Bounds();
-          dirtyR.Scale(pGraphics->GetDrawScale());
+          dirtyR.Scale(pGraphics->GetDrawScale() * pGraphics->GetScreenScale());
           dirtyR.PixelAlign();
           pGraphics->mInvalidRECT = { (LONG)dirtyR.L, (LONG)dirtyR.T, (LONG)dirtyR.R, (LONG)dirtyR.B };
-=======
-          for (int i = 0; i < rects.Size(); i++)
-          {
-            IRECT dirtyR = rects.Get(i);
-            dirtyR.Scale(pGraphics->GetDrawScale() * pGraphics->GetScreenScale());
-            dirtyR.PixelAlign();
-            RECT r = { (LONG)dirtyR.L, (LONG)dirtyR.T, (LONG)dirtyR.R, (LONG)dirtyR.B };
-
-            InvalidateRect(hWnd, &r, FALSE);
-          }
->>>>>>> 4233aa3a
 
           if (pGraphics->mParamEditWnd)
           {
