--- conflicted
+++ resolved
@@ -104,10 +104,6 @@
 - (void) viewDidMoveToWindow;
 - (void) viewDidChangeBackingProperties:(NSNotification *) notification;
 - (void) drawRect: (NSRect) bounds;
-<<<<<<< HEAD
-- (BOOL) shouldRender;
-=======
->>>>>>> dcf07491
 - (void) render;
 - (void) onTimer: (NSTimer*) pTimer;
 - (void) killTimer;
@@ -150,18 +146,7 @@
 @interface IGRAPHICS_GLLAYER : NSOpenGLLayer
 {
   IGRAPHICS_VIEW* mView; // OBJC instance variables have to be pointers
-<<<<<<< HEAD
-  CFTimeInterval mPrevTime;
-  double mInterval;
 }
 
 - (id) initWithIGraphicsView: (IGRAPHICS_VIEW*) pGraphics;
-@end
-
-#endif //NO_IGRAPHICS
-=======
-}
-
-- (id) initWithIGraphicsView: (IGRAPHICS_VIEW*) pGraphics;
-@end
->>>>>>> dcf07491
+@end