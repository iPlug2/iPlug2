--- conflicted
+++ resolved
@@ -80,9 +80,6 @@
   bool GetTextFromClipboard(WDL_String& str) override;
   bool SetTextInClipboard(const WDL_String& str) override;
   
-  static LRESULT CALLBACK WndProc(HWND hWnd, UINT msg, WPARAM wParam, LPARAM lParam);
-  static LRESULT CALLBACK ParamEditProc(HWND hWnd, UINT msg, WPARAM wParam, LPARAM lParam);
-  static BOOL CALLBACK FindMainWindow(HWND hWnd, LPARAM lParam);
     
 protected:
   IPopupMenu* CreatePlatformPopupMenu(IPopupMenu& menu, const IRECT& bounds) override;
@@ -146,7 +143,9 @@
   int mTooltipIdx = -1;
 
   WDL_String mMainWndClassName;
-<<<<<<< HEAD
+
+  static StaticStorage<InstalledFont> sPlatformFontCache;
+  static StaticStorage<HFontHolder> sHFontCache;
 public:
   //these two RECTs are accessed by concurrent threads
   RECT mInvalidRECT;
@@ -157,13 +156,7 @@
   static BOOL CALLBACK FindMainWindow(HWND hWnd, LPARAM lParam);
   static void CALLBACK TimerProc(void* param, BOOLEAN timerCalled);
 };
-=======
-    
-  static StaticStorage<InstalledFont> sPlatformFontCache;
-  static StaticStorage<HFontHolder> sHFontCache;
-};
 
 END_IGRAPHICS_NAMESPACE
 END_IPLUG_NAMESPACE
 
->>>>>>> 4233aa3a
