--- conflicted
+++ resolved
@@ -319,32 +319,7 @@
 
 IPopupMenu* IGraphicsWeb::CreatePlatformPopupMenu(IPopupMenu& menu, const IRECT& bounds, IControl* pCaller)
 {
-<<<<<<< HEAD
   return nullptr;
-=======
-  ReleaseMouseCapture();
-  
-  if(mPopupControl)
-    return mPopupControl->CreatePopupMenu(menu, bounds, pCaller);
-  else
-  {
-    ShowMessageBox("Warning", "Pop up menu not yet implemented", MB_OK);
-
-//    val sel = val::global("document").call<val>("createElement", std::string("select"));
-//    sel.set("id", "popup");
-//
-//    for (int i = 0; i < menu.NItems(); i++) {
-//      IPopupMenu::Item* pItem = menu.GetItem(i);
-//      val opt = val::global("document").call<val>("createElement", std::string("option"));
-//      opt.set("text", pItem->GetText());
-//      sel.call<void>("add", opt);
-//    }
-//
-//    GetCanvas().call<void>("appendChild", sel);
-    
-    return nullptr;
-  }
->>>>>>> 67f08dee
 }
 
 bool IGraphicsWeb::OpenURL(const char* url, const char* msgWindowTitle, const char* confirmMsg, const char* errMsgOnFailure)
