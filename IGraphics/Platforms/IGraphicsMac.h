/*
 ==============================================================================

 This file is part of the iPlug 2 library. Copyright (C) the iPlug 2 developers.

 See LICENSE.txt for  more info.

 ==============================================================================
*/

#pragma once

#ifndef NO_IGRAPHICS

#include "IGraphics_select.h"

/** IGraphics platform class for macOS
*   @ingroup PlatformClasses */
class IGraphicsMac final : public IGRAPHICS_DRAW_CLASS
{
public:
  IGraphicsMac(IGEditorDelegate& dlg, int w, int h, int fps, float scale);
  virtual ~IGraphicsMac();

  void SetBundleID(const char* bundleID) { mBundleID.Set(bundleID); }

  bool IsSandboxed();

  void* OpenWindow(void* pWindow) override;
  void CloseWindow() override;
  bool WindowIsOpen() override;
  void PlatformResize() override;
  
  void ClientToScreen(float& x, float& y) override;

  void HideMouseCursor(bool hide, bool returnToStartPosition) override;
  void MoveMouseCursor(float x, float y) override;
  void SetMouseCursor(ECursor cursor) override;
  
  int ShowMessageBox(const char* str, const char* caption, int type) override;
  void ForceEndUserEdit() override;

  const char* GetPlatformAPIStr() override;

  void UpdateTooltips() override;

  bool RevealPathInExplorerOrFinder(WDL_String& path, bool select) override;
  void PromptForFile(WDL_String& fileName, WDL_String& path, EFileAction action, const char* ext) override;
  void PromptForDirectory(WDL_String& dir) override;
  bool PromptForColor(IColor& color, const char* str) override;

//  void CreateWebView(const IRECT& bounds, const char* url) override;
  
  bool OpenURL(const char* url, const char* msgWindowTitle, const char* confirmMsg, const char* errMsgOnFailure) override;

  void* GetWindow() override;

  const char* GetBundleID() override { return mBundleID.Get(); }
  static int GetUserOSVersion();

  bool GetTextFromClipboard(WDL_String& str) override;

  bool MeasureText(const IText& text, const char* str, IRECT& bounds) override;

<<<<<<< HEAD
  //IGraphicsMac
  void SetMousePosition(float x, float y);

protected:
  IPopupMenu* CreatePlatformPopupMenu(IPopupMenu& menu, const IRECT& bounds, IControl* pCaller) override;
  void CreatePlatformTextEntry(IControl& control, const IText& text, const IRECT& bounds, const char* str) override;
=======
>>>>>>> 67f08dee
private:
  bool OSFindResource(const char* name, const char* type, WDL_String& result) override;
  bool GetResourcePathFromBundle(const char* fileName, const char* searchExt, WDL_String& fullPath);
  bool GetResourcePathFromUsersMusicFolder(const char* fileName, const char* searchExt, WDL_String& fullPath);

  void* mView = nullptr;
  WDL_String mBundleID;
  friend int GetMouseOver(IGraphicsMac* pGraphics);
};

#endif // NO_IGRAPHICS<|MERGE_RESOLUTION|>--- conflicted
+++ resolved
@@ -62,15 +62,12 @@
 
   bool MeasureText(const IText& text, const char* str, IRECT& bounds) override;
 
-<<<<<<< HEAD
   //IGraphicsMac
   void SetMousePosition(float x, float y);
 
 protected:
   IPopupMenu* CreatePlatformPopupMenu(IPopupMenu& menu, const IRECT& bounds, IControl* pCaller) override;
   void CreatePlatformTextEntry(IControl& control, const IText& text, const IRECT& bounds, const char* str) override;
-=======
->>>>>>> 67f08dee
 private:
   bool OSFindResource(const char* name, const char* type, WDL_String& result) override;
   bool GetResourcePathFromBundle(const char* fileName, const char* searchExt, WDL_String& fullPath);
