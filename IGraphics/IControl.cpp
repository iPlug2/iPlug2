/*
 ==============================================================================

 This file is part of the iPlug 2 library. Copyright (C) the iPlug 2 developers.

 See LICENSE.txt for  more info.

 ==============================================================================
*/

#include "IControl.h"

#define WDL_NO_SUPPORT_UTF8
#include "dirscan.h"

#include "IPlugParameter.h"

BEGIN_IPLUG_NAMESPACE
BEGIN_IGRAPHICS_NAMESPACE
void DefaultAnimationFunc(IControl* pCaller)
{
	if (pCaller->GetAnimationProgress() > 1.)
	{
		pCaller->OnEndAnimation();
		return;
	}
};

void SplashAnimationFunc(IControl* pCaller)
{
	auto progress = pCaller->GetAnimationProgress();

	if (progress > 1.)
	{
		pCaller->OnEndAnimation();
		return;
	}

	dynamic_cast<IVectorBase*>(pCaller)->SetSplashRadius((float) progress);

	pCaller->SetDirty(false);
};

void EmptyClickActionFunc(IControl* pCaller) {};

void DefaultClickActionFunc(IControl* pCaller)
{
	pCaller->SetAnimation(DefaultAnimationFunc, DEFAULT_ANIMATION_DURATION);
};

void SplashClickActionFunc(IControl* pCaller)
{
	float x, y;
	pCaller->GetUI()->GetMouseDownPoint(x, y);
	dynamic_cast<IVectorBase*>(pCaller)->SetSplashPoint(x, y);
	pCaller->SetAnimation(SplashAnimationFunc, DEFAULT_ANIMATION_DURATION);
}

void ShowBubbleHorizontalActionFunc(IControl* pCaller)
{
	IGraphics* pGraphics = pCaller->GetUI();
	const IParam* pParam = pCaller->GetParam();
	IRECT bounds         = pCaller->GetRECT();
	WDL_String display;
	pParam->GetDisplayWithLabel(display);
	pGraphics->ShowBubbleControl(
		pCaller, bounds.R, bounds.MH(), display.Get(), EDirection::Horizontal, IRECT(0, 0, 50, 30));
}

void ShowBubbleVerticalActionFunc(IControl* pCaller)
{
	IGraphics* pGraphics = pCaller->GetUI();
	const IParam* pParam = pCaller->GetParam();
	IRECT bounds         = pCaller->GetRECT();
	WDL_String display;
	pParam->GetDisplayWithLabel(display);
	pGraphics->ShowBubbleControl(
		pCaller, bounds.MW(), bounds.T, display.Get(), EDirection::Vertical, IRECT(0, 0, 50, 30));
}

END_IGRAPHICS_NAMESPACE
END_IPLUG_NAMESPACE

using namespace iplug;
using namespace igraphics;

IControl::IControl(const IRECT& bounds, int paramIdx, IActionFunction aF)
	: mRECT(bounds)
	, mTargetRECT(bounds)
	, mActionFunc(aF)
{
	mVals[0].idx = paramIdx;
}

IControl::IControl(const IRECT& bounds, const std::initializer_list<int>& params, IActionFunction aF)
	: mRECT(bounds)
	, mTargetRECT(bounds)
	, mActionFunc(aF)
{
	mVals.clear();
	for (auto& paramIdx : params)
	{
		mVals.push_back({paramIdx, 0.});
	}
}

IControl::IControl(const IRECT& bounds, IActionFunction aF) : mRECT(bounds), mTargetRECT(bounds), mActionFunc(aF) {}

int IControl::GetParamIdx(int valIdx) const
{
	assert(valIdx > kNoValIdx && valIdx < NVals());
	return mVals[valIdx].idx;
}

void IControl::SetParamIdx(int paramIdx, int valIdx)
{
	assert(valIdx > kNoValIdx && valIdx < NVals());
	mVals.at(valIdx).idx = paramIdx;
}

const IParam* IControl::GetParam(int valIdx) const
{
	int paramIdx = GetParamIdx(valIdx);

	if (paramIdx > kNoParameter)
		return mDelegate->GetParam(paramIdx);
	else
		return nullptr;
}

int IControl::LinkedToParam(int paramIdx) const
{
	const int nVals = NVals();

	for (int v = 0; v < nVals; v++)
	{
		if (mVals[v].idx == paramIdx)
		{
			return v;
		}
	}

	return kNoValIdx;
}

void IControl::SetValue(double value, int valIdx)
{
	assert(valIdx > kNoValIdx && valIdx < NVals());
	mVals[valIdx].value = value;
}

double IControl::GetValue(int valIdx) const
{
	assert(valIdx > kNoValIdx && valIdx < NVals());
	return mVals[valIdx].value;
}

void IControl::SetValueFromDelegate(double value, int valIdx)
{
	// Don't update the control from delegate if it is being captured
	// (i.e. if host is automating the control then the mouse is more important)

	if (!GetUI()->ControlIsCaptured(this))
	{
		if (GetValue(valIdx) != value)
		{
			SetValue(value, valIdx);
			SetDirty(false);
		}
	}
}

void IControl::SetValueFromUserInput(double value, int valIdx)
{
	if (GetValue(valIdx) != value)
	{
		SetValue(value, valIdx);
		SetDirty(true, valIdx);
	}
}

void IControl::SetValueToDefault(int valIdx)
{
	valIdx = (NVals() == 1) ? 0 : valIdx;

	auto paramDefault = [this](int v) {
		const IParam* pParam = GetParam(v);
		if (pParam)
			SetValue(pParam->GetDefault(true), v);
	};

	ForValIdx(valIdx, paramDefault);
	SetDirty(true, valIdx);
}

void IControl::SetDirty(bool triggerAction, int valIdx)
{
	valIdx = (NVals() == 1) ? 0 : valIdx;

	auto setValue = [this](int v) {
		SetValue(Clip(GetValue(v), 0.0, 1.0), v);
	};
	ForValIdx(valIdx, setValue);

	mDirty = true;

	if (triggerAction)
	{
		auto paramUpdate = [this](int v) {
			if (GetParamIdx(v) > kNoParameter)
			{
				GetDelegate()->SendParameterValueFromUI(GetParamIdx(v), GetValue(v));  //TODO: take tuple
				GetUI()->UpdatePeers(this, v);
			}
		};

		ForValIdx(valIdx, paramUpdate);

		if (mActionFunc)
			mActionFunc(this);
	}
}

void IControl::Animate()
{
	if (GetAnimationFunction())
		mAnimationFunc(this);
}

bool IControl::IsDirty()
{
	if (GetAnimationFunction())
		return true;

	return mDirty;
}

void IControl::Hide(bool hide)
{
	mHide = hide;
	SetDirty(false);
}

void IControl::SetDisabled(bool disable)
{
	mBlend.mWeight = (disable ? GRAYED_ALPHA : 1.0f);
	mDisabled      = disable;
	SetDirty(false);
}

void IControl::OnMouseDown(float x, float y, const IMouseMod& mod)
{
#ifdef PROTOOLS
	if (mod.A)
	{
		SetValueToDefault(GetValIdxForPos(x, y));
	}
#endif

	if (mod.R)
		PromptUserInput(GetValIdxForPos(x, y));
}

void IControl::OnMouseDblClick(float x, float y, const IMouseMod& mod)
{
#ifdef PROTOOLS
	PromptUserInput(GetValIdxForPos(x, y));
#else
	SetValueToDefault(GetValIdxForPos(x, y));
#endif
}

void IControl::OnMouseOver(float x, float y, const IMouseMod& mod)
{
	bool prev    = mMouseIsOver;
	mMouseIsOver = true;
	if (prev == false)
		SetDirty(false);
}

void IControl::OnMouseOut()
{
	bool prev    = mMouseIsOver;
	mMouseIsOver = false;
	if (prev == true)
		SetDirty(false);
}

void IControl::OnPopupMenuSelection(IPopupMenu* pSelectedMenu, int valIdx)
{
	if (pSelectedMenu && valIdx > kNoValIdx && GetParamIdx(valIdx) > kNoParameter && !mDisablePrompt)
	{
		SetValueFromUserInput(GetParam()->ToNormalized((double) pSelectedMenu->GetChosenItemIdx()), valIdx);
	}
}

void IControl::SetPosition(float x, float y)
{
	if (x < 0.f)
		x = 0.f;
	if (y < 0.f)
		y = 0.f;

	float tX = x + (mTargetRECT.L - mRECT.L);
	float tY = y + (mTargetRECT.T - mRECT.T);

	SetRECT({x, y, x + mRECT.W(), y + mRECT.H()});
	SetTargetRECT({tX, tY, tX + mTargetRECT.W(), tY + mTargetRECT.H()});
}

void IControl::SetSize(float w, float h)
{
	if (w < 0.f)
		w = 0.f;
	if (h < 0.f)
		h = 0.f;

	SetTargetAndDrawRECTs({mRECT.L, mRECT.T, mRECT.L + w, mRECT.T + h});
}

IControl* IControl::AttachGestureRecognizer(EGestureType type, IGestureFunc func)
{
	mGestureFuncs.insert(std::make_pair(type, func));

	GetUI()->AttachGestureRecognizer(type);  // this will crash if called in constructor

	return this;  //for chaining
}

bool IControl::OnGesture(const IGestureInfo& info)
{
	auto itr = mGestureFuncs.find(info.type);

	if (itr != mGestureFuncs.end())
	{
		mLastGesture = info.type;
		itr->second(this, info);
		return true;
	}

	return false;
}

void IControl::PromptUserInput(int valIdx)
{
	if (valIdx > kNoValIdx && GetParamIdx(valIdx) > kNoParameter && !mDisablePrompt)
	{
		if (GetParam(valIdx)->NDisplayTexts())  // popup menu
		{
			GetUI()->PromptUserInput(*this, mRECT, valIdx);
		}
		else  // text entry
		{
			float cX    = mRECT.MW();
			float cY    = mRECT.MH();
			float halfW = PARAM_EDIT_W / 2.f;
			float halfH = PARAM_EDIT_H / 2.f;

			IRECT txtRECT = IRECT(cX - halfW, cY - halfH, cX + halfW, cY + halfH);
			GetUI()->PromptUserInput(*this, txtRECT, valIdx);
		}

		SetDirty(false);
	}
}

void IControl::PromptUserInput(const IRECT& bounds, int valIdx)
{
	if (valIdx > kNoValIdx && GetParamIdx(valIdx) > kNoParameter && !mDisablePrompt)
	{
		GetUI()->PromptUserInput(*this, bounds, valIdx);
	}
}

void IControl::SetPTParameterHighlight(bool isHighlighted, int color)
{
	switch (color)
	{
		case 0:  //AAX_eHighlightColor_Red
			mPTHighlightColor = COLOR_RED;
			break;
		case 1:  //AAX_eHighlightColor_Blue
			mPTHighlightColor = COLOR_BLUE;
			break;
		case 2:  //AAX_eHighlightColor_Green
			mPTHighlightColor = COLOR_GREEN;
			break;
		case 3:  //AAX_eHighlightColor_Yellow
			mPTHighlightColor = COLOR_YELLOW;
			break;
		default: break;
	}

	mPTisHighlighted = isHighlighted;
	SetDirty(false);
}

void IControl::DrawPTHighlight(IGraphics& g)
{
	if (mPTisHighlighted)
	{
		g.FillCircle(mPTHighlightColor, mRECT.R - 5, mRECT.T + 5, 2);
	}
}

void IControl::SnapToMouse(
	float x, float y, EDirection direction, const IRECT& bounds, int valIdx, double minClip, double maxClip)
{
	bounds.Constrain(x, y);

	float val;

	if (direction == EDirection::Vertical)
		val = 1.f - (y - bounds.T) / bounds.H();
	else
		val = (x - bounds.L) / bounds.W();

	auto valFunc = [&](int valIdx) {
		SetValue(Clip(std::round(val / 0.001) * 0.001, minClip, maxClip), valIdx);
	};

	ForValIdx(valIdx, valFunc);
	SetDirty(true, valIdx);
}

void IControl::OnEndAnimation()
{
	mAnimationFunc = nullptr;
	SetDirty(false);

	if (mAnimationEndActionFunc)
		mAnimationEndActionFunc(this);
}

void IControl::StartAnimation(int duration)
{
	mAnimationStartTime = std::chrono::high_resolution_clock::now();
	mAnimationDuration  = Milliseconds(duration);
}

const float IControl::GetAnimationProgress() const
{
	if (!mAnimationFunc)
		return 0.0f;

	auto elapsed = Milliseconds(std::chrono::high_resolution_clock::now() - mAnimationStartTime);
	return static_cast<float>(elapsed.count() / mAnimationDuration.count());
}

ITextControl::ITextControl(
	const IRECT& bounds, const char* str, const IText& text, const IColor& BGColor, bool setBoundsBasedOnStr)
	: IControl(bounds)
	, mStr(str)
	, mBGColor(BGColor)
	, mSetBoundsBasedOnStr(setBoundsBasedOnStr)
{
	mIgnoreMouse    = true;
	IControl::mText = text;
}

void ITextControl::OnInit()
{
	if (mSetBoundsBasedOnStr)
		SetBoundsBasedOnStr();
}

void ITextControl::SetStr(const char* str)
{
	if (strcmp(mStr.Get(), str))
	{
		mStr.Set(str);

		if (mSetBoundsBasedOnStr)
			SetBoundsBasedOnStr();
	}
}

void ITextControl::SetStrFmt(int maxlen, const char* fmt, ...)
{
	va_list arglist;
	va_start(arglist, fmt);
	mStr.SetAppendFormattedArgs(false, maxlen, fmt, arglist);
	va_end(arglist);
}

void ITextControl::Draw(IGraphics& g)
{
	g.FillRect(mBGColor, mRECT, &mBlend);

	if (mStr.GetLength() && g.GetControlInTextEntry() != this)
		g.DrawText(mText, mStr.Get(), mRECT, &mBlend);
}

void ITextControl::SetBoundsBasedOnStr()
{
	IRECT r;
	GetUI()->MeasureText(mText, mStr.Get(), r);
	SetTargetAndDrawRECTs({mRECT.MW() - (r.W() / 2.f),
						   mRECT.MH() - (r.H() / 2.f),
						   mRECT.MW() + (r.W() / 2.f),
						   mRECT.MH() + (r.H() / 2.f)});
}

IURLControl::IURLControl(const IRECT& bounds,
						 const char* str,
						 const char* urlStr,
						 const IText& text,
						 const IColor& BGColor,
						 const IColor& MOColor,
						 const IColor& CLColor)
	: ITextControl(bounds, str, text, BGColor)
	, mURLStr(urlStr)
	, mMOColor(MOColor)
	, mCLColor(CLColor)
	, mOriginalColor(text.mFGColor)
{
	mIgnoreMouse    = false;
	IControl::mText = text;
}

void IURLControl::Draw(IGraphics& g)
{
	g.FillRect(mBGColor, mRECT, &mBlend);

	if (mMouseIsOver)
		mText.mFGColor = mMOColor;
	else
		mText.mFGColor = mClicked ? mCLColor : mOriginalColor;

	if (mStr.GetLength())
	{
		IRECT textDims;
		g.MeasureText(mText, mStr.Get(), textDims);

		float linePosY = 0.f;
		float linePosL = 0.f;
		float linePosR = 0.f;

		if (mText.mVAlign == EVAlign::Middle)
			linePosY = mRECT.MH() + textDims.B;
		else if (mText.mVAlign == EVAlign::Bottom)
			linePosY = mRECT.B;
		else if (mText.mVAlign == EVAlign::Top)
			linePosY = mRECT.T - textDims.H();

		if (mText.mAlign == EAlign::Center)
		{
			linePosL = mRECT.MW() + textDims.L;
			linePosR = mRECT.MW() + textDims.R;
		}
		else if (mText.mAlign == EAlign::Near)
		{
			linePosL = mRECT.L;
			linePosR = mRECT.L + textDims.W();
		}
		else if (mText.mAlign == EAlign::Far)
		{
			linePosL = mRECT.R - textDims.W();
			linePosR = mRECT.R;
		}

		g.DrawLine(mText.mFGColor, linePosL, linePosY, linePosR, linePosY, &mBlend);
		g.DrawText(mText, mStr.Get(), mRECT, &mBlend);
	}
}

void IURLControl::OnMouseDown(float x, float y, const IMouseMod& mod)
{
	// TODO: This should be called on mouse button release to be compliant with standard behaviour
	GetUI()->OpenURL(mURLStr.Get());
	GetUI()->ReleaseMouseCapture();
	mClicked = true;
}

ITextToggleControl::ITextToggleControl(const IRECT& bounds,
									   int paramIdx,
									   const char* offText,
									   const char* onText,
									   const IText& text,
									   const IColor& bgColor)
	: ITextControl(bounds, offText, text, bgColor)
	, mOnText(onText)
	, mOffText(offText)
{
	SetParamIdx(paramIdx);
	//TODO: assert boolean?
	mIgnoreMouse      = false;
	mDblAsSingleClick = true;
}

ITextToggleControl::ITextToggleControl(const IRECT& bounds,
									   IActionFunction aF,
									   const char* offText,
									   const char* onText,
									   const IText& text,
									   const IColor& bgColor)
	: ITextControl(bounds, offText, text, bgColor)
	, mOnText(onText)
	, mOffText(offText)
{
	SetActionFunction(aF);
	mDblAsSingleClick = true;
	mIgnoreMouse      = false;
}

void ITextToggleControl::OnMouseDown(float x, float y, const IMouseMod& mod)
{
	if (GetValue() < 0.5)
		SetValue(1.);
	else
		SetValue(0.);

	SetDirty(true);
}

void ITextToggleControl::SetDirty(bool push, int valIdx)
{
	if (GetValue() > 0.5)
		SetStr(mOnText.Get());
	else
		SetStr(mOffText.Get());

	IControl::SetDirty(push);
}


ICaptionControl::ICaptionControl(
	const IRECT& bounds, int paramIdx, const IText& text, const IColor& bgColor, bool showParamLabel)
	: ITextControl(bounds, "", text, bgColor)
	, mShowParamLabel(showParamLabel)
{
	SetParamIdx(paramIdx);
	mDblAsSingleClick = true;
	mDisablePrompt    = false;
	mIgnoreMouse      = false;
}

void ICaptionControl::OnMouseDown(float x, float y, const IMouseMod& mod)
{
	if (mod.L || mod.R)
	{
		PromptUserInput(mRECT);
	}
}

void ICaptionControl::Draw(IGraphics& g)
{
	const IParam* pParam = GetParam();

	if (pParam)
	{
		pParam->GetDisplay(mStr);

		if (mShowParamLabel)
		{
			mStr.Append(" ");
			mStr.Append(pParam->GetLabel());
		}
	}

	ITextControl::Draw(g);

	if (mTri.W() > 0.f)
	{
		g.FillTriangle(mMouseIsOver ? mTriangleMouseOverColor : mTriangleColor,
					   mTri.L,
					   mTri.T,
					   mTri.R,
					   mTri.T,
					   mTri.MW(),
					   mTri.B,
					   GetMouseIsOver() ? 0 : &BLEND_50);
	}
}

void ICaptionControl::OnResize()
{
	const IParam* pParam = GetParam();
	if (pParam && pParam->Type() == IParam::kTypeEnum)
	{
		mTri = mRECT.FracRectHorizontal(0.2f, true).GetCentredInside(IRECT(0, 0, 8, 5));  //TODO: This seems rubbish
	}
}

PlaceHolder::PlaceHolder(const IRECT& bounds, const char* str) : ITextControl(bounds, str, IText(20))
{
	mBGColor          = COLOR_WHITE;
	mDisablePrompt    = false;
	mDblAsSingleClick = false;
	mIgnoreMouse      = false;
}

void PlaceHolder::Draw(IGraphics& g)
{
	g.FillRect(mBGColor, mRECT);
	g.DrawLine(COLOR_RED, mRECT.L, mRECT.T, mRECT.R, mRECT.B, &BLEND_50, 2.f);
	g.DrawLine(COLOR_RED, mRECT.L, mRECT.B, mRECT.R, mRECT.T, &BLEND_50, 2.f);

	IRECT r = {};
	g.MeasureText(mHeightText, mHeightStr.Get(), r);
	g.FillRect(mBGColor, r.GetTranslated(mRECT.L + mInset, mRECT.MH()), &BLEND_50);
	g.DrawText(mHeightText, mHeightStr.Get(), mRECT.L + mInset, mRECT.MH());

	r = {};
	g.MeasureText(mWidthText, mWidthStr.Get(), r);
	g.FillRect(mBGColor, r.GetTranslated(mRECT.MW(), mRECT.T + mInset), &BLEND_75);
	g.DrawText(mWidthText, mWidthStr.Get(), mRECT.MW(), mRECT.T + mInset);

	r = {};
	g.MeasureText(mTLGCText, mTLHCStr.Get(), r);
	g.FillRect(mBGColor, r.GetTranslated(mRECT.L + mInset, mRECT.T + mInset), &BLEND_50);
	g.DrawText(mTLGCText, mTLHCStr.Get(), mRECT.L + mInset, mRECT.T + mInset);

	if (mStr.GetLength())
	{
		r = mRECT;
		g.MeasureText(mText, mStr.Get(), r);
		g.FillRect(mBGColor, r, &BLEND_75);
		g.DrawText(mText, mStr.Get(), r);

		mCentreLabelBounds = r;
	}
}

void PlaceHolder::OnResize()
{
	mTLHCStr.SetFormatted(32, "%0.1f, %0.1f", mRECT.L, mRECT.T);
	mWidthStr.SetFormatted(32, "%0.1f", mRECT.W());
	mHeightStr.SetFormatted(32, "%0.1f", mRECT.H());
}

IButtonControlBase::IButtonControlBase(const IRECT& bounds, IActionFunction aF) : IControl(bounds, kNoParameter, aF)
{
	mDblAsSingleClick = true;
}

void IButtonControlBase::OnMouseDown(float x, float y, const IMouseMod& mod)
{
	SetValue(1.);
	SetDirty(true);
}

void IButtonControlBase::OnEndAnimation()
{
	SetValue(0.);
	IControl::OnEndAnimation();
}

ISwitchControlBase::ISwitchControlBase(const IRECT& bounds, int paramIdx, IActionFunction aF, int numStates)
	: IControl(bounds, paramIdx, aF)
	, mNumStates(numStates)
{
	assert(mNumStates > 1);
	mDblAsSingleClick = true;
}

void ISwitchControlBase::OnInit()
{
	if (GetParamIdx() > kNoParameter)
		mNumStates = (int) GetParam()->GetRange() + 1;

	assert(mNumStates > 1);
}

void ISwitchControlBase::OnMouseDown(float x, float y, const IMouseMod& mod)
{
	if (mNumStates == 2)
		SetValue(!GetValue());
	else
	{
		const double step = 1. / (double(mNumStates) - 1.);
		double val        = GetValue();
		val += step;
		if (val > 1.)
			val = 0.;
		SetValue(val);
	}

	mMouseDown = true;
	SetDirty(true);
}

void ISwitchControlBase::OnMouseUp(float x, float y, const IMouseMod& mod)
{
	mMouseDown = false;
	SetDirty(false);
}

bool IKnobControlBase::IsFineControl(const IMouseMod& mod, bool wheel) const
{
#ifdef PROTOOLS
	#if PLATFORM_WINDOWS
	return mod.C;
	#else
	return wheel ? mod.C : mod.R;
	#endif
#else
	return (mod.C || mod.S);
#endif
}

void IKnobControlBase::OnMouseDown(float x, float y, const IMouseMod& mod)
{
	mMouseDown      = true;
	mMouseDragValue = GetValue();

	if (mHideCursorOnDrag)
		GetUI()->HideMouseCursor(true, true);

	IControl::OnMouseDown(x, y, mod);
}

void IKnobControlBase::OnMouseUp(float x, float y, const IMouseMod& mod)
{
<<<<<<< HEAD
	mMouseDown = false;

	if (mHideCursorOnDrag)
		GetUI()->HideMouseCursor(false);
=======
  if (mHideCursorOnDrag)
    GetUI()->HideMouseCursor(false);
  
  mMouseDown = false;
  SetDirty(false);
>>>>>>> fdee113e
}

void IKnobControlBase::OnMouseDrag(float x, float y, float dX, float dY, const IMouseMod& mod)
{
	double gearing = IsFineControl(mod, false) ? mGearing * 10.0 : mGearing;

	IRECT dragBounds = GetKnobDragBounds();

	if (mDirection == EDirection::Vertical)
		mMouseDragValue += static_cast<double>(dY / static_cast<double>(dragBounds.T - dragBounds.B) / gearing);
	else
		mMouseDragValue += static_cast<double>(dX / static_cast<double>(dragBounds.R - dragBounds.L) / gearing);

	mMouseDragValue = Clip(mMouseDragValue, 0., 1.);

	double v             = mMouseDragValue;
	const IParam* pParam = GetParam();

	if (pParam && pParam->GetStepped() && pParam->GetStep() > 0)
	{
		const double range = pParam->GetRange();

		if (range > 0.)
		{
			double l, h;
			pParam->GetBounds(l, h);

			v = l + mMouseDragValue * range;
			v = v - std::fmod(v, pParam->GetStep());
			v -= l;
			v /= range;
		}
	}

	SetValue(v);
	SetDirty();
}

void IKnobControlBase::OnMouseWheel(float x, float y, const IMouseMod& mod, float d)
{
	double gearing = IsFineControl(mod, true) ? 0.001 : 0.01;

	double v             = GetValue() + gearing * d;
	const IParam* pParam = GetParam();

	if (pParam && pParam->GetStepped() && pParam->GetStep() > 0)
	{
		const double range = pParam->GetRange();

		if (range > 0. && d != 0.f)
		{
			double l, h;
			pParam->GetBounds(l, h);
			v                 = l + GetValue() * range;
			const double step = pParam->GetStep();
			v += d > 0 ? step : -step;
			v = Clip(v, l, h);
			v = v - std::fmod(v, step);
			v -= l;
			v /= range;
		}
	}

	SetValue(v);
	SetDirty();
}

<<<<<<< HEAD
IDirBrowseControlBase::~IDirBrowseControlBase()
{
	mFiles.Empty(true);
	mPaths.Empty(true);
	mPathLabels.Empty(true);
	mItems.Empty(false);
}

int IDirBrowseControlBase::NItems()
{
	return mItems.GetSize();
}

void IDirBrowseControlBase::AddPath(const char* path, const char* label)
{
	assert(strlen(path));

	mPaths.Add(new WDL_String(path));
	mPathLabels.Add(new WDL_String(label));
}

void IDirBrowseControlBase::CollectSortedItems(IPopupMenu* pMenu)
{
	int nItems = pMenu->NItems();

	for (int i = 0; i < nItems; i++)
	{
		IPopupMenu::Item* pItem = pMenu->GetItem(i);

		if (pItem->GetSubmenu())
			CollectSortedItems(pItem->GetSubmenu());
		else
			mItems.Add(pItem);
	}
}

void IDirBrowseControlBase::SetupMenu()
{
	mFiles.Empty(true);
	mItems.Empty(false);

	mMainMenu.Clear();
	mSelectedIndex = -1;

	int idx = 0;

	if (mPaths.GetSize() == 1)
	{
		ScanDirectory(mPaths.Get(0)->Get(), mMainMenu);
	}
	else
	{
		for (int p = 0; p < mPaths.GetSize(); p++)
		{
			IPopupMenu* pNewMenu = new IPopupMenu();
			mMainMenu.AddItem(mPathLabels.Get(p)->Get(), idx++, pNewMenu);
			ScanDirectory(mPaths.Get(p)->Get(), *pNewMenu);
		}
	}

	CollectSortedItems(&mMainMenu);
}

//void IDirBrowseControlBase::GetSelectedItemLabel(WDL_String& label)
//{
//  if (mSelectedMenu != nullptr) {
//    if(mSelectedIndex > -1)
//      label.Set(mSelectedMenu->GetItem(mSelectedIndex)->GetText());
//  }
//  else
//    label.Set("");
//}
//
//void IDirBrowseControlBase::GetSelectedItemPath(WDL_String& path)
//{
//  if (mSelectedMenu != nullptr) {
//    if(mSelectedIndex > -1) {
//      path.Set(mPaths.Get(0)->Get()); //TODO: what about multiple paths
//      path.AppendFormatted(1024, "/%s", mSelectedMenu->GetItem(mSelectedIndex)->GetText());
//      path.Append(mExtension.Get());
//    }
//  }
//  else
//    path.Set("");
//}

void IDirBrowseControlBase::ScanDirectory(const char* path, IPopupMenu& menuToAddTo)
{
	WDL_DirScan d;

	if (!d.First(path))
	{
		do
		{
			const char* f = d.GetCurrentFN();
			if (f && f[0] != '.')
			{
				if (d.GetCurrentIsDirectory())
				{
					WDL_String subdir;
					d.GetCurrentFullFN(&subdir);
					IPopupMenu* pNewMenu = new IPopupMenu();
					menuToAddTo.AddItem(d.GetCurrentFN(), pNewMenu, -2);
					ScanDirectory(subdir.Get(), *pNewMenu);
				}
				else
				{
					const char* a = strstr(f, mExtension.Get());
					if (a && a > f && strlen(a) == strlen(mExtension.Get()))
					{
						WDL_String menuEntry {f};

						if (!mShowFileExtensions)
							menuEntry.Set(f, (int) (a - f));

						IPopupMenu::Item* pItem =
							new IPopupMenu::Item(menuEntry.Get(), IPopupMenu::Item::kNoFlags, mFiles.GetSize());
						menuToAddTo.AddItem(pItem, -2 /* sort alphabetically */);
						WDL_String* pFullPath = new WDL_String("");
						d.GetCurrentFullFN(pFullPath);
						mFiles.Add(pFullPath);
					}
				}
			}
		} while (!d.Next());
	}

	if (!mShowEmptySubmenus)
		menuToAddTo.RemoveEmptySubmenus();
}

ISliderControlBase::ISliderControlBase(
	const IRECT& bounds, int paramIdx, EDirection dir, double gearing, float handleSize)
	: IControl(bounds, paramIdx)
	, mDirection(dir)
	, mHandleSize(handleSize)
	, mGearing(gearing)
{
}

ISliderControlBase::ISliderControlBase(
	const IRECT& bounds, IActionFunction aF, EDirection dir, double gearing, float handleSize)
	: IControl(bounds, aF)
	, mDirection(dir)
	, mHandleSize(handleSize)
	, mGearing(gearing)
=======
ISliderControlBase::ISliderControlBase(const IRECT& bounds, int paramIdx, EDirection dir, double gearing, float handleSize)
: IControl(bounds, paramIdx)
, mDirection(dir)
, mHandleSize(handleSize)
, mGearing(gearing)
{
}

 ISliderControlBase::ISliderControlBase(const IRECT& bounds, IActionFunction aF, EDirection dir, double gearing, float handleSize)
: IControl(bounds, aF)
, mDirection(dir)
, mHandleSize(handleSize)
, mGearing(gearing)
>>>>>>> fdee113e
{
}

void ISliderControlBase::OnResize()
{
	SetTargetRECT(mRECT);
	mTrackBounds = mRECT;
	SetDirty(false);
}

void ISliderControlBase::OnMouseDown(float x, float y, const IMouseMod& mod)
{
	mMouseDown = true;

	if (GetParam())
	{
		if (!GetParam()->GetStepped())
			SnapToMouse(x, y, mDirection, mTrackBounds);
	}
	else
		SnapToMouse(x, y, mDirection, mTrackBounds);

	mMouseDragValue = GetValue();

	if (mHideCursorOnDrag)
		GetUI()->HideMouseCursor(true, true);

	IControl::OnMouseDown(x, y, mod);
}

void ISliderControlBase::OnMouseUp(float x, float y, const IMouseMod& mod)
{
<<<<<<< HEAD
	mMouseDown = false;

	if (mHideCursorOnDrag)
		GetUI()->HideMouseCursor(false);
=======
  if (mHideCursorOnDrag)
    GetUI()->HideMouseCursor(false);
  
  mMouseDown = false;
  SetDirty(false);
>>>>>>> fdee113e
}

void ISliderControlBase::OnMouseDrag(float x, float y, float dX, float dY, const IMouseMod& mod)
{
	const IParam* pParam = GetParam();

	if (mod.touchID || !mHideCursorOnDrag)
	{
		if (pParam)
		{
			if (!pParam->GetStepped())
			{
				SnapToMouse(x, y, mDirection, mTrackBounds);
				return;
			}
			// non-stepped parameter, fall through
		}
		else
		{
			SnapToMouse(x, y, mDirection, mTrackBounds);
			return;
		}
	}

	double gearing = IsFineControl(mod, false) ? mGearing * 10.0 : mGearing;

	if (mDirection == EDirection::Vertical)
		mMouseDragValue += static_cast<double>(dY / static_cast<double>(mTrackBounds.T - mTrackBounds.B) / gearing);
	else
		mMouseDragValue += static_cast<double>(dX / static_cast<double>(mTrackBounds.R - mTrackBounds.L) / gearing);

	mMouseDragValue = Clip(mMouseDragValue, 0., 1.);

	double v = mMouseDragValue;

	if (pParam && pParam->GetStepped() && pParam->GetStep() > 0)
	{
		const double range = pParam->GetRange();

		if (range > 0.)
		{
			double l, h;
			pParam->GetBounds(l, h);

			v = l + mMouseDragValue * range;
			v = v - std::fmod(v, pParam->GetStep());
			v -= l;
			v /= range;
		}
	}

	SetValue(v);
	SetDirty(true);
}

void ISliderControlBase::OnMouseWheel(float x, float y, const IMouseMod& mod, float d)
{
	double gearing = IsFineControl(mod, true) ? 0.001 : 0.01;

	double v             = GetValue() + gearing * d;
	const IParam* pParam = GetParam();

	if (pParam && pParam->GetStepped() && pParam->GetStep() > 0)
	{
		const double range = pParam->GetRange();

		if (range > 0. && d != 0.f)
		{
			double l, h;
			pParam->GetBounds(l, h);
			v                 = l + GetValue() * range;
			const double step = pParam->GetStep();
			v += d > 0 ? step : -step;
			v = Clip(v, l, h);
			v = v - std::fmod(v, step);
			v -= l;
			v /= range;
		}
	}

	SetValue(v);
	SetDirty();
}

bool ISliderControlBase::IsFineControl(const IMouseMod& mod, bool wheel) const
{
#ifdef PROTOOLS
	#if PLATFORM_WINDOWS
	return mod.C;
	#else
	return wheel ? mod.C : mod.R;
	#endif
#else
	return (mod.C || mod.S);
#endif
}


IDirBrowseControlBase::~IDirBrowseControlBase()
{
  mFiles.Empty(true);
  mPaths.Empty(true);
  mPathLabels.Empty(true);
  mItems.Empty(false);
}

int IDirBrowseControlBase::NItems()
{
  return mItems.GetSize();
}

void IDirBrowseControlBase::AddPath(const char* path, const char* label)
{
  assert(strlen(path));

  mPaths.Add(new WDL_String(path));
  mPathLabels.Add(new WDL_String(label));
}

void IDirBrowseControlBase::CollectSortedItems(IPopupMenu* pMenu)
{
  int nItems = pMenu->NItems();
  
  for (int i = 0; i < nItems; i++)
  {
    IPopupMenu::Item* pItem = pMenu->GetItem(i);
    
    if(pItem->GetSubmenu())
      CollectSortedItems(pItem->GetSubmenu());
    else
      mItems.Add(pItem);
  }
}

void IDirBrowseControlBase::SetupMenu()
{
  mFiles.Empty(true);
  mItems.Empty(false);
  
  mMainMenu.Clear();
  mSelectedIndex = -1;

  int idx = 0;

  if (mPaths.GetSize() == 1)
  {
    ScanDirectory(mPaths.Get(0)->Get(), mMainMenu);
  }
  else
  {
    for (int p = 0; p<mPaths.GetSize(); p++)
    {
      IPopupMenu* pNewMenu = new IPopupMenu();
      mMainMenu.AddItem(mPathLabels.Get(p)->Get(), idx++, pNewMenu);
      ScanDirectory(mPaths.Get(p)->Get(), *pNewMenu);
    }
  }
  
  CollectSortedItems(&mMainMenu);
}

//void IDirBrowseControlBase::GetSelectedItemLabel(WDL_String& label)
//{
//  if (mSelectedMenu != nullptr) {
//    if(mSelectedIndex > -1)
//      label.Set(mSelectedMenu->GetItem(mSelectedIndex)->GetText());
//  }
//  else
//    label.Set("");
//}
//
//void IDirBrowseControlBase::GetSelectedItemPath(WDL_String& path)
//{
//  if (mSelectedMenu != nullptr) {
//    if(mSelectedIndex > -1) {
//      path.Set(mPaths.Get(0)->Get()); //TODO: what about multiple paths
//      path.AppendFormatted(1024, "/%s", mSelectedMenu->GetItem(mSelectedIndex)->GetText());
//      path.Append(mExtension.Get());
//    }
//  }
//  else
//    path.Set("");
//}

void IDirBrowseControlBase::ScanDirectory(const char* path, IPopupMenu& menuToAddTo)
{
  WDL_DirScan d;

  if (!d.First(path))
  {
    do
    {
      const char* f = d.GetCurrentFN();
      if (f && f[0] != '.')
      {
        if (d.GetCurrentIsDirectory())
        {
          WDL_String subdir;
          d.GetCurrentFullFN(&subdir);
          IPopupMenu* pNewMenu = new IPopupMenu();
          menuToAddTo.AddItem(d.GetCurrentFN(), pNewMenu, -2);
          ScanDirectory(subdir.Get(), *pNewMenu);
        }
        else
        {
          const char* a = strstr(f, mExtension.Get());
          if (a && a > f && strlen(a) == strlen(mExtension.Get()))
          {
            WDL_String menuEntry {f};
            
            if(!mShowFileExtensions)
              menuEntry.Set(f, (int) (a - f));
            
            IPopupMenu::Item* pItem = new IPopupMenu::Item(menuEntry.Get(), IPopupMenu::Item::kNoFlags, mFiles.GetSize());
            menuToAddTo.AddItem(pItem, -2 /* sort alphabetically */);
            WDL_String* pFullPath = new WDL_String("");
            d.GetCurrentFullFN(pFullPath);
            mFiles.Add(pFullPath);
          }
        }
      }
    } while (!d.Next());
  }
  
  if(!mShowEmptySubmenus)
    menuToAddTo.RemoveEmptySubmenus();
}<|MERGE_RESOLUTION|>--- conflicted
+++ resolved
@@ -812,18 +812,11 @@
 
 void IKnobControlBase::OnMouseUp(float x, float y, const IMouseMod& mod)
 {
-<<<<<<< HEAD
-	mMouseDown = false;
-
-	if (mHideCursorOnDrag)
-		GetUI()->HideMouseCursor(false);
-=======
   if (mHideCursorOnDrag)
     GetUI()->HideMouseCursor(false);
   
   mMouseDown = false;
   SetDirty(false);
->>>>>>> fdee113e
 }
 
 void IKnobControlBase::OnMouseDrag(float x, float y, float dX, float dY, const IMouseMod& mod)
@@ -891,144 +884,11 @@
 	SetDirty();
 }
 
-<<<<<<< HEAD
-IDirBrowseControlBase::~IDirBrowseControlBase()
-{
-	mFiles.Empty(true);
-	mPaths.Empty(true);
-	mPathLabels.Empty(true);
-	mItems.Empty(false);
-}
-
-int IDirBrowseControlBase::NItems()
-{
-	return mItems.GetSize();
-}
-
-void IDirBrowseControlBase::AddPath(const char* path, const char* label)
-{
-	assert(strlen(path));
-
-	mPaths.Add(new WDL_String(path));
-	mPathLabels.Add(new WDL_String(label));
-}
-
-void IDirBrowseControlBase::CollectSortedItems(IPopupMenu* pMenu)
-{
-	int nItems = pMenu->NItems();
-
-	for (int i = 0; i < nItems; i++)
-	{
-		IPopupMenu::Item* pItem = pMenu->GetItem(i);
-
-		if (pItem->GetSubmenu())
-			CollectSortedItems(pItem->GetSubmenu());
-		else
-			mItems.Add(pItem);
-	}
-}
-
-void IDirBrowseControlBase::SetupMenu()
-{
-	mFiles.Empty(true);
-	mItems.Empty(false);
-
-	mMainMenu.Clear();
-	mSelectedIndex = -1;
-
-	int idx = 0;
-
-	if (mPaths.GetSize() == 1)
-	{
-		ScanDirectory(mPaths.Get(0)->Get(), mMainMenu);
-	}
-	else
-	{
-		for (int p = 0; p < mPaths.GetSize(); p++)
-		{
-			IPopupMenu* pNewMenu = new IPopupMenu();
-			mMainMenu.AddItem(mPathLabels.Get(p)->Get(), idx++, pNewMenu);
-			ScanDirectory(mPaths.Get(p)->Get(), *pNewMenu);
-		}
-	}
-
-	CollectSortedItems(&mMainMenu);
-}
-
-//void IDirBrowseControlBase::GetSelectedItemLabel(WDL_String& label)
-//{
-//  if (mSelectedMenu != nullptr) {
-//    if(mSelectedIndex > -1)
-//      label.Set(mSelectedMenu->GetItem(mSelectedIndex)->GetText());
-//  }
-//  else
-//    label.Set("");
-//}
-//
-//void IDirBrowseControlBase::GetSelectedItemPath(WDL_String& path)
-//{
-//  if (mSelectedMenu != nullptr) {
-//    if(mSelectedIndex > -1) {
-//      path.Set(mPaths.Get(0)->Get()); //TODO: what about multiple paths
-//      path.AppendFormatted(1024, "/%s", mSelectedMenu->GetItem(mSelectedIndex)->GetText());
-//      path.Append(mExtension.Get());
-//    }
-//  }
-//  else
-//    path.Set("");
-//}
-
-void IDirBrowseControlBase::ScanDirectory(const char* path, IPopupMenu& menuToAddTo)
-{
-	WDL_DirScan d;
-
-	if (!d.First(path))
-	{
-		do
-		{
-			const char* f = d.GetCurrentFN();
-			if (f && f[0] != '.')
-			{
-				if (d.GetCurrentIsDirectory())
-				{
-					WDL_String subdir;
-					d.GetCurrentFullFN(&subdir);
-					IPopupMenu* pNewMenu = new IPopupMenu();
-					menuToAddTo.AddItem(d.GetCurrentFN(), pNewMenu, -2);
-					ScanDirectory(subdir.Get(), *pNewMenu);
-				}
-				else
-				{
-					const char* a = strstr(f, mExtension.Get());
-					if (a && a > f && strlen(a) == strlen(mExtension.Get()))
-					{
-						WDL_String menuEntry {f};
-
-						if (!mShowFileExtensions)
-							menuEntry.Set(f, (int) (a - f));
-
-						IPopupMenu::Item* pItem =
-							new IPopupMenu::Item(menuEntry.Get(), IPopupMenu::Item::kNoFlags, mFiles.GetSize());
-						menuToAddTo.AddItem(pItem, -2 /* sort alphabetically */);
-						WDL_String* pFullPath = new WDL_String("");
-						d.GetCurrentFullFN(pFullPath);
-						mFiles.Add(pFullPath);
-					}
-				}
-			}
-		} while (!d.Next());
-	}
-
-	if (!mShowEmptySubmenus)
-		menuToAddTo.RemoveEmptySubmenus();
-}
-
-ISliderControlBase::ISliderControlBase(
-	const IRECT& bounds, int paramIdx, EDirection dir, double gearing, float handleSize)
-	: IControl(bounds, paramIdx)
-	, mDirection(dir)
-	, mHandleSize(handleSize)
-	, mGearing(gearing)
+ISliderControlBase::ISliderControlBase(const IRECT& bounds, int paramIdx, EDirection dir, double gearing, float handleSize)
+: IControl(bounds, paramIdx)
+, mDirection(dir)
+, mHandleSize(handleSize)
+, mGearing(gearing)
 {
 }
 
@@ -1038,21 +898,6 @@
 	, mDirection(dir)
 	, mHandleSize(handleSize)
 	, mGearing(gearing)
-=======
-ISliderControlBase::ISliderControlBase(const IRECT& bounds, int paramIdx, EDirection dir, double gearing, float handleSize)
-: IControl(bounds, paramIdx)
-, mDirection(dir)
-, mHandleSize(handleSize)
-, mGearing(gearing)
-{
-}
-
- ISliderControlBase::ISliderControlBase(const IRECT& bounds, IActionFunction aF, EDirection dir, double gearing, float handleSize)
-: IControl(bounds, aF)
-, mDirection(dir)
-, mHandleSize(handleSize)
-, mGearing(gearing)
->>>>>>> fdee113e
 {
 }
 
@@ -1085,18 +930,11 @@
 
 void ISliderControlBase::OnMouseUp(float x, float y, const IMouseMod& mod)
 {
-<<<<<<< HEAD
-	mMouseDown = false;
-
-	if (mHideCursorOnDrag)
-		GetUI()->HideMouseCursor(false);
-=======
   if (mHideCursorOnDrag)
     GetUI()->HideMouseCursor(false);
   
   mMouseDown = false;
   SetDirty(false);
->>>>>>> fdee113e
 }
 
 void ISliderControlBase::OnMouseDrag(float x, float y, float dX, float dY, const IMouseMod& mod)
