/*
 ==============================================================================

 This file is part of the iPlug 2 library. Copyright (C) the iPlug 2 developers.

 See LICENSE.txt for  more info.

 ==============================================================================
*/

#pragma once

/**
 * @file
 * @brief This file contains the base IControl implementation, along with some base classes for specific types of control.
 */

#include <cstring>
#include <cstdlib>
#include <vector>

#if defined VST3_API || defined VST3C_API
#undef stricmp
#undef strnicmp
#include "pluginterfaces/vst/ivstcontextmenu.h"
#include "base/source/fobject.h"
#endif

#include "IPlugPlatform.h"

#include "wdlstring.h"
#include "ptrlist.h"

#include "IGraphics.h"

BEGIN_IPLUG_NAMESPACE
BEGIN_IGRAPHICS_NAMESPACE

/** The lowest level base class of an IGraphics control. A control is anything on the GUI 
*  @ingroup BaseControls */
class IControl
#if defined VST3_API || defined VST3C_API
: public Steinberg::Vst::IContextMenuTarget
, public Steinberg::FObject
#endif
{
public:
  /** Constructor
   * @brief Creates an IControl
   * NOTE: An IControl does not know about the delegate or graphics context to which it belongs in the constructor
   * If you need to do something once those things are known, see IControl::OnInit()
   * @param bounds The rectangular area that the control occupies
   * @param paramIdx If this is > -1 (kNoParameter) this control will be associated with a plugin parameter
   * @param actionFunc pass in a lambda function to provide custom functionality when the control "action" happens (usually mouse down). */
  IControl(const IRECT& bounds, int paramIdx = kNoParameter, IActionFunction actionFunc = nullptr);
  
  /** Constructor (range of parameters)
   * @brief Creates an IControl which is linked to multiple parameters
   * NOTE: An IControl does not know about the delegate or graphics context to which it belongs in the constructor
   * If you need to do something once those things are know, see IControl::OnInit()
   * @param bounds The rectangular area that the control occupies
   * @param params An initializer list of valid integer parameter indexes
   * @param actionFunc pass in a lambda function to provide custom functionality when the control "action" happens (usually mouse down). */
  IControl(const IRECT& bounds, const std::initializer_list<int>& params, IActionFunction actionFunc = nullptr);
  
  /** Constructor (no paramIdx)
   * @brief Creates an IControl which is not linked to a parameter
   * NOTE: An IControl does not know about the delegate or graphics context to which it belongs in the constructor
   * If you need to do something once those things are known, see IControl::OnInit()
   * @param bounds The rectangular area that the control occupies
   * @param actionFunc pass in a lambda function to provide custom functionality when the control "action" happens (usually mouse down). */
  IControl(const IRECT& bounds, IActionFunction actionFunc);
  
  IControl(const IControl&) = delete;
  void operator=(const IControl&) = delete;
  
  /** Destructor. Clean up any resources that your control owns. */
  virtual ~IControl() {}

  /** Implement this method to respond to a mouse down event on this control. 
   * @param x The X coordinate of the mouse event
   * @param y The Y coordinate of the mouse event
   * @param mod A struct indicating which modifier keys are held for the event */
  virtual void OnMouseDown(float x, float y, const IMouseMod& mod);

/** Implement this method to respond to a mouse up event on this control. 
   * @param x The X coordinate of the mouse event
   * @param y The Y coordinate of the mouse event
   * @param mod A struct indicating which modifier keys are held for the event */
  virtual void OnMouseUp(float x, float y, const IMouseMod& mod) {}

  /** Implement this method to respond to a mouse drag event on this control. 
   * @param x The X coordinate of the mouse event
   * @param y The Y coordinate of the mouse event
   * @param dX The X delta (difference) since the last event
   * @param dY The Y delta (difference) since the last event
   * @param mod A struct indicating which modifier keys are held for the event */
  virtual void OnMouseDrag(float x, float y, float dX, float dY, const IMouseMod& mod) {}
   
  /** Implement this method to respond to a mouse double click event on this control. 
   * @param x The X coordinate of the mouse event
   * @param y The Y coordinate of the mouse event
   * @param mod A struct indicating which modifier keys are held for the event */
  virtual void OnMouseDblClick(float x, float y, const IMouseMod& mod);

  /** Implement this method to respond to a mouse wheel event on this control. 
   * @param x The X coordinate of the mouse event
   * @param y The Y coordinate of the mouse event
   * @param mod A struct indicating which modifier keys are held for the event 
   * @param d The delta value (difference) since the last mouse wheel event */
  virtual void OnMouseWheel(float x, float y, const IMouseMod& mod, float d) {};

  /** Implement this method to respond to a key down event on this control. 
   * @param x The X coordinate of the mouse at the time of this key down event
   * @param y The Y coordinate of the mouse at the time of this key down event
   * @param key \todo */
  virtual bool OnKeyDown(float x, float y, const IKeyPress& key) { return false; }

  /** Implement this method to respond to a key up event on this control.
   * @param x The X coordinate of the mouse at the time of this key down event
   * @param y The Y coordinate of the mouse at the time of this key down event
   * @param key \todo */
  virtual bool OnKeyUp(float x, float y, const IKeyPress& key) { return false; }
  
  /** Implement this method to respond to a mouseover event on this control. Implementations should call base class, if you wish to use mMouseIsOver.
   * @param x The X coordinate of the mouse event
   * @param y The Y coordinate of the mouse event
   * @param mod A struct indicating which modifier keys are held for the event */
  virtual void OnMouseOver(float x, float y, const IMouseMod& mod);

  /** Implement this method to respond to a mouseout event on this control. Implementations should call base class, if you wish to use mMouseIsOver. */
  virtual void OnMouseOut();

  /** Implement to do something when something was drag 'n dropped onto this control */
  virtual void OnDrop(const char* str) {};

  /** Implement to do something when graphics is scaled globally (e.g. moves to high DPI screen) */
  virtual void OnRescale() {}

  /** Called when IControl is constructed or resized using SetRect(). NOTE: if you call SetDirty() in this method, you should call SetDirty(false) to avoid triggering parameter changes */
  virtual void OnResize() {}
  
  /** Called after the control has been attached, and its delegate and graphics member variable set */
  virtual void OnInit() {}
  
  /** Implement to receive messages sent to the control, see IEditorDelegate:SendControlMsgFromDelegate() */
  virtual void OnMsgFromDelegate(int messageTag, int dataSize, const void* pData) {};
  
  /** Implement to receive MIDI messages sent to the control if mWantsMidi == true, see IEditorDelegate:SendMidiMsgFromDelegate() */
  virtual void OnMidi(const IMidiMsg& msg) {};

  /** Called by default when the user right clicks a control. If IGRAPHICS_NO_CONTEXT_MENU is enabled as a preprocessor macro right clicking control will mean IControl::CreateContextMenu() and IControl::OnContextSelection() do not function on right clicking control. VST3 provides contextual menu support which is hard wired to right click controls by default. You can add custom items to the menu by implementing IControl::CreateContextMenu() and handle them in IControl::OnContextSelection(). In non-VST 3 hosts right clicking will still create the menu, but it will not feature entries added by the host. */
  virtual void CreateContextMenu(IPopupMenu& contextMenu) {}
  
  /** Implement this method to handle popup menu selection after IGraphics::CreatePopupMenu/IControl::PromptUserInput
   * @param pSelectedMenu If pSelectedMenu is invalid it means the user didn't select anything
   * @param valIdx An index that indicates which of the controls vals the menu relates to */
  virtual void OnPopupMenuSelection(IPopupMenu* pSelectedMenu, int valIdx);

  /** Implement this method to handle text input after IGraphics::CreateTextEntry/IControl::PromptUserInput
   * @param str A CString with the inputted text
   * @param valIdx An index that indicates which of the controls vals the text completion relates to */
  virtual void OnTextEntryCompletion(const char* str, int valIdx) {}

  /** Implement this to respond to a menu selection from CreateContextMenu(); @see CreateContextMenu() */
  virtual void OnContextSelection(int itemSelected) {}

  /** Draw the control to the graphics context. 
   * @param g The graphics context to which this control belongs. */
  virtual void Draw(IGraphics& g) = 0;

  /** Implement this to customise how a colored highlight is drawn on the control in ProTools (AAX format only), when a control is linked to a parameter that is automated.
   * @param g The graphics context to which this control belongs. */
  virtual void DrawPTHighlight(IGraphics& g);

  /** Call this method in response to a mouse event to create an edit box so the user can enter a value, or pop up a pop-up menu,
   * if the control is linked to a parameter (mParamIdx > kNoParameter)
   * @param valIdx An index to choose which of the controls linked parameters to retrieve. NOTE: since controls usually have only 1 parameter you can omit this argument and use the default index of 0 */
  void PromptUserInput(int valIdx = 0);
  
  /** Create a text entry box so the user can enter a value, or pop up a pop-up menu,
   * if the control is linked to a parameter (mParamIdx > kNoParameter), specifying the bounds
   * @param bounds The rectangle for the text entry. Pop-up menu's will appear below the rectangle. /todo check
   * @param valIdx An index to choose which of the controls linked parameters to retrieve. NOTE: since controls usually have only 1 parameter you can omit this argument and use the default index of 0 */
  void PromptUserInput(const IRECT& bounds, int valIdx = 0);
  
  /** Set an Action Function for this control. 
   * actionfunc @see Action Functions */
  inline void SetActionFunction(IActionFunction actionFunc) { mActionFunc = actionFunc; }

  /** Set a tooltip for the control
   * @param str CString tooltip to be displayed */
  inline void SetTooltip(const char* str) { mTooltip.Set(str); }
  
  /** @return Currently set tooltip text */
  inline const char* GetTooltip() const { return mTooltip.Get(); }

  /** Get the index of a parameter that the control is linked to
   * Normaly controls are either linked to a single parameter or no parameter but some may be linked to multiple parameters
   * @param valIdx An index to choose which of the controls linked parameters to retrieve. NOTE: since controls usually have only 1 parameter you can omit this argument and use the default index of 0
   * @return Parameter index, or kNoParameter if there is no parameter linked with this control at valIdx */
  int GetParamIdx(int valIdx = 0) const;
  
  /** Set the index of a parameter that the control is linked to
   * @param paramIdx Parameter index, or kNoParameter if there is no parameter linked with this control at valIdx
   * @param valIdx An index to choose which of the controls vals to set */
  void SetParamIdx(int paramIdx, int valIdx = 0);
 
  /** Check if the control is linked to a particular parameter
   * @param paramIdx The paramIdx to test
   * @return the valIdx if linked, or kNoValIdx if not */
  int LinkedToParam(int paramIdx) const;
  
  /** @return The number of values for this control */
  int NVals() const { return (int) mVals.size(); }

  /** Check to see which of the control's values relates to this x and y coordinate
   * @param x x coordinate to check
   * @param y x coordinate to check
   * @return An integer specifying which value matches the x, y coordinates, or kNoValIdx if the position is not linked to a value. */
  virtual int GetValIdxForPos(float x, float y) const { return mVals.size() == 1 ? 0 : kNoValIdx; }
  
  /** Get a const pointer to the IParam object (owned by the editor delegate class), associated with this control
   * @return const pointer to an IParam or nullptr if the control is not associated with a parameter */ 
  const IParam* GetParam(int valIdx = 0) const;
  
  /** Set the control's value from the delegate
   * This method is called from the class implementing the IEditorDelegate interface in order to update a control's value members and set it to be marked dirty for redraw.
   * @param value Normalised incoming value
   * @param valIdx The index of the value to set, which should be between 0 and NVals() */
  virtual void SetValueFromDelegate(double value, int valIdx = 0);
  
  /** Set the control's value after user input.
   * This method is called after a text entry or popup menu prompt triggered by PromptUserInput(), calling SetDirty(true), which will mean that the new value gets sent back to the delegate
   * @param value the normalised value after user input via text entry or pop-up menu
   * @param valIdx An index to choose which of the controls linked parameters to retrieve. NOTE: since controls usually have only 1 parameter you can omit this argument and use the default index of 0 */
  virtual void SetValueFromUserInput(double value, int valIdx = 0);
    
  /** Set one or all of the control's values to the default value of the associated parameter.
   * @param valIdx either an integer > -1 (kNoValIdx) in order to set an individual value to the default value of the associated parameter, or kNoValIdx to default all values
   * This method will call through to SetDirty(true, valIdx), which will mean that the new value gets sent back to the delegate */
  virtual void SetValueToDefault(int valIdx = kNoValIdx);
  
  /** Set one of the control's values.
   * @param value The normalized 0-1 value
   * @param valIdx The index of the value to set, which should be between 0 and NVals() */
  virtual void SetValue(double value, int valIdx = 0);
  
  /** Get the control's value
   * @return Value of the control, normalized in the range 0-1
   * @param valIdx The index of the value to set, which should be between 0 and NVals() */
  double GetValue(int valIdx = 0) const;
  
  /** Assign the control to a control group @see Control Groups
   * @param groupName A CString indicating the control group that this control should belong to */
  void SetGroup(const char* groupName) { mGroup.Set(groupName); }
  
  /** Get the group that the control belongs to, if any
   * @return A CString indicating the control group that this control belongs to (may be empty) */
  const char* GetGroup() const { return mGroup.Get(); }

  /** Get the Text object for the control
   * @return const IText& The control's mText object, typically used to determine font/layout/size etc of the main text in a control. */
  const IText& GetText() const { return mText; }

  /** Set the Text object typically used to determine font/layout/size etc of the main text in a control
   * @param txt An IText struct with the desired formatting */
  void SetText(const IText& txt) { mText = txt; }

  /** Get the max number of characters that are allowed in text entry 
   * @return int The max number of characters allowed in text entry */
  int GetTextEntryLength() const { return mTextEntryLength; }

  /** Set the max number of characters that are allowed in text entry 
   * @param len The max number of characters allowed in text entry */
  void SetTextEntryLength(int len) { mTextEntryLength = len;  }
  
  /** Get the rectangular draw area for this control, within the graphics context
   * @return The control's bounds */
  const IRECT& GetRECT() const { return mRECT; }

  /** Set the rectangular draw area for this control, within the graphics context
   * @param bounds The control's bounds */
  void SetRECT(const IRECT& bounds) { mRECT = bounds; mMouseIsOver = false; OnResize(); }
  
  /** Get the rectangular mouse tracking target area, within the graphics context for this control
   * @return The control's target bounds within the graphics context */
  const IRECT& GetTargetRECT() const { return mTargetRECT; } // The mouse target area (default = draw area).

  /** Set the rectangular mouse tracking target area, within the graphics context for this control
   * @param bounds The control's new target bounds within the graphics context */
  void SetTargetRECT(const IRECT& bounds) { mTargetRECT = bounds; mMouseIsOver = false; }
  
  /** Set BOTH the draw rect and the target area, within the graphics context for this control
   * @param bounds The control's new draw and target bounds within the graphics context */
  void SetTargetAndDrawRECTs(const IRECT& bounds) { mRECT = mTargetRECT = bounds; mMouseIsOver = false; OnResize(); }

  /** Used internally by the AAX wrapper view interface to set the control parmeter highlight 
   * @param isHighlighted /c true if the control should be highlighted 
   * @param color An integer representing one of three colors that ProTools assigns automated controls */
  void SetPTParameterHighlight(bool isHighlighted, int color);
  
  /** Get double click as single click 
   * By default, mouse double click has its own handler. A control can set mDblAsSingleClick to true 
   * which maps double click to single click for this control (and also causes the mouse to be captured by the control on double click).
   * @return /c true if double clicks should be mapped to single clicks */
  bool GetMouseDblAsSingleClick() const { return mDblAsSingleClick; }

  /** Shows or hides the IControl.
   * @param hide Set to \c true to hide the control */
  virtual void Hide(bool hide);
  
  /** @return \c true if the control is hidden. */
  bool IsHidden() const { return mHide; }

  /** Sets gray out mode for the control
   * @param gray \c true for grayed out*/
  virtual void GrayOut(bool gray);
  
  /** @return \c true if the control is grayed */
  bool IsGrayed() const { return mGrayed; }

  /** Specify whether the control should respond to mouse overs when grayed out
   * @param allow \c true if it should respond to mouse overs when grayed out (false by default) */
  void SetMOWhenGrayed(bool allow) { mMOWhenGrayed = allow; }

  /** Specify whether the control should respond to other mouse events when grayed out
   * @param allow \c true if it should respond to other mouse events when grayed out (false by default) */
  void SetMEWhenGrayed(bool allow) { mMEWhenGrayed = allow; }

  /** @return \c true if the control responds to mouse overs when grayed out */
  bool GetMOWhenGrayed() const { return mMOWhenGrayed; }

  /** @return \c true if the control responds to other mouse events when grayed out */
  bool GetMEWhenGrayed() const { return mMEWhenGrayed; }
  
  /** @return \c true if the control ignores mouse events */
  bool GetIgnoreMouse() const { return mIgnoreMouse; }

  /** Hit test the control. Override this method if you want the control to be hit only if a visible part of it is hit, or whatever.
   * @param x The X coordinate within the control to test 
   * @param y The y coordinate within the control to test
   * @return \c Return true if the control was hit. */
  virtual bool IsHit(float x, float y) const { return mTargetRECT.Contains(x, y); }

  /** Mark the control as dirty, i.e. it should be redrawn on the next display refresh
   * @param triggerAction If this is true and the control is linked to a parameter
   * notify the class implementing the IEditorDelegate interface that the parameter changed. If this control has an ActionFunction, that can also be triggered.
   * NOTE: it is easy to forget that this method always sets the control dirty, the argument is about whether a consecutive action should be performed */
  virtual void SetDirty(bool triggerAction = true, int valIdx = kNoValIdx);

  /* Set the control clean, i.e. Called by IGraphics draw loop after control has been drawn */
  virtual void SetClean() { mDirty = false; }
  
  /** Called at each display refresh by the IGraphics draw loop to determine if the control is marked as dirty. 
   * This is not const, because it is typically  overridden and used to update something at the display refresh rate
   * The default implementation executes a control's Animation Function, so if you override this you may want to call the base implementation, @see Animation Functions
   * @return \c true if the control is marked dirty. */
  virtual bool IsDirty();

  /** Disable/enable right-clicking the control to prompt for user input /todo check this
   * @param disable \c true*/
  void DisablePrompt(bool disable) { mDisablePrompt = disable; }

  /** This is an idle call from the GUI thread, only active if USE_IDLE_CALLS is defined. /todo check this */
  virtual void OnGUIIdle() {}
  
  /** Set the control's tag. Controls can be given tags, in order to direct messages to them. @see Control Tags
   * @param tag A unique integer to identify this control */
  void SetTag(int tag) { mTag = tag; }
  
  /** Get the control's tag. @see Control Tags */
  int GetTag() const { return mTag; }
  
  /** Specify whether this control wants to know about MIDI messages sent to the UI. See OnMIDIMsg() */
  void SetWantsMidi(bool enable) { mWantsMidi = true; }

  /** @return /c true if this control wants to know about MIDI messages send to the UI. See OnMIDIMsg() */
  bool GetWantsMidi() const { return mWantsMidi; }

  /** Gets a pointer to the class implementing the IEditorDelegate interface that handles parameter changes from this IGraphics instance.
   * If you need to call other methods on that class, you can use static_cast<PLUG_CLASS_NAME>(GetDelegate();
   * @return The class implementing the IEditorDelegate interface that handles communication to/from from this IGraphics instance.*/
<<<<<<< HEAD
  IEditorDelegate* GetDelegate() { return mDelegate; }

  IGEditorDelegate* GetGDelegate() {
    return static_cast<IGEditorDelegate *>(GetDelegate());
  }

=======
  IGEditorDelegate* GetDelegate() { return mDelegate; }
  
>>>>>>> bbaa8b51
  /** Used internally to set the mDelegate (and mGraphics) variables */
  void SetDelegate(IGEditorDelegate& dlg)
  {
    mDelegate = &dlg;
    mGraphics = dlg.GetUI();
    OnInit();
    OnResize();
    OnRescale();
  }
  
  /** @return A pointer to the IGraphics context that owns this control */ 
  IGraphics* GetUI() { return mGraphics; }
    
  /** @return A const pointer to the IGraphics context that owns this control */
  const IGraphics* GetUI() const { return mGraphics; }

  /* This can be used in IControl::Draw() to check if the mouse is over the control, without implementing mouse over methods 
   * @return \true if the mouse is over this control. */
  bool GetMouseIsOver() const { return mMouseIsOver; }
  
  /** Set control value based on x, y position within a rectangle. Commonly used for slider/fader controls.
   * @param x The X coordinate for snapping
   * @param y The Y coordinate for snapping
   * @param direction The direction of the control's travel- horizontal or vertical fader
   * @param bounds The area in which the track of e.g. a slider should be snapped
   * @param valIdx /todo
   * @param scalar A scalar to speedup/slowdown mousing along the track */
  virtual void SnapToMouse(float x, float y, EDirection direction, const IRECT& bounds, int valIdx = -1, float scalar = 1., double minClip = 0., double maxClip = 1.);

  virtual void OnEndAnimation() // if you override this you must call the base implementation, to free mAnimationFunc
  {
    mAnimationFunc = nullptr;
    SetDirty(false);
  }
  
  /** @param duration Duration in milliseconds for the animation  */
  void StartAnimation(int duration)
  {
    mAnimationStartTime = std::chrono::high_resolution_clock::now();
    mAnimationDuration = Milliseconds(duration);
  }
  
  /** Set the animation function
   * @param func A std::function conforming to IAnimationFunction */
  void SetAnimation(IAnimationFunction func) { mAnimationFunc = func;}
  
  /** Set the animation function and starts it
   * @param func A std::function conforming to IAnimationFunction
   * @param duration Duration in milliseconds for the animation  */
  void SetAnimation(IAnimationFunction func, int duration) { mAnimationFunc = func; StartAnimation(duration); }

  IAnimationFunction GetAnimationFunction() { return mAnimationFunc; }
  
  IAnimationFunction GetActionFunction() { return mActionFunc; }

  double GetAnimationProgress()
  {
    if(!mAnimationFunc)
      return 0.;
    
    auto elapsed = Milliseconds(std::chrono::high_resolution_clock::now() - mAnimationStartTime);
    return elapsed.count() / mAnimationDuration.count();
  }
  
#if defined VST3_API || defined VST3C_API
  Steinberg::tresult PLUGIN_API executeMenuItem (Steinberg::int32 tag) override { OnContextSelection(tag); return Steinberg::kResultOk; }
#endif
  
#pragma mark - IControl Member variables
protected:
  
  /** A helper template function to call a method for an individual value, or for all values
   * @param valIdx If this is > kNoValIdx execute the function for an individual value. If equal to kNoValIdx call the function for all values
   * @param func A function that takes a single integer argument, the valIdx \todo
   * @param args Arguments to the function */
  template<typename T, typename... Args>
  void ForValIdx(int valIdx, T func, Args... args)
  {
    if (valIdx > kNoValIdx)
      func(valIdx, args...);
    else
    {
      const int nVals = NVals();
      for (int v = 0; v < nVals; v++)
        func(v, args...);
    }
  }
    
  int mTag = kNoTag;
  IRECT mRECT;
  IRECT mTargetRECT;
  
  /** Controls can be grouped for hiding and showing panels */
  WDL_String mGroup;
  
  IText mText;

  int mTextEntryLength = DEFAULT_TEXT_ENTRY_LEN;
  bool mDirty = true;
  bool mHide = false;
  bool mGrayed = false;
  bool mDisablePrompt = true;
  bool mDblAsSingleClick = false;
  bool mMOWhenGrayed = false;
  bool mMEWhenGrayed = false;
  bool mIgnoreMouse = false;
  bool mWantsMidi = false;
  /** if mGraphics::mHandleMouseOver = true, this will be true when the mouse is over control. If you need finer grained control of mouseovers, you can override OnMouseOver() and OnMouseOut() */
  bool mMouseIsOver = false;
  WDL_String mTooltip;

  IColor mPTHighlightColor = COLOR_RED;
  bool mPTisHighlighted = false;
  
  void SetNVals(int nVals)
  {
    assert(nVals > 0);
    mVals.resize(nVals);
  }

#if defined VST3_API || defined VST3C_API
  OBJ_METHODS(IControl, FObject)
  DEFINE_INTERFACES
  DEF_INTERFACE (IContextMenuTarget)
  END_DEFINE_INTERFACES (FObject)
  REFCOUNT_METHODS(FObject)
#endif
  
private:
  IGEditorDelegate* mDelegate = nullptr;
  IGraphics* mGraphics = nullptr;
  IActionFunction mActionFunc = nullptr;
  IAnimationFunction mAnimationFunc = nullptr;
  TimePoint mAnimationStartTime;
  Milliseconds mAnimationDuration;
  std::vector<ParamTuple> mVals { {kNoParameter, 0.} };
};

#pragma mark - Base Controls

/**
 * \addtogroup BaseControls
 * @{
 */

/** A base interface, to be combined with IControl for bitmap-based controls "IBControls", managing an IBitmap and IBlend */
class IBitmapBase
{
public:
  IBitmapBase(const IBitmap& bitmap, EBlend blend = EBlend::Default)
  : mBitmap(bitmap)
  , mBlend(blend)
  {
  }
  
  virtual ~IBitmapBase() {}
  
  void AttachIControl(IControl* pControl)
  {
    mControl = pControl;
  }
  
  void GrayOut(bool gray)
  {
    mBlend.mWeight = (gray ? GRAYED_ALPHA : 1.0f);
  }
  
  void SetBlend(const IBlend& blend)
  {
    mBlend = blend;
  }
  
  void DrawBitmap(IGraphics& g)
  {
    int i = 1;
    if (mBitmap.N() > 1)
    {
      i = 1 + int(0.5 + mControl->GetValue() * (double) (mBitmap.N() - 1));
      i = Clip(i, 1, mBitmap.N());
    }
    
    g.DrawBitmap(mBitmap, mControl->GetRECT(), i, &mBlend);
  }

protected:
  IBitmap mBitmap;
  IBlend mBlend;
  IControl* mControl;
};

/** A base interface to be combined with IControl for vectorial controls "IVControls", in order for them to share a common style
 * If you need more flexibility, you're on your own! */
class IVectorBase
{
public:
  IVectorBase(const IColor* pBGColor = &DEFAULT_BGCOLOR,
              const IColor* pFGColor = &DEFAULT_FGCOLOR,
              const IColor* pPRColor = &DEFAULT_PRCOLOR,
              const IColor* pFRColor = &DEFAULT_FRCOLOR,
              const IColor* pHLColor = &DEFAULT_HLCOLOR,
              const IColor* pSHColor = &DEFAULT_SHCOLOR,
              const IColor* pX1Color = &DEFAULT_X1COLOR,
              const IColor* pX2Color = &DEFAULT_X2COLOR,
              const IColor* pX3Color = &DEFAULT_X3COLOR)
  {
    AddColors(pBGColor, pFGColor, pPRColor, pFRColor, pHLColor, pSHColor, pX1Color, pX2Color, pX3Color);
  }

  IVectorBase(const IVStyle& style, bool labelInWidget = false, bool valueInWidget = false)
  : mLabelInWidget(labelInWidget)
  , mValueInWidget(valueInWidget)
  {
    SetStyle(style);
  }
  
  void AttachIControl(IControl* pControl, const char* label)
  {
    mControl = pControl;
    mLabelStr.Set(label);
  }
  
  void AddColor(const IColor& color)
  {
    mColors.Add(color);
  }
  
  void AddColors(const IColor* pBGColor = 0,
                 const IColor* pFGColor = 0,
                 const IColor* pPRColor = 0,
                 const IColor* pFRColor = 0,
                 const IColor* pHLColor = 0,
                 const IColor* pSHColor = 0,
                 const IColor* pX1Color = 0,
                 const IColor* pX2Color = 0,
                 const IColor* pX3Color = 0)
  {
    if(pBGColor) AddColor(*pBGColor);
    if(pFGColor) AddColor(*pFGColor);
    if(pPRColor) AddColor(*pPRColor);
    if(pFRColor) AddColor(*pFRColor);
    if(pHLColor) AddColor(*pHLColor);
    if(pSHColor) AddColor(*pSHColor);
    if(pX1Color) AddColor(*pX1Color);
    if(pX2Color) AddColor(*pX2Color);
    if(pX3Color) AddColor(*pX3Color);
  }

  void SetColor(int colorIdx, const IColor& color)
  {
    if(colorIdx < mColors.GetSize())
      mColors.Get()[colorIdx] = color;
    
    mControl->SetDirty(false);
  }
  
  void SetColors(const IColor& BGColor,
                 const IColor& FGColor,
                 const IColor& PRColor,
                 const IColor& FRColor,
                 const IColor& HLColor,
                 const IColor& SHColor,
                 const IColor& X1Color,
                 const IColor& X2Color,
                 const IColor& X3Color)
  {
    mColors.Get()[kBG] = BGColor;
    mColors.Get()[kFG] = FGColor;
    mColors.Get()[kPR] = PRColor;
    mColors.Get()[kFR] = FRColor;
    mColors.Get()[kHL] = HLColor;
    mColors.Get()[kSH] = SHColor;
    mColors.Get()[kX1] = X1Color;
    mColors.Get()[kX2] = X2Color;
    mColors.Get()[kX3] = X3Color;
  }

  void SetColors(const IVColorSpec& spec)
  {
    SetColors(spec.GetColor(kBG),
              spec.GetColor(kFG),
              spec.GetColor(kPR),
              spec.GetColor(kFR),
              spec.GetColor(kHL),
              spec.GetColor(kSH),
              spec.GetColor(kX1),
              spec.GetColor(kX2),
              spec.GetColor(kX3));
  }

  const IColor& GetColor(int colorIdx) const
  {
    if(colorIdx < mColors.GetSize())
      return mColors.Get()[colorIdx];
    else
      return mColors.Get()[0];
  }
  
  void SetLabelStr(const char* label) { mLabelStr.Set(label); mControl->SetDirty(false); }
  void SetValueStr(const char* value) { mValueStr.Set(value); mControl->SetDirty(false); }
  void SetWidgetFrac(float frac) { mStyle.widgetFrac = Clip(frac, 0.f, 1.f);  mControl->OnResize(); mControl->SetDirty(false); }
  void SetAngle(float angle) { mStyle.angle = Clip(angle, 0.f, 360.f);  mControl->SetDirty(false); }
  void SetShowLabel(bool show) { mStyle.showLabel = show;  mControl->OnResize(); mControl->SetDirty(false); }
  void SetShowValue(bool show) { mStyle.showValue = show;  mControl->OnResize(); mControl->SetDirty(false); }
  void SetRoundness(float roundness) { mStyle.roundness = Clip(roundness, 0.f, 1.f); mControl->SetDirty(false); }
  void SetDrawFrame(bool draw) { mStyle.drawFrame = draw; mControl->SetDirty(false); }
  void SetDrawShadows(bool draw) { mStyle.drawShadows = draw; mControl->SetDirty(false); }
  void SetShadowOffset(float offset) { mStyle.shadowOffset = offset; mControl->SetDirty(false); }
  void SetFrameThickness(float thickness) { mStyle.frameThickness = thickness; mControl->SetDirty(false); }
  void SetSplashRadius(float radius) { mSplashRadius = radius * mMaxSplashRadius; }
  void SetSplashPoint(float x, float y) { mSplashX = x; mSplashY = y; }
  
  void SetStyle(const IVStyle& style)
  {
    mStyle = style;
    mColors.Resize(kNumDefaultVColors); // TODO?
    SetColors(style.colorSpec);
  }
  
  IRECT GetAdjustedHandleBounds(IRECT handleBounds) const
  {
    if(mStyle.drawFrame)
      handleBounds.Pad(- 0.5f * mStyle.frameThickness);
    
    if (mStyle.drawShadows)
      handleBounds.Alter(0, 0, -mStyle.shadowOffset, -mStyle.shadowOffset);
    
    return handleBounds;
  }
  
  float GetRoundedCornerRadius(const IRECT& bounds) const
  {
    if(bounds.W() < bounds.H())
      return mStyle.roundness * (bounds.W() / 2.f);
    else
      return mStyle.roundness * (bounds.H() / 2.f);
  }
  
  void DrawSplash(IGraphics& g)
  {
    g.FillCircle(GetColor(kHL), mSplashX, mSplashY, mSplashRadius);
  }
  
  virtual void DrawBackGround(IGraphics& g, const IRECT& rect)
  {
    g.FillRect(GetColor(kBG), rect);
  }
  
  virtual void DrawWidget(IGraphics& g)
  {
    // no-op
  }
  
  virtual void DrawLabel(IGraphics& g)
  {
    if(mLabelBounds.H() && mStyle.showLabel)
      g.DrawText(mStyle.labelText, mLabelStr.Get(), mLabelBounds);
  }
  
  virtual void DrawValue(IGraphics& g, bool mouseOver)
  {
    if(mouseOver)
      g.FillRect(COLOR_TRANSLUCENT, mValueBounds);
    
    if(mStyle.showValue)
      g.DrawText(mStyle.valueText, mValueStr.Get(), mValueBounds);
  }
  
  void DrawHandle(IGraphics& g, EVShape shape, const IRECT& bounds, bool pressed, bool mouseOver)
  {
    switch (shape)
    {
      case EVShape::Ellipse:
        DrawPressableEllipse(g, bounds, pressed, mouseOver);
        break;
      case EVShape::Rectangle:
        DrawPressableRectangle(g, bounds, pressed, mouseOver);
        break;
      case EVShape::Triangle:
        DrawPressableTriangle(g, bounds, pressed, mouseOver, mStyle.angle);
        break;
      case EVShape::EndsRounded:
        DrawPressableRectangle(g, bounds, pressed, mouseOver, true, true, false, false);
        break;
      case EVShape::AllRounded:
        DrawPressableRectangle(g, bounds, pressed, mouseOver, true, true, true, true);
      default:
        break;
    }
  }
  
  void DrawPressableCircle(IGraphics&g, const IRECT& bounds, float radius, bool pressed, bool mouseOver)
  {
    const float cx = bounds.MW(), cy = bounds.MH();
    
    if(!pressed && mStyle.drawShadows)
      g.FillCircle(GetColor(kSH), cx + mStyle.shadowOffset, cy + mStyle.shadowOffset, radius);
    
//    if(pressed)
//      g.DrawCircle(GetColor(kON), cx, cy, radius * 0.9f, 0, mStyle.frameThickness);
//    else
    g.FillCircle(GetColor(kFG), cx, cy, radius);

    if(mouseOver)
      g.FillCircle(GetColor(kHL), cx, cy, radius * 0.8f);
    
    if(mStyle.drawFrame)
      g.DrawCircle(GetColor(kFR), cx, cy, radius, 0, mStyle.frameThickness);
  }
  
  void DrawPressableEllipse(IGraphics&g, const IRECT& bounds, bool pressed, bool mouseOver)
  {
    if(!pressed && mStyle.drawShadows)
      g.FillEllipse(GetColor(kSH), bounds.GetTranslated(mStyle.shadowOffset, mStyle.shadowOffset));
   
    if(pressed)
      g.FillEllipse(GetColor(kON), bounds);
    else
      g.FillEllipse(GetColor(kFG), bounds);

    if(mouseOver)
      g.FillEllipse(GetColor(kHL), bounds);
    
    if(mStyle.drawFrame)
      g.DrawEllipse(GetColor(kFR), bounds, nullptr, mStyle.frameThickness);
  }
  
  /** /todo
   @param IGraphics&g /todo
   @param bounds /todo
   @param pressed /todo
   @param mouseOver /todo
   @return /todo */
  IRECT DrawPressableRectangle(IGraphics&g, const IRECT& bounds, bool pressed, bool mouseOver,
                               bool roundTopLeft = true, bool roundTopRight = true, bool roundBottomLeft = true, bool roundBottomRight = true)
  {
    IRECT handleBounds = GetAdjustedHandleBounds(bounds);
    float cR = GetRoundedCornerRadius(handleBounds);
        
    const float topLeftR = roundTopLeft ? cR : 0.f;
    const float topRightR = roundTopRight ? cR : 0.f;
    const float bottomLeftR = roundBottomLeft ? cR : 0.f;
    const float bottomRightR = roundBottomRight ? cR : 0.f;

    if (pressed)
      g.FillRoundRect(GetColor(kPR), handleBounds, topLeftR, topRightR, bottomLeftR, bottomRightR);
    else
    {
      //outer shadow
      if (mStyle.drawShadows)
        g.FillRoundRect(GetColor(kSH), handleBounds.GetTranslated(mStyle.shadowOffset, mStyle.shadowOffset), topLeftR, topRightR, bottomLeftR, bottomRightR);
      
      g.FillRoundRect(GetColor(kFG), handleBounds, topLeftR, topRightR, bottomLeftR, bottomRightR);
    }
    
    if(mouseOver)
      g.FillRoundRect(GetColor(kHL), handleBounds, topLeftR, topRightR, bottomLeftR, bottomRightR);
    
    if(mControl->GetAnimationFunction())
      DrawSplash(g);
    
    if(mStyle.drawFrame)
      g.DrawRoundRect(GetColor(kFR), handleBounds, topLeftR, topRightR, bottomLeftR, bottomRightR, 0, mStyle.frameThickness);
    
    return handleBounds;
  }
  
  /** Draw a triangle-shaped vector button
   * @param g The IGraphics context used for drawing
   * @param bounds Where to draw the button
   * @param pressed Whether to draw the button pressed or unpressed
   * @param mouseOver Whether mouse is currently hovering on control */
  IRECT DrawPressableTriangle(IGraphics&g, const IRECT& bounds, bool pressed, bool mouseOver, float angle)
  {
    float x1, x2, x3, y1, y2, y3;
    
    float theta = DegToRad(angle);
    
    IRECT handleBounds = GetAdjustedHandleBounds(bounds);
    
    // Center bounds around origin for rotation
    float xT = handleBounds.L + handleBounds.W() * 0.5f;
    float yT = handleBounds.T + handleBounds.H() * 0.5f;
    IRECT centered = handleBounds.GetTranslated(-xT, -yT);
    
    // Do rotation and translate points back into view space
    float c = cosf(theta);
    float s = sinf(theta);
    x1 = centered.L * c - centered.B * s + xT;
    y1 = centered.L * s + centered.B * c + yT;
    x2 = centered.MW() * c - centered.T * s + xT;
    y2 = centered.MW() * s + centered.T * c + yT;
    x3 = centered.R * c - centered.B * s + xT;
    y3 = centered.R * s + centered.B * c + yT;
    
    if (pressed)
      g.FillTriangle(GetColor(kPR), x1, y1, x2, y2, x3, y3);
    else
    {
      //outer shadow
      if (mStyle.drawShadows)
        g.FillTriangle(GetColor(kSH), x1 + mStyle.shadowOffset, y1 + mStyle.shadowOffset, x2 + mStyle.shadowOffset, y2 + mStyle.shadowOffset, x3 + mStyle.shadowOffset, y3 + mStyle.shadowOffset);
      
      g.FillTriangle(GetColor(kFG), x1, y1, x2, y2, x3, y3);
    }
    
    if (mouseOver)
      g.FillTriangle(GetColor(kHL), x1, y1, x2, y2, x3, y3);
    
    if (mControl->GetAnimationFunction())
      DrawSplash(g);
    
    if (mStyle.drawFrame)
      g.DrawTriangle(GetColor(kFR), x1, y1, x2, y2, x3, y3, 0, mStyle.frameThickness);
    
    return handleBounds;
  }
  
  IRECT MakeRects(const IRECT& parent, bool hasHandle = false)
  {
    IRECT clickableArea = parent;
    
    if(!mLabelInWidget)
    {
      if(mStyle.showLabel && CStringHasContents(mLabelStr.Get()))
      {
        IRECT textRect;
        mControl->GetUI()->MeasureText(mStyle.labelText, mLabelStr.Get(), textRect);

        mLabelBounds = parent.GetFromTop(textRect.H()).GetCentredInside(textRect.W(), textRect.H());
      }
      else
        mLabelBounds = IRECT();
      
      if(mLabelBounds.H())
        clickableArea = parent.GetReducedFromTop(mLabelBounds.H());
    }
    
    if (mStyle.showValue && !mValueInWidget)
    {
      IRECT textRect;
      
      if(CStringHasContents(mValueStr.Get()))
        mControl->GetUI()->MeasureText(mStyle.valueText, mValueStr.Get(), textRect);

      const float valueDisplayWidth = textRect.W() * 0.5f;

      switch (mStyle.valueText.mVAlign)
      {
        case EVAlign::Middle:
          mValueBounds = clickableArea.GetMidVPadded(textRect.H()/2.f).GetMidHPadded(valueDisplayWidth);
          mWidgetBounds = clickableArea.GetScaledAboutCentre(mStyle.widgetFrac);
          break;
        case EVAlign::Bottom:
        {
          mValueBounds = clickableArea.GetFromBottom(textRect.H()).GetMidHPadded(valueDisplayWidth);
          mWidgetBounds = clickableArea.GetReducedFromBottom(textRect.H()).GetScaledAboutCentre(mStyle.widgetFrac);
          break;
        }
        case EVAlign::Top:
          mValueBounds = clickableArea.GetFromTop(textRect.H()).GetMidHPadded(valueDisplayWidth);
          mWidgetBounds = clickableArea.GetReducedFromTop(textRect.H()).GetScaledAboutCentre(mStyle.widgetFrac);
          break;
        default:
          break;
      }
    }
    else
    {
      mWidgetBounds = clickableArea.GetScaledAboutCentre(mStyle.widgetFrac);
    }
    
    if(hasHandle)
      mWidgetBounds = GetAdjustedHandleBounds(clickableArea).GetScaledAboutCentre(mStyle.widgetFrac);
    
    if(mLabelInWidget)
      mLabelBounds = mWidgetBounds;
    
    if(mValueInWidget)
      mValueBounds = mWidgetBounds;
    
    return clickableArea;
  }
  
protected:
  IControl* mControl = nullptr;
  WDL_TypedBuf<IColor> mColors;
  IVStyle mStyle;
  bool mLabelInWidget = false;
  bool mValueInWidget = false;
  float mSplashRadius = 0.f;
  float mSplashX = 0.f;
  float mSplashY = 0.f;
  float mMaxSplashRadius = 50.f;
  IRECT mWidgetBounds; // The knob/slider/button
  IRECT mLabelBounds; // A piece of text above the control
  IRECT mValueBounds; // Text below the contol, usually displaying the value of a parameter
  WDL_String mLabelStr;
  WDL_String mValueStr;
};

/** A base class for knob/dial controls, to handle mouse action and Sender. */
class IKnobControlBase : public IControl
{
public:
  IKnobControlBase(const IRECT& bounds, int paramIdx = kNoParameter, EDirection direction = EDirection::Vertical, double gearing = DEFAULT_GEARING)
  : IControl(bounds, paramIdx)
  , mDirection(direction)
  , mGearing(gearing)
  {}

  void SetGearing(double gearing) { mGearing = gearing; }
  bool IsFineControl(const IMouseMod& mod, bool wheel) const;
  void OnMouseDown(float x, float y, const IMouseMod& mod) override { mMouseDown = true; }
  void OnMouseUp(float x, float y, const IMouseMod& mod) override { mMouseDown = false; }
  void OnMouseDrag(float x, float y, float dX, float dY, const IMouseMod& mod) override;
  void OnMouseWheel(float x, float y, const IMouseMod& mod, float d) override;

protected:
  EDirection mDirection;
  double mGearing;
  bool mMouseDown = false;
};

/** A base class for slider/fader controls, to handle mouse action and Sender. */
class ISliderControlBase : public IControl
{
public:
  ISliderControlBase(const IRECT& bounds, int paramIdx = kNoParameter,  EDirection dir = EDirection::Vertical, bool onlyHandle = false, float handleSize = 0.f);
  ISliderControlBase(const IRECT& bounds, IActionFunction aF = nullptr, EDirection dir = EDirection::Vertical, bool onlyHandle = false, float handleSize = 0.f);
  
  void OnMouseDown(float x, float y, const IMouseMod& mod) override { mMouseDown = true; SnapToMouse(x, y, mDirection, mTrack); }
  void OnMouseUp(float x, float y, const IMouseMod& mod) override { mMouseDown = false; }
  void OnMouseDrag(float x, float y, float dX, float dY, const IMouseMod& mod) override { SnapToMouse(x, y, mDirection, mTrack); }
  
protected:
  EDirection mDirection;
  IRECT mTrack;
  bool mOnlyHandle;
  float mHandleSize;
  bool mMouseDown = false;
};

/** A base class for mult-strip/track controls, such as multi-sliders, meters */
class IVTrackControlBase : public IControl
                         , public IVectorBase
{
public:
  IVTrackControlBase(const IRECT& bounds, const char* label, const IVStyle& style, int maxNTracks = 1, EDirection dir = EDirection::Horizontal, float minTrackValue = 0.f, float maxTrackValue = 1.f, const char* trackNames = 0, ...)
  : IControl(bounds)
  , IVectorBase(style)
  , mMinTrackValue(minTrackValue)
  , mMaxTrackValue(maxTrackValue)
  , mDirection(dir)
  {
    SetNVals(maxNTracks);

    for (int i=0; i<maxNTracks; i++)
    {
      SetParamIdx(kNoParameter, i);
      mTrackBounds.Add(IRECT());
    }
    
    AttachIControl(this, label);
  }

  IVTrackControlBase(const IRECT& bounds, const char* label, const IVStyle& style, int lowParamidx, int maxNTracks = 1, EDirection dir = EDirection::Horizontal, float minTrackValue = 0.f, float maxTrackValue = 1.f, const char* trackNames = 0, ...)
  : IControl(bounds)
  , IVectorBase(style)
  , mMinTrackValue(minTrackValue)
  , mMaxTrackValue(maxTrackValue)
  , mDirection(dir)
  {
    SetNVals(maxNTracks);

    for (int i = 0; i < maxNTracks; i++)
    {
      SetParamIdx(lowParamidx+i, i);
      mTrackBounds.Add(IRECT());
    }

    AttachIControl(this, label);
  }
  
  IVTrackControlBase(const IRECT& bounds, const char* label, const IVStyle& style, const std::initializer_list<int>& params, EDirection dir = EDirection::Horizontal, float minTrackValue = 0.f, float maxTrackValue = 1.f, const char* trackNames = 0, ...)
  : IControl(bounds)
  , IVectorBase(style)
  , mMinTrackValue(minTrackValue)
  , mMaxTrackValue(maxTrackValue)
  , mDirection(dir)
  {
    SetNVals(static_cast<int>(params.size()));
  
    int valIdx = 0;
    for (auto param : params)
    {
      SetParamIdx(param, valIdx++);
      mTrackBounds.Add(IRECT());
    }
    
    AttachIControl(this, label);
  }
  
  virtual void MakeTrackRects(const IRECT& bounds)
  {
    int nVals = NVals();
    int dir = static_cast<int>(mDirection); // 0 = horizontal, 1 = vertical
    for (int ch = 0; ch < nVals; ch++)
    {
      mTrackBounds.Get()[ch] = bounds.GetPadded(-mOuterPadding).
                                     SubRect(EDirection(!dir), nVals, ch).
                                     GetPadded(0, -mTrackPadding * (float) dir, -mTrackPadding * (float) !dir, -mTrackPadding);
    }
  }
  
  void DrawWidget(IGraphics& g) override
  {
    int nVals = NVals();
    
    for (int ch = 0; ch < nVals; ch++)
    {
      DrawTrack(g, mTrackBounds.Get()[ch], ch);
    }
  }
  
  //void SetAllTrackData(float val) { memset(mTrackData.Get(), (int) Clip(val, mMinTrackValue, mMaxTrackValue), mTrackData.GetSize() * sizeof(float) ); }
protected:
  
  virtual void DrawTrack(IGraphics& g, const IRECT& r, int chIdx)
  {
    DrawTrackBG(g, r, chIdx);
    DrawTrackHandle(g, r, chIdx);
    
    if(mStyle.drawFrame && mDrawTrackFrame)
      g.DrawRect(GetColor(kFR), r, nullptr, mStyle.frameThickness);
  }
  
  virtual void DrawTrackBG(IGraphics& g, const IRECT& r, int chIdx)
  {
    g.FillRect(kBG, r);
  }
  
  virtual void DrawTrackHandle(IGraphics& g, const IRECT& r, int chIdx)
  {
    IRECT fillRect = r.FracRect(mDirection, GetValue(chIdx));
    
    g.FillRect(GetColor(kFG), fillRect); // TODO: shadows!
    
    IRECT peakRect;
    
    if(mDirection == EDirection::Vertical)
      peakRect = IRECT(fillRect.L, fillRect.T, fillRect.R, fillRect.T + mPeakSize);
    else
      peakRect = IRECT(fillRect.R - mPeakSize, fillRect.T, fillRect.R, fillRect.B);
    
    DrawPeak(g, peakRect, chIdx);
  }
  
  virtual void DrawPeak(IGraphics& g, const IRECT& r, int chIdx)
  {
    g.FillRect(GetColor(kFR), r);
  }
  
  virtual void OnResize() override
  {
    SetTargetRECT(MakeRects(mRECT));
    MakeTrackRects(mWidgetBounds);
    SetDirty(false);
  }
  
protected:
  EDirection mDirection = EDirection::Vertical;
  WDL_TypedBuf<IRECT> mTrackBounds;
  float mMinTrackValue;
  float mMaxTrackValue;
  float mOuterPadding = 0.;
  float mTrackPadding = 0.;
  float mPeakSize = 1.;
  bool mDrawTrackFrame = true;
};

/** A base class for buttons/momentary switches - cannot be linked to parameters.
 * The default action function triggers the default click function, which returns mValue to 0. after DEFAULT_ANIMATION_DURATION */
class IButtonControlBase : public IControl
{
public:
  IButtonControlBase(const IRECT& bounds, IActionFunction aF);
  
  virtual ~IButtonControlBase() {}
  void OnMouseDown(float x, float y, const IMouseMod& mod) override;
  void OnEndAnimation() override;
};

/** A base class for switch controls */
class ISwitchControlBase : public IControl
{
public:
  ISwitchControlBase(const IRECT& bounds, int paramIdx = kNoParameter, IActionFunction aF = nullptr, int numStates = 2);

  virtual ~ISwitchControlBase() {}
  void OnInit() override;
  void OnMouseDown(float x, float y, const IMouseMod& mod) override;
  void OnMouseUp(float x, float y, const IMouseMod& mod) override;
  
  int GetSelectedIdx() const { return int(0.5 + GetValue() * (double) (mNumStates - 1)); }
protected:
  int mNumStates;
  bool mMouseDown = false;
};

/** An abstract IControl base class that you can inherit from in order to make a control that pops up a menu to browse files */
class IDirBrowseControlBase : public IControl
{
public:
  IDirBrowseControlBase(const IRECT& bounds, const char* extension /* e.g. ".txt"*/)
  : IControl(bounds)
  {
    mExtension.Set(extension);
  }

  virtual ~IDirBrowseControlBase();

  int NItems();

  void AddPath(const char* path, const char* label);

  void SetUpMenu();

//  void GetSelectedItemLabel(WDL_String& label);
//  void GetSelectedItemPath(WDL_String& path);

private:
  void ScanDirectory(const char* path, IPopupMenu& menuToAddTo);
  void CollectSortedItems(IPopupMenu* pMenu);
  
protected:
  bool mShowEmptySubmenus = false;
  bool mShowFileExtensions = true;
  int mSelectedIndex = -1;
  IPopupMenu* mSelectedMenu = nullptr;
  IPopupMenu mMainMenu;
  WDL_PtrList<WDL_String> mPaths;
  WDL_PtrList<WDL_String> mPathLabels;
  WDL_PtrList<WDL_String> mFiles;
  WDL_PtrList<IPopupMenu::Item> mItems; // ptr to item for each file
  WDL_String mExtension;
};

/**@}*/

#pragma mark - BASIC CONTROLS

/**
 * \addtogroup Controls
 * @{
 */

/** A basic control to fill a rectangle with a color or gradient */
class IPanelControl : public IControl
{
public:
  IPanelControl(const IRECT& bounds, const IColor& color, bool drawFrame = false)
  : IControl(bounds, kNoParameter)
  , mPattern(color)
  , mDrawFrame(drawFrame)
  {
    mIgnoreMouse = true;
  }
  
  IPanelControl(const IRECT& bounds, const IPattern& pattern, bool drawFrame = false)
  : IControl(bounds, kNoParameter)
  , mPattern(pattern)
  , mDrawFrame(drawFrame)
  {
    mIgnoreMouse = true;
  }

  void Draw(IGraphics& g) override
  {
    if(g.HasPathSupport())
    {
      g.PathRect(mRECT);
      g.PathFill(mPattern);
    }
    else
      g.FillRect(mPattern.GetStop(0).mColor, mRECT);
    
    if(mDrawFrame)
      g.DrawRect(COLOR_LIGHT_GRAY, mRECT);
  }
  
  void SetPattern(const IPattern& pattern)
  {
    mPattern = pattern;
    SetDirty(false);
  }
  
  IPattern GetPattern() const { return mPattern; }
  
private:
  IPattern mPattern;
  bool mDrawFrame;
};

/** A control that can be specialised with a lambda function, for quick experiments without making a custom IControl */
class ILambdaControl : public IControl
{
public:
  ILambdaControl(const IRECT& bounds, ILambdaDrawFunction drawFunc, int animationDuration = DEFAULT_ANIMATION_DURATION,
    bool loopAnimation = false, bool startImmediately = false, int paramIdx = kNoParameter)
  : IControl(bounds, paramIdx, DefaultClickActionFunc)
  , mDrawFunc(drawFunc)
  , mLoopAnimation(loopAnimation)
  , mAnimationDuration(animationDuration)
  {
    if (startImmediately)
    {
      SetAnimation(DefaultAnimationFunc);
      StartAnimation(mAnimationDuration);
    }
  }
  
  void Draw(IGraphics& g) override
  {
    if(mDrawFunc)
      mDrawFunc(this, g, mRECT);
  }
  
  virtual void OnEndAnimation() override // if you override this you must call the base implementation, to free mAnimationFunc
  {
    if(mLoopAnimation && mAnimationDuration)
      StartAnimation(mAnimationDuration);
    else
      SetAnimation(nullptr);
    
    SetDirty(false);
  }
  
  void OnMouseDown(float x, float y, const IMouseMod& mod) override
  {
    mMouseInfo.x = x; mMouseInfo.y = y; mMouseInfo.ms = mod;
    SetAnimation(DefaultAnimationFunc);
    StartAnimation(mAnimationDuration);
  }
  
  void OnMouseUp(float x, float y, const IMouseMod& mod) override { mMouseInfo.x = x; mMouseInfo.y = y; mMouseInfo.ms = mod; }
  void OnMouseDrag(float x, float y, float dX, float dY, const IMouseMod& mod) override { mMouseInfo.x = x; mMouseInfo.y = y; mMouseInfo.ms = mod; }
  void OnMouseDblClick(float x, float y, const IMouseMod& mod) override { mMouseInfo.x = x; mMouseInfo.y = y; mMouseInfo.ms = mod; }
  
  IMouseInfo GetMouseInfo() const { return mMouseInfo; }
//  ILayerPtr GetLayer() const { return mLayer; }

private:
  ILayerPtr mLayer;
  ILambdaDrawFunction mDrawFunc = nullptr;
  IMouseInfo mMouseInfo;
  bool mLoopAnimation;
  int mAnimationDuration;
};

/** A basic control to draw a bitmap, or one frame of a stacked bitmap depending on the current value. */
class IBitmapControl : public IControl
                     , public IBitmapBase
{
public:
  /** Creates a bitmap control
   * @param paramIdx Parameter index (-1 or kNoParameter, if this should not be linked to a parameter)
   * @param bitmap Image to be drawn */
  IBitmapControl(float x, float y, const IBitmap& bitmap, int paramIdx = kNoParameter, EBlend blend = EBlend::Default)
  : IControl(IRECT(x, y, bitmap), paramIdx)
  , IBitmapBase(bitmap, blend)
  {
    AttachIControl(this);
  }
  
  IBitmapControl(const IRECT& bounds, const IBitmap& bitmap, int paramIdx = kNoParameter, EBlend blend = EBlend::Default)
  : IControl(bounds, paramIdx)
  , IBitmapBase(bitmap, blend)
  {
    AttachIControl(this);
  }
  
  virtual ~IBitmapControl() {}

  void Draw(IGraphics& g) override { DrawBitmap(g); }

  /** Implement to do something when graphics is scaled globally (e.g. moves to high DPI screen),
   *  if you override this make sure you call the parent method in order to rescale mBitmap */
  void OnRescale() override { mBitmap = GetUI()->GetScaledBitmap(mBitmap); }
  void GrayOut(bool gray) override { IBitmapBase::GrayOut(gray); IControl::GrayOut(gray); }
};

/** A basic control to draw an SVG image to the screen. Optionally, cache SVG to an ILayer. */
class ISVGControl : public IControl
{
public:
  ISVGControl(const IRECT& bounds, const ISVG& svg, bool useLayer = false)
    : IControl(bounds)
    , mSVG(svg)
    , mUseLayer(useLayer)
  {}

  virtual ~ISVGControl() {}

  void Draw(IGraphics& g) override
  {
    if(mUseLayer)
    {
      if (!g.CheckLayer(mLayer))
      {
        g.StartLayer(this, mRECT);
        g.DrawSVG(mSVG, mRECT);
        mLayer = g.EndLayer();
      }

      g.DrawLayer(mLayer);
    }
    else
      g.DrawSVG(mSVG, mRECT);
  }
  
  void SetSVG(const ISVG& svg)
  {
    mSVG = svg;
  }
  
private:
  bool mUseLayer;
  ILayerPtr mLayer;
  ISVG mSVG;
};

/** A basic control to display some text */
class ITextControl : public IControl
{
public:
  ITextControl(const IRECT& bounds, const char* str = "", const IText& text = DEFAULT_TEXT, const IColor& BGColor = DEFAULT_BGCOLOR, bool setBoundsBasedOnStr = false);

  void Draw(IGraphics& g) override;
  void OnInit() override;
  
  virtual void SetStr(const char* str);
  virtual void SetStrFmt(int maxlen, const char* fmt, ...);
  virtual void ClearStr() { SetStr(""); }
  
  void SetBoundsBasedOnStr();
  
protected:
  WDL_String mStr;
  IColor mBGColor;
  bool mSetBoundsBasedOnStr = false;
};

class IURLControl : public ITextControl
{
public:
  IURLControl(const IRECT& bounds, const char* str, const char* url, const IText& text = DEFAULT_TEXT, const IColor& BGColor = DEFAULT_BGCOLOR, const IColor& MOColor = COLOR_WHITE, const IColor& CLColor = COLOR_BLUE);
  
  void Draw(IGraphics& g) override;
  
  void OnMouseDown(float x, float y, const IMouseMod& mod) override;
  void OnMouseOver(float x, float y, const IMouseMod& mod) override { GetUI()->SetMouseCursor(ECursor::HAND); IControl::OnMouseOver(x, y, mod); };
  void OnMouseOut() override { GetUI()->SetMouseCursor(); IControl::OnMouseOut(); }

protected:
  WDL_String mURLStr;
  IColor mOriginalColor, mMOColor, mCLColor;
  bool mClicked = false;
};

class ITextToggleControl : public ITextControl
{
public:
  ITextToggleControl(const IRECT& bounds, int paramIdx = kNoParameter, const char* offText = "OFF", const char* onText = "ON", const IText& text = DEFAULT_TEXT, const IColor& BGColor = DEFAULT_BGCOLOR);
  
  ITextToggleControl(const IRECT& bounds, IActionFunction aF = nullptr, const char* offText = "OFF", const char* onText = "ON", const IText& text = DEFAULT_TEXT, const IColor& BGColor = DEFAULT_BGCOLOR);

  void OnMouseDown(float x, float y, const IMouseMod& mod) override;
  void SetDirty(bool push, int valIdx = 0) override;
protected:
  WDL_String mOffText;
  WDL_String mOnText;
};

/** A control to display the textual representation of a parameter */
class ICaptionControl : public ITextControl
{
public:
  /** Creates an ICaptionControl
   * @param bounds The control's bounds
   * @param paramIdx The parameter index to link this control to
   * @param text The styling of this control's text
   * @param BGColor The control's background color
   * @param showParamLabel Whether the parameter's label, e.g. "Hz" should be appended to the caption */
  ICaptionControl(const IRECT& bounds, int paramIdx, const IText& text = DEFAULT_TEXT, const IColor& BGColor = DEFAULT_BGCOLOR, bool showParamLabel = true);
  void Draw(IGraphics& g) override;
  void OnMouseDown(float x, float y, const IMouseMod& mod) override;
  void OnResize() override;
protected:
  bool mShowParamLabel;
  IRECT mTri;
};

/** A control to use as a placeholder during development */
class PlaceHolder : public ITextControl
{
public:
  PlaceHolder(const IRECT& bounds, const char* str = "Place Holder");
  
  void Draw(IGraphics& g) override;
  void OnMouseDblClick(float x, float y, const IMouseMod& mod) override { GetUI()->CreateTextEntry(*this, mText, mRECT, mStr.Get()); }
  void OnTextEntryCompletion(const char* str, int valIdx) override { SetStr(str); }
  void OnResize() override;

protected:
  IRECT mCentreLabelBounds;
  WDL_String mTLHCStr;
  WDL_String mWidthStr;
  WDL_String mHeightStr;
  IText mTLGCText = DEFAULT_TEXT.WithAlign(EAlign::Near);
  IText mWidthText = DEFAULT_TEXT;
  IText mHeightText = DEFAULT_TEXT.WithAngle(270.f);
  static constexpr float mInset = 10.f;
};

END_IGRAPHICS_NAMESPACE
END_IPLUG_NAMESPACE

/**@}*/<|MERGE_RESOLUTION|>--- conflicted
+++ resolved
@@ -381,17 +381,8 @@
   /** Gets a pointer to the class implementing the IEditorDelegate interface that handles parameter changes from this IGraphics instance.
    * If you need to call other methods on that class, you can use static_cast<PLUG_CLASS_NAME>(GetDelegate();
    * @return The class implementing the IEditorDelegate interface that handles communication to/from from this IGraphics instance.*/
-<<<<<<< HEAD
-  IEditorDelegate* GetDelegate() { return mDelegate; }
-
-  IGEditorDelegate* GetGDelegate() {
-    return static_cast<IGEditorDelegate *>(GetDelegate());
-  }
-
-=======
   IGEditorDelegate* GetDelegate() { return mDelegate; }
   
->>>>>>> bbaa8b51
   /** Used internally to set the mDelegate (and mGraphics) variables */
   void SetDelegate(IGEditorDelegate& dlg)
   {
