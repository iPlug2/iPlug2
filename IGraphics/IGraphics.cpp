--- conflicted
+++ resolved
@@ -647,7 +647,6 @@
 
 void IGraphics::DrawBitmap(const IBitmap& bitmap, const IRECT& bounds, int bmpState, const IBlend* pBlend)
 {
-<<<<<<< HEAD
 	int srcX = 0;
 	int srcY = 0;
 
@@ -669,7 +668,7 @@
 }
 
 void IGraphics::DrawBitmapedText(const IBitmap& bitmap,
-								 IRECT& bounds,
+								 const IRECT& bounds,
 								 IText& text,
 								 IBlend* pBlend,
 								 const char* str,
@@ -678,29 +677,6 @@
 								 int charWidth,
 								 int charHeight,
 								 int charOffset)
-=======
-  int srcX = 0;
-  int srcY = 0;
-
-  bmpState = Clip(bmpState, 1, bitmap.N());
-
-  if (bitmap.N() > 1 && bmpState > 1)
-  {
-    if (bitmap.GetFramesAreHorizontal())
-    {
-      srcX = bitmap.W() * (bmpState - 1) / bitmap.N();
-    }
-    else
-    {
-      srcY = bitmap.H() * (bmpState - 1) / bitmap.N();
-    }
-  }
-
-  return DrawBitmap(bitmap, bounds, srcX, srcY, pBlend);
-}
-
-void IGraphics::DrawBitmapedText(const IBitmap& bitmap, const IRECT& bounds, IText& text, IBlend* pBlend, const char* str, bool vCenter, bool multiline, int charWidth, int charHeight, int charOffset)
->>>>>>> 96ed3ece
 {
 	if (CStringHasContents(str))
 	{
