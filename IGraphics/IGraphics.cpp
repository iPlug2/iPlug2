/*
 ==============================================================================

 This file is part of the iPlug 2 library. Copyright (C) the iPlug 2 developers.

 See LICENSE.txt for  more info.

 ==============================================================================
*/

#include "IGraphics.h"

#define NANOSVG_IMPLEMENTATION
#include "nanosvg.h"

#if defined VST3_API
#include "pluginterfaces/base/ustring.h"
#include "IPlugVST3.h"
using VST3_API_BASE = iplug::IPlugVST3;
#elif defined VST3C_API
#include "pluginterfaces/base/ustring.h"
#include "IPlugVST3_Controller.h"
#include "IPlugVST3_View.h"
using VST3_API_BASE = iplug::IPlugVST3Controller;
#endif

#include "IPlugParameter.h"
#include "IPlugPluginBase.h"

#include "IControl.h"
#include "IControls.h"
#include "IGraphicsLiveEdit.h"
#include "IFPSDisplayControl.h"
#include "ICornerResizerControl.h"
#include "IPopupMenuControl.h"
#include "ITextEntryControl.h"

using namespace iplug;
using namespace igraphics;

static StaticStorage<APIBitmap> sBitmapCache;
static StaticStorage<SVGHolder> sSVGCache;

IGraphics::IGraphics(IGEditorDelegate& dlg, int w, int h, int fps, float scale)
: mDelegate(&dlg)
, mWidth(w)
, mHeight(h)
, mDrawScale(scale)
, mMinScale(scale / 2)
, mMaxScale(scale * 2)
, mMinWidth(w / 2)
, mMaxWidth(w * 2)
, mMinHeight(h / 2)
, mMaxHeight(h * 2)
{
  mFPS = (fps > 0 ? fps : DEFAULT_FPS);
    
  StaticStorage<APIBitmap>::Accessor bitmapStorage(sBitmapCache);
  bitmapStorage.Retain();
  StaticStorage<SVGHolder>::Accessor svgStorage(sSVGCache);
  svgStorage.Retain();
}

IGraphics::~IGraphics()
{
#ifdef IGRAPHICS_IMGUI
  mImGuiRenderer = nullptr;
#endif
  
  RemoveAllControls();
    
  StaticStorage<APIBitmap>::Accessor bitmapStorage(sBitmapCache);
  bitmapStorage.Release();
  StaticStorage<SVGHolder>::Accessor svgStorage(sSVGCache);
  svgStorage.Release();
}

void IGraphics::SetScreenScale(int scale)
{
  mScreenScale = scale;
  PlatformResize(GetDelegate()->EditorResize());
  ForAllControls(&IControl::OnRescale);
  SetAllControlsDirty();
  DrawResize();
}

void IGraphics::Resize(int w, int h, float scale)
{
  w = Clip(w, mMinWidth, mMaxWidth);
  h = Clip(h, mMinHeight, mMaxHeight);
  scale = Clip(scale, mMinScale, mMaxScale);
  
  if (w == Width() && h == Height() && scale == GetDrawScale()) return;
  
  DBGMSG("resize %i, resize %i, scale %f\n", w, h, scale);
  ReleaseMouseCapture();

  mDrawScale = scale;
  mWidth = w;
  mHeight = h;
  
  if (mCornerResizer)
    mCornerResizer->OnRescale();

  PlatformResize(GetDelegate()->EditorResize());
  ForAllControls(&IControl::OnResize);
  SetAllControlsDirty();
  DrawResize();
  
  if(mLayoutOnResize)
    GetDelegate()->LayoutUI(this);
}

void IGraphics::SetLayoutOnResize(bool layoutOnResize)
{
  mLayoutOnResize = layoutOnResize;
}

void IGraphics::RemoveControls(int fromIdx)
{
  int idx = NControls()-1;
  while (idx >= fromIdx)
  {
    IControl* pControl = GetControl(idx);
    
    if (pControl == mMouseCapture)
      mMouseCapture = nullptr;

    if (pControl == mMouseOver)
      ClearMouseOver();

    if (pControl == mInTextEntry)
      mInTextEntry = nullptr;

    if (pControl == mInPopupMenu)
      mInPopupMenu = nullptr;
    
    mControls.Delete(idx--, true);
  }
  
  SetAllControlsDirty();
}

void IGraphics::RemoveAllControls()
{
  mMouseCapture = nullptr;
  ClearMouseOver();

  mPopupControl = nullptr;
  mTextEntryControl = nullptr;
  mCornerResizer = nullptr;
  mPerfDisplay = nullptr;
    
#if !defined(NDEBUG)
  mLiveEdit = nullptr;
#endif
  
  mControls.Empty(true);
}

void IGraphics::SetControlValueAfterTextEdit(const char* str)
{
  if (!mInTextEntry)
    return;
    
  const IParam* pParam = mTextEntryValIdx > kNoValIdx ? mInTextEntry->GetParam(mTextEntryValIdx) : nullptr;

  if (pParam)
  {
    const double v = pParam->StringToValue(str);
    mInTextEntry->SetValueFromUserInput(pParam->ToNormalized(v), mTextEntryValIdx);
  }
  else
  {
    mInTextEntry->OnTextEntryCompletion(str, mTextEntryValIdx);
  }

  mInTextEntry = nullptr;
}

void IGraphics::SetControlValueAfterPopupMenu(IPopupMenu* pMenu)
{
  if (!mInPopupMenu)
    return;
  
  if (mIsContextMenu)
    mInPopupMenu->OnContextSelection(pMenu ? pMenu->GetChosenItemIdx() : -1);
  else
    mInPopupMenu->OnPopupMenuSelection(!pMenu || pMenu->GetChosenItemIdx() == -1 ? nullptr : pMenu, mPopupMenuValIdx);
    
  mInPopupMenu = nullptr;
}

void IGraphics::AttachBackground(const char* name)
{
  IBitmap bg = LoadBitmap(name, 1, false);
  IControl* pBG = new IBitmapControl(0, 0, bg, kNoParameter, EBlend::Clobber);
  pBG->SetDelegate(*GetDelegate());
  mControls.Insert(0, pBG);
}

void IGraphics::AttachPanelBackground(const IPattern& color)
{
  IControl* pBG = new IPanelControl(GetBounds(), color);
  pBG->SetDelegate(*GetDelegate());
  mControls.Insert(0, pBG);
}

IControl* IGraphics::AttachControl(IControl* pControl, int controlTag, const char* group)
{
  pControl->SetDelegate(*GetDelegate());
  pControl->SetTag(controlTag);
  pControl->SetGroup(group);
  mControls.Add(pControl);
  return pControl;
}

void IGraphics::AttachCornerResizer(EUIResizerMode sizeMode, bool layoutOnResize)
{
  AttachCornerResizer(new ICornerResizerControl(GetBounds(), 20), sizeMode, layoutOnResize);
}

void IGraphics::AttachCornerResizer(ICornerResizerControl* pControl, EUIResizerMode sizeMode, bool layoutOnResize)
{
  assert(!mCornerResizer); // only want one corner resizer

  std::unique_ptr<ICornerResizerControl> control(pControl);
    
  if (!mCornerResizer)
  {
    mCornerResizer.swap(control);
    mGUISizeMode = sizeMode;
    mLayoutOnResize = layoutOnResize;
    mCornerResizer->SetDelegate(*GetDelegate());
  }
}

void IGraphics::AttachPopupMenuControl(const IText& text, const IRECT& bounds)
{
  if (!mPopupControl)
  {
    mPopupControl = std::make_unique<IPopupMenuControl>(kNoParameter, text, IRECT(), bounds);
    mPopupControl->SetDelegate(*GetDelegate());
  }
}

void IGraphics::AttachTextEntryControl()
{
  if (!mTextEntryControl)
  {
    mTextEntryControl = std::make_unique<ITextEntryControl>();
    mTextEntryControl->SetDelegate(*GetDelegate());
  }
}

void IGraphics::ShowFPSDisplay(bool enable)
{
  if (enable)
  {
    if (!mPerfDisplay)
    {
      mPerfDisplay = std::make_unique<IFPSDisplayControl>(GetBounds().GetPadded(-10).GetFromTLHC(200, 50));
      mPerfDisplay->SetDelegate(*GetDelegate());
    }
  }
  else
  {
    mPerfDisplay = nullptr;
    ClearMouseOver();
  }

  SetAllControlsDirty();
}

IControl* IGraphics::GetControlWithTag(int controlTag)
{
  for (auto c = 0; c < NControls(); c++)
  {
    IControl* pControl = GetControl(c);
    if (pControl->GetTag() == controlTag)
    {
      return pControl;
    }
  }
  
  return nullptr;
}

void IGraphics::HideControl(int paramIdx, bool hide)
{
  ForMatchingControls(&IControl::Hide, paramIdx, hide);
}

void IGraphics::GrayOutControl(int paramIdx, bool gray)
{
  ForMatchingControls(&IControl::GrayOut, paramIdx, gray);
}

void IGraphics::ForControlWithParam(int paramIdx, std::function<void(IControl& control)> func)
{
  for (auto c = 0; c < NControls(); c++)
  {
    IControl* pControl = GetControl(c);

    if (pControl->LinkedToParam(paramIdx) > kNoValIdx)
    {
      func(*pControl);
      // Could be more than one, don't break until we check them all.
    }
  }
}

void IGraphics::ForControlInGroup(const char* group, std::function<void(IControl& control)> func)
{
  for (auto c = 0; c < NControls(); c++)
  {
    IControl* pControl = GetControl(c);

    if (CStringHasContents(pControl->GetGroup()))
    {
      if (strcmp(pControl->GetGroup(), group) == 0)
        func(*pControl);
      // Could be more than one, don't break until we check them all.
    }
  }
}

void IGraphics::ForStandardControlsFunc(std::function<void(IControl& control)> func)
{
  for (auto c = 0; c < NControls(); c++)
    func(*GetControl(c));
}

void IGraphics::ForAllControlsFunc(std::function<void(IControl& control)> func)
{
  ForStandardControlsFunc(func);
  
  if (mPerfDisplay)
    func(*mPerfDisplay);
  
#if !defined(NDEBUG)
  if (mLiveEdit)
    func(*mLiveEdit);
#endif
  
  if (mCornerResizer)
    func(*mCornerResizer);
  
  if (mTextEntryControl)
    func(*mTextEntryControl);
  
  if (mPopupControl)
    func(*mPopupControl);
}

template<typename T, typename... Args>
void IGraphics::ForAllControls(T method, Args... args)
{
  ForAllControlsFunc([method, args...](IControl& control) { (control.*method)(args...); });
}

template<typename T, typename... Args>
void IGraphics::ForMatchingControls(T method, int paramIdx, Args... args)
{
  ForControlWithParam(paramIdx, [method, args...](IControl& control) { (control.*method)(args...); });
}

void IGraphics::SetAllControlsDirty()
{
  ForAllControls(&IControl::SetDirty, false, -1);
}

void IGraphics::SetAllControlsClean()
{
  ForAllControls(&IControl::SetClean);
}

void IGraphics::AssignParamNameToolTips()
{
  auto func = [](IControl& control)
  {
    if (control.GetParamIdx() > kNoParameter)
      control.SetTooltip(control.GetParam()->GetNameForHost());
  };
  
  ForStandardControlsFunc(func);
}

void IGraphics::UpdatePeers(IControl* pCaller, int callerValIdx) // TODO: this could be really slow
{
  double value = pCaller->GetValue(callerValIdx);
  int paramIdx = pCaller->GetParamIdx(callerValIdx);
    
  auto func = [pCaller, paramIdx, value](IControl& control)
  {
    int valIdx = control.LinkedToParam(paramIdx);

    // Not actually called from the delegate, but we don't want to push the updates back to the delegate
    if ((valIdx > kNoValIdx) && (&control != pCaller))
    {
      control.SetValueFromDelegate(value, valIdx);
    }
  };
    
  ForStandardControlsFunc(func);
}

void IGraphics::PromptUserInput(IControl& control, const IRECT& bounds, int valIdx)
{
  assert(valIdx > kNoValIdx);
    
  const IParam* pParam = control.GetParam(valIdx);

  if(pParam)
  {
    IParam::EParamType type = pParam->Type();
    const int nDisplayTexts = pParam->NDisplayTexts();
    WDL_String currentText;

    if ( type == IParam::kTypeEnum || (type == IParam::kTypeBool && nDisplayTexts))
    {
      pParam->GetDisplayForHost(currentText);
      mPromptPopupMenu.Clear();

      // Fill the menu
      for (int i = 0; i < nDisplayTexts; ++i)
      {
        const char* str = pParam->GetDisplayText(i);
        // TODO: what if two parameters have the same text?
        if (!strcmp(str, currentText.Get())) // strings are equal
          mPromptPopupMenu.AddItem( new IPopupMenu::Item(str, IPopupMenu::Item::kChecked), -1 );
        else // not equal
          mPromptPopupMenu.AddItem( new IPopupMenu::Item(str), -1 );
        
        mPromptPopupMenu.SetRootTitle(pParam->GetNameForHost());
      }

      CreatePopupMenu(control, mPromptPopupMenu, bounds, valIdx);
    }
    // TODO: what if there are Int/Double Params with a display text e.g. -96db = "mute"
    else // type == IParam::kTypeInt || type == IParam::kTypeDouble
    {
      pParam->GetDisplayForHost(currentText, false);
      CreateTextEntry(control, control.GetText(), bounds, currentText.Get(), valIdx);
    }
  }
}

void IGraphics::DrawText(const IText& text, const char* str, const IRECT& bounds, const IBlend* pBlend)
{
  if (!str || str[0] == '\0')
    return;
    
  DoDrawText(text, str, bounds, pBlend);
}

void IGraphics::MeasureText(const IText& text, const char* str, IRECT& bounds) const
{
  if (!str || str[0] == '\0')
    return;
    
  DoMeasureText(text, str, bounds);
}

void IGraphics::DrawText(const IText& text, const char* str, float x, float y, const IBlend* pBlend)
{
  IRECT bounds = { x, y, x, y };
  DrawText(text, str, bounds, pBlend);
}

void IGraphics::DrawBitmap(const IBitmap& bitmap, const IRECT& bounds, int bmpState, const IBlend* pBlend)
{
  int srcX = 0;
  int srcY = 0;

  bmpState = Clip(bmpState, 1, bitmap.N());

  if (bitmap.N() > 1 && bmpState > 1)
  {
    if (bitmap.GetFramesAreHorizontal())
    {
      srcX = bitmap.W() * (bmpState - 1) / bitmap.N();
    }
    else
    {
      srcY = bitmap.H() * (bmpState - 1) / bitmap.N();
    }
  }

  return DrawBitmap(bitmap, bounds, srcX, srcY, pBlend);
}

void IGraphics::DrawBitmapedText(const IBitmap& bitmap, IRECT& bounds, IText& text, IBlend* pBlend, const char* str, bool vCenter, bool multiline, int charWidth, int charHeight, int charOffset)
{
  if (CStringHasContents(str))
  {
    int stringLength = (int) strlen(str);

    float basicYOffset = 0.;
    float basicXOffset = 0.;

    if (vCenter)
      basicYOffset = bounds.T + ((bounds.H() - charHeight) / 2.f);
    else
      basicYOffset = bounds.T;

    if (text.mAlign == EAlign::Center)
      basicXOffset = bounds.L + ((bounds.W() - (stringLength * charWidth)) / 2.f);
    else if (text.mAlign == EAlign::Near)
      basicXOffset = bounds.L;
    else if (text.mAlign == EAlign::Far)
      basicXOffset = bounds.R - (stringLength * charWidth);

    int widthAsOneLine = charWidth * stringLength;

    int nLines;
    int stridx = 0;

    int nCharsThatFitIntoLine;

    if(multiline)
    {
      if (widthAsOneLine > bounds.W())
      {
        nCharsThatFitIntoLine = int(bounds.W() / (float)charWidth);
        nLines = int(float(widthAsOneLine) / bounds.W()) + 1;
      }
      else // line is shorter than width of bounds
      {
        nCharsThatFitIntoLine = stringLength;
        nLines = 1;
      }
    }
    else
    {
      nCharsThatFitIntoLine = int(bounds.W() / (float) charWidth);
      nLines = 1;
    }

    for (int line=0; line<nLines; line++)
    {
      float yOffset = basicYOffset + line * charHeight;

      for (int linepos=0; linepos<nCharsThatFitIntoLine; linepos++)
      {
        if (str[stridx] == '\0') return;

        int frameOffset = (int) str[stridx++] - 31; // calculate which frame to look up

        float xOffset = ((float) linepos * ((float) charWidth + (float) charOffset)) + basicXOffset;    // calculate xOffset for character we're drawing
        IRECT charRect = IRECT(xOffset, yOffset, xOffset + charWidth, yOffset + charHeight);
        DrawBitmap(bitmap, charRect, frameOffset, pBlend);
      }
    }
  }
}

void IGraphics::DrawVerticalLine(const IColor& color, const IRECT& bounds, float x, const IBlend* pBlend, float thickness)
{
  x = Clip(x, 0.0f, 1.0f);
  float xi = bounds.L + int(x * (bounds.R - bounds.L));
  return DrawVerticalLine(color, xi, bounds.T, bounds.B, pBlend, thickness);
}

void IGraphics::DrawHorizontalLine(const IColor& color, const IRECT& bounds, float y, const IBlend* pBlend, float thickness)
{
  y = Clip(y, 0.0f, 1.0f);
  float yi = bounds.B - (y * (float) (bounds.B - bounds.T));
  return DrawHorizontalLine(color, yi, bounds.L, bounds.R, pBlend, thickness);
}

void IGraphics::DrawVerticalLine(const IColor& color, float xi, float yLo, float yHi, const IBlend* pBlend, float thickness)
{
  DrawLine(color, xi, yLo, xi, yHi, pBlend, thickness);
}

void IGraphics::DrawHorizontalLine(const IColor& color, float yi, float xLo, float xHi, const IBlend* pBlend, float thickness)
{
  DrawLine(color, xLo, yi, xHi, yi, pBlend, thickness);
}

void IGraphics::DrawRadialLine(const IColor& color, float cx, float cy, float angle, float rMin, float rMax, const IBlend* pBlend, float thickness)
{
  float data[2][2];
  RadialPoints(angle, cx, cy, rMin, rMax, 2, data);
  DrawLine(color, data[0][0], data[0][1], data[1][0], data[1][1], pBlend, thickness);
}

void IGraphics::PathRadialLine(float cx, float cy, float angle, float rMin, float rMax)
{
  float data[2][2];
  RadialPoints(angle, cx, cy, rMin, rMax, 2, data);
  PathLine(data[0][0], data[0][1], data[1][0], data[1][1]);
}

void IGraphics::DrawGrid(const IColor& color, const IRECT& bounds, float gridSizeH, float gridSizeV, const IBlend* pBlend, float thickness)
{
  // Vertical Lines grid
  if (gridSizeH > 1.f)
  {
    for (float x = 0; x < bounds.W(); x += gridSizeH)
    {
      DrawVerticalLine(color, bounds, x/bounds.W(), pBlend, thickness);
    }
  }
    // Horizontal Lines grid
  if (gridSizeV > 1.f)
  {
    for (float y = 0; y < bounds.H(); y += gridSizeV)
    {
      DrawHorizontalLine(color, bounds, y/bounds.H(), pBlend, thickness);
    }
  }
}

void IGraphics::DrawData(const IColor& color, const IRECT& bounds, float* normYPoints, int nPoints, float* normXPoints, const IBlend* pBlend, float thickness)
{
  //TODO:
}

bool IGraphics::IsDirty(IRECTList& rects)
{
  bool dirty = false;
    
  auto func = [&dirty, &rects](IControl& control)
  {
    if (control.IsDirty())
    {
      // N.B padding outlines for single line outlines
      rects.Add(control.GetRECT().GetPadded(0.75));
      dirty = true;
    }
  };
    
  ForAllControlsFunc(func);
  
#ifdef USE_IDLE_CALLS
  if (dirty)
  {
    mIdleTicks = 0;
  }
  else if (++mIdleTicks > IDLE_TICKS)
  {
    OnGUIIdle();
    mIdleTicks = 0;
  }
#endif

  //TODO: for GL backends, having an ImGui on top currently requires repainting everything on each frame
#if defined IGRAPHICS_IMGUI && (defined IGRAPHICS_GL2 || defined IGRAPHICS_GL3)
  if (mImGuiRenderer && mImGuiRenderer->GetDrawFunc())
  {
    rects.Add(GetBounds());
    return true;
  }
#endif

  return dirty;
}

void IGraphics::BeginFrame()
{
  if(mPerfDisplay)
  {
    const double timestamp = GetTimestamp();
    const double timeDiff = timestamp - mPrevTimestamp;
    mPerfDisplay->Update((float) timeDiff);
    mPrevTimestamp = timestamp;
  }
}

// Draw a control in a region if it needs to be drawn
void IGraphics::DrawControl(IControl* pControl, const IRECT& bounds, float scale)
{
  if (pControl && (!pControl->IsHidden() || pControl == GetControl(0)))
  {
    // N.B. Padding allows single line outlines on controls
    IRECT controlBounds = pControl->GetRECT().GetPadded(0.75).GetPixelAligned(scale);
    IRECT clipBounds = bounds.Intersect(controlBounds);

    if (clipBounds.W() <= 0.0 || clipBounds.H() <= 0)
      return;
    
    PrepareRegion(clipBounds);
    pControl->Draw(*this);
#ifdef AAX_API
    pControl->DrawPTHighlight(*this);
#endif

#ifndef NDEBUG
    if (mShowControlBounds)
    {
      DrawRect(CONTROL_BOUNDS_COLOR, pControl->GetRECT());
    }
#endif
    
    CompleteRegion(clipBounds);
  }
}

void IGraphics::Draw(const IRECT& bounds, float scale)
{
  ForAllControlsFunc([this, bounds, scale](IControl& control) { DrawControl(&control, bounds, scale); });

#ifndef NDEBUG
  if (mShowAreaDrawn)
  {
    PrepareRegion(bounds);
    static IColor c;
    c.Randomise(50);
    FillRect(c, bounds);
    CompleteRegion(bounds);
  }
#endif
}

void IGraphics::Draw(IRECTList& rects)
{
  if (!rects.Size())
    return;
  
  float scale = GetBackingPixelScale();
    
  BeginFrame();
    
  if (mStrict)
  {
    IRECT r = rects.Bounds();
    r.PixelAlign(scale);
    Draw(r, scale);
  }
  else
  {
    rects.PixelAlign(scale);
    rects.Optimize();

    for (auto i = 0; i < rects.Size(); i++)
      Draw(rects.Get(i), scale);
  }
  
  EndFrame();
}

void IGraphics::SetStrictDrawing(bool strict)
{
  mStrict = strict;
  SetAllControlsDirty();
}

void IGraphics::OnMouseDown(float x, float y, const IMouseMod& mod)
{
  Trace("IGraphics::OnMouseDown", __LINE__, "x:%0.2f, y:%0.2f, mod:LRSCA: %i%i%i%i%i",
        x, y, mod.L, mod.R, mod.S, mod.C, mod.A);

  IControl* pControl = GetMouseControl(x, y, true);

#ifdef IGRAPHICS_IMGUI
  if(mImGuiRenderer)
  {
    bool cornerResizer = false;
    if(mCornerResizer.get() != nullptr)
      cornerResizer = pControl == mCornerResizer.get();

    if(!cornerResizer && mImGuiRenderer.get()->OnMouseDown(x, y, mod))
    {
      ReleaseMouseCapture();
      return;
    }
  }
#endif
  
  mMouseDownX = x;
  mMouseDownY = y;

  if (pControl)
  {
    int nVals = pControl->NVals();
    int valIdx = pControl->GetValIdxForPos(x, y);
    int paramIdx = pControl->GetParamIdx((valIdx > kNoValIdx) ? valIdx : 0);

    #ifdef AAX_API
    if (mAAXViewContainer && paramIdx > kNoParameter)
    {
      auto GetAAXModifiersFromIMouseMod = [](const IMouseMod& mod) {
        uint32_t modifiers = 0;
      
        if (mod.A) modifiers |= AAX_eModifiers_Option; // ALT Key on Windows, ALT/Option key on mac
      
      #ifdef OS_WIN
        if (mod.C) modifiers |= AAX_eModifiers_Command;
      #else
        if (mod.C) modifiers |= AAX_eModifiers_Control;
        if (mod.R) modifiers |= AAX_eModifiers_Command;
      #endif
        if (mod.S) modifiers |= AAX_eModifiers_Shift;
        if (mod.R) modifiers |= AAX_eModifiers_SecondaryButton;
      
        return modifiers;
      };
      
      uint32_t aaxModifiersForPT = GetAAXModifiersFromIMouseMod(mod);
      #ifdef OS_WIN
      // required to get start/windows and alt keys
      uint32_t aaxModifiersFromPT = 0;
      mAAXViewContainer->GetModifiers(&aaxModifiersFromPT);
      aaxModifiersForPT |= aaxModifiersFromPT;
      #endif
      WDL_String paramID;
      paramID.SetFormatted(32, "%i", paramIdx+1);

      if (mAAXViewContainer->HandleParameterMouseDown(paramID.Get(), aaxModifiersForPT) == AAX_SUCCESS)
      {
        return; // event handled by PT
      }
    }
    #endif

    #ifndef IGRAPHICS_NO_CONTEXT_MENU
    if (mod.R && paramIdx > kNoParameter)
    {
      ReleaseMouseCapture();
      PopupHostContextMenuForParam(pControl, paramIdx, x, y);
      return;
    }
    #endif

    for (int v = 0; v < nVals; v++)
    {
      if (pControl->GetParamIdx(v) > kNoParameter)
        GetDelegate()->BeginInformHostOfParamChangeFromUI(pControl->GetParamIdx(v));
    }
    
    pControl->OnMouseDown(x, y, mod);
  }
}

void IGraphics::OnMouseUp(float x, float y, const IMouseMod& mod)
{
  Trace("IGraphics::OnMouseUp", __LINE__, "x:%0.2f, y:%0.2f, mod:LRSCA: %i%i%i%i%i",
        x, y, mod.L, mod.R, mod.S, mod.C, mod.A);
  
  if (mMouseCapture)
  {
    IControl* pCapturedControl = mMouseCapture; // OnMouseUp could clear mMouseCapture, so stash here
    
    pCapturedControl->OnMouseUp(x, y, mod);
    
    int nVals = pCapturedControl->NVals();

    for (int v = 0; v < nVals; v++)
    {
      if (pCapturedControl->GetParamIdx(v) > kNoParameter)
        GetDelegate()->EndInformHostOfParamChangeFromUI(pCapturedControl->GetParamIdx(v));
    }
    
    ReleaseMouseCapture();
  }

  if (mResizingInProcess)
  {
    mResizingInProcess = false;
    if (GetResizerMode() == EUIResizerMode::Scale)
    {
      // If scaling up we may want to load in high DPI bitmaps if scale > 1.
      ForAllControls(&IControl::OnRescale);
      SetAllControlsDirty();
    }
  }
  
#ifdef IGRAPHICS_IMGUI
  if(mImGuiRenderer)
  {
    if(mImGuiRenderer.get()->OnMouseUp(x, y, mod))
    {
      ReleaseMouseCapture();
      return;
    }
  }
#endif
}

bool IGraphics::OnMouseOver(float x, float y, const IMouseMod& mod)
{
  Trace("IGraphics::OnMouseOver", __LINE__, "x:%0.2f, y:%0.2f, mod:LRSCA: %i%i%i%i%i",
        x, y, mod.L, mod.R, mod.S, mod.C, mod.A);
  
#ifdef IGRAPHICS_IMGUI
  if(mImGuiRenderer)
    mImGuiRenderer.get()->OnMouseMove(x, y, mod);
#endif
  
  // N.B. GetMouseControl handles which controls can receive mouseovers
  IControl* pControl = GetMouseControl(x, y, false, true);
    
  if (pControl != mMouseOver)
  {
    if (mMouseOver)
      mMouseOver->OnMouseOut();
    
    mMouseOver = pControl;
  }

  if (mMouseOver)
    mMouseOver->OnMouseOver(x, y, mod);

  return pControl;
}

void IGraphics::OnMouseOut()
{
  Trace("IGraphics::OnMouseOut", __LINE__, "");

  // Store the old cursor type so this gets restored when the mouse enters again
  mCursorType = SetMouseCursor(ECursor::ARROW);
  ForAllControls(&IControl::OnMouseOut);
  ClearMouseOver();
}

void IGraphics::OnMouseDrag(float x, float y, float dX, float dY, const IMouseMod& mod)
{
  Trace("IGraphics::OnMouseDrag:", __LINE__, "x:%0.2f, y:%0.2f, dX:%0.2f, dY:%0.2f, mod:LRSCA: %i%i%i%i%i",
        x, y, dX, dY, mod.L, mod.R, mod.S, mod.C, mod.A);

  if (mResizingInProcess)
  {
    OnResizeGesture(x, y);
  }
  else if (mMouseCapture && (dX != 0 || dY != 0))
  {
    mMouseCapture->OnMouseDrag(x, y, dX, dY, mod);
  }
#ifdef IGRAPHICS_IMGUI
  else if(mImGuiRenderer)
    mImGuiRenderer.get()->OnMouseMove(x, y, mod);
#endif
}

bool IGraphics::OnMouseDblClick(float x, float y, const IMouseMod& mod)
{
  Trace("IGraphics::OnMouseDblClick", __LINE__, "x:%0.2f, y:%0.2f, mod:LRSCA: %i%i%i%i%i",
        x, y, mod.L, mod.R, mod.S, mod.C, mod.A);
  
#ifdef IGRAPHICS_IMGUI
  if(mImGuiRenderer)
  {
    mImGuiRenderer.get()->OnMouseDown(x, y, mod);
    return true;
  }
#endif

  IControl* pControl = GetMouseControl(x, y, true);
    
  if (pControl)
  {
    if (pControl->GetMouseDblAsSingleClick())
    {
      OnMouseDown(x, y, mod);
    }
    else
    {
      pControl->OnMouseDblClick(x, y, mod);
      ReleaseMouseCapture();
    }
  }
    
  return pControl;
}

void IGraphics::OnMouseWheel(float x, float y, const IMouseMod& mod, float d)
{
#ifdef IGRAPHICS_IMGUI
    if(mImGuiRenderer)
    {
      mImGuiRenderer.get()->OnMouseWheel(x, y, mod, d);
      return;
    }
#endif
  
  IControl* pControl = GetMouseControl(x, y, false);
  if (pControl)
    pControl->OnMouseWheel(x, y, mod, d);
}

bool IGraphics::OnKeyDown(float x, float y, const IKeyPress& key)
{
  Trace("IGraphics::OnKeyDown", __LINE__, "x:%0.2f, y:%0.2f, key:%s",
        x, y, key.utf8);

  bool handled = false;

#ifdef IGRAPHICS_IMGUI
  if(mImGuiRenderer)
  {
    handled = mImGuiRenderer.get()->OnKeyDown(x, y, key);
    
    if(handled)
      return true;
  }
#endif
  
  IControl* pControl = GetMouseControl(x, y, false);
  
  if (pControl && pControl != GetControl(0))
    handled = pControl->OnKeyDown(x, y, key);

  if(!handled)
    handled = mKeyHandlerFunc ? mKeyHandlerFunc(key, false) : false;
  
  return handled;
}

bool IGraphics::OnKeyUp(float x, float y, const IKeyPress& key)
{
  Trace("IGraphics::OnKeyUp", __LINE__, "x:%0.2f, y:%0.2f, key:%s",
        x, y, key.utf8);
  
  bool handled = false;
  
#ifdef IGRAPHICS_IMGUI
  if(mImGuiRenderer)
  {
    handled = mImGuiRenderer.get()->OnKeyUp(x, y, key);
    
    if(handled)
      return true;
  }
#endif
  
  IControl* pControl = GetMouseControl(x, y, false);
  
  if (pControl && pControl != GetControl(0))
    handled = pControl->OnKeyUp(x, y, key);
  
  if(!handled)
    handled = mKeyHandlerFunc ? mKeyHandlerFunc(key, true) : false;
  
  return handled;
}

void IGraphics::OnDrop(const char* str, float x, float y)
{
  IControl* pControl = GetMouseControl(x, y, false);
  if (pControl) pControl->OnDrop(str);
}

void IGraphics::ReleaseMouseCapture()
{
  mMouseCapture = nullptr;
  HideMouseCursor(false);
}

int IGraphics::GetMouseControlIdx(float x, float y, bool mouseOver)
{
  if (!mouseOver || mHandleMouseOver)
  {
    // Search from front to back
    for (auto c = NControls() - 1; c >= (mouseOver ? 1 : 0); --c)
    {
      IControl* pControl = GetControl(c);

#if _DEBUG
      if(!mLiveEdit)
      {
#endif
        if (!pControl->IsHidden() && !pControl->GetIgnoreMouse())
        {
          if ((!pControl->IsGrayed() || (mouseOver ? pControl->GetMOWhenGrayed() : pControl->GetMEWhenGrayed())))
          {
            if (pControl->IsHit(x, y))
            {
              return c;
            }
          }
        }
#if _DEBUG
      }
      else if (pControl->GetRECT().Contains(x, y))
      {
        return c;
      }
#endif
    }
  }
  
  return -1;
}

IControl* IGraphics::GetMouseControl(float x, float y, bool capture, bool mouseOver)
{
  if (mMouseCapture)
    return mMouseCapture;
  
  IControl* control = nullptr;
  int controlIdx = -1;
  
  if (!control && mPopupControl && mPopupControl->GetExpanded())
    control = mPopupControl.get();
  
  if (!control && mTextEntryControl && mTextEntryControl->EditInProgress())
    control = mTextEntryControl.get();
  
#if !defined(NDEBUG)
  if (!control && mLiveEdit)
    control = mLiveEdit.get();
#endif
  
  if (!control && mCornerResizer && mCornerResizer->GetRECT().Contains(x, y))
    control = mCornerResizer.get();
  
  if (!control && mPerfDisplay && mPerfDisplay->GetRECT().Contains(x, y))
    control = mPerfDisplay.get();
  
  if (!control)
  {
    controlIdx = GetMouseControlIdx(x, y, mouseOver);
    control = (controlIdx >= 0) ? GetControl(controlIdx) : nullptr;
  }
  
  if (capture)
    mMouseCapture = control;

  if (mouseOver)
    mMouseOverIdx = controlIdx;
  
  return control;
}

int IGraphics::GetParamIdxForPTAutomation(float x, float y)
{
  IControl* pControl = GetMouseControl(x, y, false);
  int idx = mLastClickedParam = pControl ? pControl->GetParamIdx() : -1;
  return idx;
}

int IGraphics::GetLastClickedParamForPTAutomation()
{
  const int idx = mLastClickedParam;
  mLastClickedParam = kNoParameter;
  return idx;
}

void IGraphics::SetPTParameterHighlight(int paramIdx, bool isHighlighted, int color)
{
  ForMatchingControls(&IControl::SetPTParameterHighlight, paramIdx, isHighlighted, color);
}

void IGraphics::PopupHostContextMenuForParam(IControl* pControl, int paramIdx, float x, float y)
{
  IPopupMenu& contextMenu = mPromptPopupMenu;
  contextMenu.Clear();

  if(pControl)
  {
    pControl->CreateContextMenu(contextMenu);

#if defined VST3_API || defined VST3C_API
    VST3_API_BASE* pVST3 = dynamic_cast<VST3_API_BASE*>(GetDelegate());

    if (!pVST3->GetComponentHandler() || !pVST3->GetView())
      return;

    Steinberg::FUnknownPtr<Steinberg::Vst::IComponentHandler3>handler(pVST3->GetComponentHandler() );

    if (handler == 0)
      return;

    Steinberg::Vst::ParamID p = paramIdx;

    Steinberg::Vst::IContextMenu* pVST3ContextMenu = handler->createContextMenu(pVST3->GetView(), &p);

    if (pVST3ContextMenu)
    {
      Steinberg::Vst::IContextMenu::Item item = {0};

      for (int i = 0; i < contextMenu.NItems(); i++)
      {
        Steinberg::UString128 (contextMenu.GetItemText(i)).copyTo (item.name, 128);
        item.tag = i;

        if (!contextMenu.GetItem(i)->GetEnabled())
          item.flags = Steinberg::Vst::IContextMenu::Item::kIsDisabled;
        else
          item.flags = 0;

        pVST3ContextMenu->addItem(item, pControl);
      }

      x *= GetDrawScale();
      y *= GetDrawScale();
      pVST3ContextMenu->popup((Steinberg::UCoord) x, (Steinberg::UCoord) y);
      pVST3ContextMenu->release();
    }

#else
    if(!contextMenu.NItems())
      return;

    DoCreatePopupMenu(*pControl, contextMenu, IRECT(x, y, x, y), kNoValIdx, true);
#endif
  }
}

void IGraphics::PopupHostContextMenuForParam(int controlIdx, int paramIdx, float x, float y)
{
  PopupHostContextMenuForParam(GetControl(controlIdx), paramIdx, x, y);
}

void IGraphics::OnGUIIdle()
{
  TRACE;

  ForAllControls(&IControl::OnGUIIdle);
}

void IGraphics::OnResizeGesture(float x, float y)
{
  if(mGUISizeMode == EUIResizerMode::Scale)
  {
    float scaleX = (x * GetDrawScale()) / mMouseDownX;
    float scaleY = (y * GetDrawScale()) / mMouseDownY;

    Resize(Width(), Height(), std::min(scaleX, scaleY));
  }
  else
  {
    Resize((int) x, (int) y, GetDrawScale());
  }
}

IBitmap IGraphics::GetScaledBitmap(IBitmap& src)
{
  //TODO: bug with # frames!
//  return LoadBitmap(src.GetResourceName().Get(), src.N(), src.GetFramesAreHorizontal(), (GetScreenScale() == 1 && GetDrawScale() > 1.) ? 2 : 0 /* ??? */);
  return LoadBitmap(src.GetResourceName().Get(), src.N(), src.GetFramesAreHorizontal(), GetScreenScale());
}

void IGraphics::EnableTooltips(bool enable)
{
  mEnableTooltips = enable;
  if (enable) mHandleMouseOver = true;
}

void IGraphics::EnableLiveEdit(bool enable, const char* file, int gridsize)
{
#if defined(_DEBUG)
  if (enable)
  {
    if (!mLiveEdit)
    {
      mLiveEdit = std::make_unique<IGraphicsLiveEdit>(mHandleMouseOver/*, file, gridsize*/);
      mLiveEdit->SetDelegate(*GetDelegate());
    }
  }
  else
  {
    mLiveEdit = nullptr;
  }
  
  ClearMouseOver();
  ReleaseMouseCapture();
  SetMouseCursor(ECursor::ARROW);
  SetAllControlsDirty();
#endif
}

ISVG IGraphics::LoadSVG(const char* fileName, const char* units, float dpi)
{
  StaticStorage<SVGHolder>::Accessor storage(sSVGCache);
  SVGHolder* pHolder = storage.Find(fileName);

  if(!pHolder)
  {
    WDL_String path;

    EResourceLocation resourceFound = LocateResource(fileName, "svg", path, GetBundleID(), GetWinModuleHandle(), GetSharedResourcesSubPath());

    if (resourceFound == EResourceLocation::kNotFound)
      return ISVG(nullptr); // return invalid SVG

    NSVGimage* pImage = nullptr;
#ifdef IGRAPHICS_RESVG
    resvg_render_tree* pRenderTree = nullptr;
    resvg_options opt;
    resvg_init_options(&opt);
#endif
    
#ifdef OS_WIN    
    if (resourceFound == EResourceLocation::kWinBinary)
    {
      int size = 0;
      const void* pResData = LoadWinResource(path.Get(), "svg", size, GetWinModuleHandle());

      if (pResData)
      {
        WDL_String svgStr{ static_cast<const char*>(pResData) };

        pImage = nsvgParse(svgStr.Get(), units, dpi);
      }
      else
        return ISVG(nullptr); // return invalid SVG
    }
#endif

    if (resourceFound == EResourceLocation::kAbsolutePath)
    {
      pImage = nsvgParseFromFile(path.Get(), units, dpi);
      
      if(!pImage)
        return ISVG(nullptr); // return invalid SVG
      
#ifdef IGRAPHICS_RESVG
//      opt.path = "/Users/oli/Desktop/Test.svg";
      opt.font_family = "Times New Roman";
      opt.languages = "en";
      opt.dpi = dpi;
      int err = resvg_parse_tree_from_file(path.Get(), &opt, &pRenderTree);
      
      if (err != RESVG_OK)
      {
        if(pImage)
          nsvgDelete(pImage);
        
        return ISVG(nullptr); // return invalid SVG
      }
#endif
    }

#ifdef IGRAPHICS_RESVG
    pHolder = new SVGHolder(pImage, pRenderTree, opt);
#else
    pHolder = new SVGHolder(pImage);
#endif
    
    storage.Add(pHolder, fileName);
  }

  return ISVG(pHolder->mImage, fileName);
}

IBitmap IGraphics::LoadBitmap(const char* name, int nStates, bool framesAreHorizontal, int targetScale)
{
  if (targetScale == 0)
    targetScale = GetScreenScale();

  StaticStorage<APIBitmap>::Accessor storage(sBitmapCache);
  APIBitmap* pAPIBitmap = storage.Find(name, targetScale);

  // If the bitmap is not already cached at the targetScale
  if (!pAPIBitmap)
  {
    WDL_String fullPath;
    std::unique_ptr<APIBitmap> loadedBitmap;
    int sourceScale = 0;
    
    const char* ext = name + strlen(name) - 1;
    while (ext >= name && *ext != '.') --ext;
    ++ext;
    
    bool bitmapTypeSupported = BitmapExtSupported(ext);
    
    if (!bitmapTypeSupported)
      return IBitmap(); // return invalid IBitmap

    EResourceLocation resourceLocation = SearchImageResource(name, ext, fullPath, targetScale, sourceScale);

    if (resourceLocation == EResourceLocation::kNotFound)
    {
      // If no resource exists then search the cache for a suitable match
      pAPIBitmap = SearchBitmapInCache(name, targetScale, sourceScale);
    }
    else
    {
      // Try in the cache for a mismatched bitmap
      if (sourceScale != targetScale)
        pAPIBitmap = storage.Find(name, sourceScale);

      // Load the resource if no match found
      if (!pAPIBitmap)
      {
        loadedBitmap = std::unique_ptr<APIBitmap>(LoadAPIBitmap(fullPath.Get(), sourceScale, resourceLocation, ext));
        pAPIBitmap= loadedBitmap.get();
      }
    }

    // Protection from searching for non-existent bitmaps (e.g. typos in config.h or .rc)
    assert(pAPIBitmap && "Bitmap not found");

    // Scale or retain if needed (N.B. - scaling retains in the cache)
    if (pAPIBitmap->GetScale() != targetScale)
    {
      return ScaleBitmap(IBitmap(pAPIBitmap, nStates, framesAreHorizontal, name), name, targetScale);
    }
    else if (loadedBitmap)
    {
      RetainBitmap(IBitmap(loadedBitmap.release(), nStates, framesAreHorizontal, name), name);
    }
  }

  return IBitmap(pAPIBitmap, nStates, framesAreHorizontal, name);
}

void IGraphics::ReleaseBitmap(const IBitmap& bitmap)
{
  StaticStorage<APIBitmap>::Accessor storage(sBitmapCache);
  storage.Remove(bitmap.GetAPIBitmap());
}

void IGraphics::RetainBitmap(const IBitmap& bitmap, const char* cacheName)
{
  StaticStorage<APIBitmap>::Accessor storage(sBitmapCache);
  storage.Add(bitmap.GetAPIBitmap(), cacheName, bitmap.GetScale());
}

IBitmap IGraphics::ScaleBitmap(const IBitmap& inBitmap, const char* name, int scale)
{
  int screenScale = GetScreenScale();
  double drawScale = GetDrawScale();

  mScreenScale = scale;
  mDrawScale = inBitmap.GetDrawScale();

  IRECT bounds = IRECT(0, 0, inBitmap.W() / inBitmap.GetDrawScale(), inBitmap.H() / inBitmap.GetDrawScale());
  StartLayer(nullptr, bounds);
  DrawBitmap(inBitmap, bounds, 0, 0, nullptr);
  ILayerPtr layer = EndLayer();
  IBitmap bitmap = IBitmap(layer->mBitmap.release(), inBitmap.N(), inBitmap.GetFramesAreHorizontal(), name);
  RetainBitmap(bitmap, name);

  mScreenScale = screenScale;
  mDrawScale = drawScale;
    
  return bitmap;
}

inline void IGraphics::SearchNextScale(int& sourceScale, int targetScale)
{
  // Search downwards from MAX_IMG_SCALE, skipping targetScale before trying again
  if (sourceScale == targetScale && (targetScale != MAX_IMG_SCALE))
    sourceScale = MAX_IMG_SCALE;
  else if (sourceScale == targetScale + 1)
    sourceScale = targetScale - 1;
  else
    sourceScale--;
}

EResourceLocation IGraphics::SearchImageResource(const char* name, const char* type, WDL_String& result, int targetScale, int& sourceScale)
{
  // Search target scale, then descending
  for (sourceScale = targetScale ; sourceScale > 0; SearchNextScale(sourceScale, targetScale))
  {
    WDL_String fullName(name);
    
    if (sourceScale != 1)
    {
      WDL_String baseName(name); baseName.remove_fileext();
      WDL_String ext(fullName.get_fileext());
      fullName.SetFormatted((int) (strlen(name) + strlen("@2x")), "%s@%dx%s", baseName.Get(), sourceScale, ext.Get());
    }

    EResourceLocation found = LocateResource(fullName.Get(), type, result, GetBundleID(), GetWinModuleHandle(), GetSharedResourcesSubPath());

    if (found > EResourceLocation::kNotFound)
      return found;
  }

  return EResourceLocation::kNotFound;
}

APIBitmap* IGraphics::SearchBitmapInCache(const char* name, int targetScale, int& sourceScale)
{
  StaticStorage<APIBitmap>::Accessor storage(sBitmapCache);
    
  // Search target scale, then descending
  for (sourceScale = targetScale; sourceScale > 0; SearchNextScale(sourceScale, targetScale))
  {
    APIBitmap* pBitmap = storage.Find(name, sourceScale);

    if (pBitmap)
      return pBitmap;
  }

  return nullptr;
}

void IGraphics::StyleAllVectorControls(const IVStyle& style)
{
  for (auto c = 0; c < NControls(); c++)
  {
    IVectorBase* pVB = dynamic_cast<IVectorBase*>(GetControl(c));
    if (pVB)
      pVB->SetStyle(style);
  }
}

void IGraphics::CreateTextEntry(IControl& control, const IText& text, const IRECT& bounds, const char* str, int valIdx)
{
  mInTextEntry = &control;
  mTextEntryValIdx = valIdx;
    
  if (mTextEntryControl)
    mTextEntryControl->CreateTextEntry(control.GetParamIdx(valIdx), text, bounds, control.GetTextEntryLength(), str);
  else
    CreatePlatformTextEntry(control.GetParamIdx(valIdx), text, bounds, control.GetTextEntryLength(), str);
}

void IGraphics::DoCreatePopupMenu(IControl& control, IPopupMenu& menu, const IRECT& bounds, int valIdx, bool isContext)
{
  ReleaseMouseCapture();
    
  mInPopupMenu = &control;
  mPopupMenuValIdx = valIdx;
  mIsContextMenu = isContext;
  
  if(mPopupControl) // if we are not using platform pop-up menus
  {
    mPopupControl->CreatePopupMenu(menu, bounds);
  }
  else
  {
    IPopupMenu* pReturnMenu = CreatePlatformPopupMenu(menu, bounds);
    SetControlValueAfterPopupMenu(pReturnMenu);
  }
}

void IGraphics::CreatePopupMenu(IControl& control, IPopupMenu& menu, const IRECT& bounds, int valIdx)
{
  DoCreatePopupMenu(control, menu, bounds, valIdx, false);
}

APIBitmap* IGraphics::StartLayer(IControl* pControl, const IRECT& r)
{
  IRECT alignedBounds = r.GetPixelAligned(GetBackingPixelScale());
  const int w = static_cast<int>(std::ceil(GetBackingPixelScale() * std::ceil(alignedBounds.W())));
  const int h = static_cast<int>(std::ceil(GetBackingPixelScale() * std::ceil(alignedBounds.H())));

<<<<<<< HEAD
  APIBitmap* pAPIBitmap = CreateAPIBitmap(w, h, GetScreenScale(), GetDrawScale());
  PushLayer(new ILayer(pAPIBitmap, alignedBounds, pControl, pControl->GetRECT()));
  
  return pAPIBitmap;
=======
  PushLayer(new ILayer(CreateAPIBitmap(w, h, GetScreenScale(), GetDrawScale()), alignedBounds, pControl, pControl ? pControl->GetRECT() : IRECT()));
>>>>>>> 08e957e4
}

void IGraphics::ResumeLayer(ILayerPtr& layer)
{
  ILayerPtr ownedLayer;
    
  ownedLayer.swap(layer);
  ILayer* ownerlessLayer = ownedLayer.release();
    
  if (ownerlessLayer)
  {
    PushLayer(ownerlessLayer);
  }
}

ILayerPtr IGraphics::EndLayer()
{
  return ILayerPtr(PopLayer());
}

void IGraphics::PushLayer(ILayer *layer)
{
  mLayers.push(layer);
  UpdateLayer();
  PathTransformReset();
  PathClipRegion(layer->Bounds());
  PathClear();
}

ILayer* IGraphics::PopLayer()
{
  ILayer* pLayer = nullptr;
  
  if (!mLayers.empty())
  {
    pLayer = mLayers.top();
    mLayers.pop();
  }
  
  UpdateLayer();
  PathTransformReset();
  PathClipRegion();
  PathClear();
  
  return pLayer;
}

bool IGraphics::CheckLayer(const ILayerPtr& layer)
{
  const APIBitmap* pBitmap = layer ? layer->GetAPIBitmap() : nullptr;
    
  if (pBitmap && layer->mControl && layer->mControlRECT != layer->mControl->GetRECT())
  {
    layer->mControlRECT = layer->mControl->GetRECT();
    layer->Invalidate();
  }

  return pBitmap && !layer->mInvalid && pBitmap->GetDrawScale() == GetDrawScale() && pBitmap->GetScale() == GetScreenScale();
}

void IGraphics::DrawLayer(const ILayerPtr& layer, const IBlend* pBlend)
{
  PathTransformSave();
  PathTransformReset();
  DrawBitmap(layer->GetBitmap(), layer->Bounds(), 0, 0, pBlend);
  PathTransformRestore();
}

void IGraphics::DrawFittedLayer(const ILayerPtr& layer, const IRECT& bounds, const IBlend* pBlend)
{
  IBitmap bitmap = layer->GetBitmap();
  IRECT layerBounds = layer->Bounds();
  PathTransformSave();
  PathTransformTranslate(bounds.L, bounds.T);
  IRECT newBounds(0., 0., layerBounds.W(), layerBounds.H());
  PathTransformScale(bounds.W() / layerBounds.W(), bounds.H() / layerBounds.H());
  DrawBitmap(bitmap, newBounds, 0, 0, pBlend);
  PathTransformRestore();
}

void IGraphics::DrawRotatedLayer(const ILayerPtr& layer, double angle)
{
  PathTransformSave();
  PathTransformReset();
  IBitmap bitmap = layer->GetBitmap();
  IRECT bounds = layer->Bounds();
  DrawRotatedBitmap(bitmap, bounds.MW(), bounds.MH(), angle);
  PathTransformRestore();
}

void IGraphics::ApplyLayerDropShadow(ILayerPtr& layer, const IShadow& shadow)
{
  auto GaussianBlurSwap = [](uint8_t* out, uint8_t* in, uint8_t* kernel, int width, int height,
                             int outStride, int inStride, int kernelSize, uint32_t norm)
  {
    for (int i = 0; i < height; i++, in += inStride)
    {
      for (int j = 0; j < kernelSize - 1; j++)
      {
        uint32_t accum = in[j * 4] * kernel[0];
        for (int k = 1; k < j + 1; k++)
          accum += kernel[k] * in[(j - k) * 4];
        for (int k = 1; k < kernelSize; k++)
          accum += kernel[k] * in[(j + k) * 4];
        out[j * outStride + (i * 4)] = static_cast<uint8_t>(std::min(static_cast<uint32_t>(255), accum / norm));
      }
      for (int j = kernelSize - 1; j < (width - kernelSize) + 1; j++)
      {
        uint32_t accum = in[j * 4] * kernel[0];
        for (int k = 1; k < kernelSize; k++)
          accum += kernel[k] * (in[(j - k) * 4] + in[(j + k) * 4]);
        out[j * outStride + (i * 4)] = static_cast<uint8_t>(std::min(static_cast<uint32_t>(255), accum / norm));
      }
      for (int j = (width - kernelSize) + 1; j < width; j++)
      {
        uint32_t accum = in[j * 4] * kernel[0];
        for (int k = 1; k < kernelSize; k++)
          accum += kernel[k] * in[(j - k) * 4];
        for (int k = 1; k < width - j; k++)
          accum += kernel[k] * in[(j + k) * 4];
        out[j * outStride + (i * 4)] = static_cast<uint8_t>(std::min(static_cast<uint32_t>(255), accum / norm));
      }
    }
  };
  
  RawBitmapData temp1;
  RawBitmapData temp2;
  RawBitmapData kernel;
    
  // Get bitmap in 32-bit form
  GetLayerBitmapData(layer, temp1);
    
  if (!temp1.GetSize())
      return;
  temp2.Resize(temp1.GetSize());
    
  // Form kernel (reference blurSize from zero (which will be no blur))
  bool flipped = FlippedBitmap();
  float scale = layer->GetAPIBitmap()->GetScale() * layer->GetAPIBitmap()->GetDrawScale();
  float blurSize = std::max(1.f, (shadow.mBlurSize * scale) + 1.f);
  float blurConst = 4.5f / (blurSize * blurSize);
  int iSize = static_cast<int>(ceil(blurSize));
  int width = layer->GetAPIBitmap()->GetWidth();
  int height = layer->GetAPIBitmap()->GetHeight();
  int stride1 = temp1.GetSize() / width;
  int stride2 = flipped ? -temp1.GetSize() / height : temp1.GetSize() / height;
  int stride3 = flipped ? -stride2 : stride2;

  kernel.Resize(iSize);
        
  for (int i = 0; i < iSize; i++)
    kernel.Get()[i] = static_cast<uint8_t>(std::round(255.f * std::expf(-(i * i) * blurConst)));
  
  // Kernel normalisation
  int normFactor = kernel.Get()[0];
    
  for (int i = 1; i < iSize; i++)
    normFactor += kernel.Get()[i] + kernel.Get()[i];
  
  // Do blur
  uint8_t* asRows = temp1.Get() + AlphaChannel();
  uint8_t* inRows = flipped ? asRows + stride3 * (height - 1) : asRows;
  uint8_t* asCols = temp2.Get() + AlphaChannel();
  
  GaussianBlurSwap(asCols, inRows, kernel.Get(), width, height, stride1, stride2, iSize, normFactor);
  GaussianBlurSwap(asRows, asCols, kernel.Get(), height, width, stride3, stride1, iSize, normFactor);
  
  // Apply alphas to the pattern and recombine/replace the image
  ApplyShadowMask(layer, temp1, shadow);
}

#ifdef IGRAPHICS_RESVG
void IGraphics::RasterizeSVGToBitmap(const ISVG& svg, APIBitmap* pAPIBitmap, float x, float y)
{
  StaticStorage<SVGHolder>::Accessor storage(sSVGCache);
  SVGHolder* pHolder = storage.Find(svg.mFileName.Get());

  assert(pHolder);
  
  DoRasterizeSVGToAPIBitmap(pHolder, pAPIBitmap, x, y);
}
#endif

bool IGraphics::LoadFont(const char* fontID, const char* fileNameOrResID)
{
  PlatformFontPtr font = LoadPlatformFont(fontID, fileNameOrResID);
  
  if (font)
  {
    if (LoadAPIFont(fontID, font))
    {
      CachePlatformFont(fontID, font);
      return true;
    }
  }
  
  DBGMSG("Could not locate font %s\n", fileNameOrResID);
  return false;
}

bool IGraphics::LoadFont(const char* fontID, const char* fontName, ETextStyle style)
{
  PlatformFontPtr font = LoadPlatformFont(fontID, fontName, style);
  
  if (font)
  {
    if (LoadAPIFont(fontID, font))
    {
      CachePlatformFont(fontID, font);
      return true;
    }
  }
  
  DBGMSG("Could not locate font %s\n", fontID);
  return false;
}

void IGraphics::DoMeasureTextRotation(const IText& text, const IRECT& bounds, IRECT& rect) const
{
  double tx = 0.0, ty = 0.0;
  
  CalulateTextRotation(text, bounds, rect, tx, ty);
  rect.Translate(tx, ty);
}

void IGraphics::CalulateTextRotation(const IText& text, const IRECT& bounds, IRECT& rect, double& tx, double& ty) const
{
  if (!text.mAngle)
    return;
  
  IMatrix m = IMatrix().Rotate(text.mAngle);
  
  double x0 = rect.L;
  double y0 = rect.T;
  double x1 = rect.R;
  double y1 = rect.T;
  double x2 = rect.R;
  double y2 = rect.B;
  double x3 = rect.L;
  double y3 = rect.B;
  
  m.TransformPoint(x0, y0);
  m.TransformPoint(x1, y1);
  m.TransformPoint(x2, y2);
  m.TransformPoint(x3, y3);
  
  IRECT r1(std::min(x0, x3), std::min(y0, y3), std::max(x0, x3), std::max(y0, y3));
  IRECT r2(std::min(x1, x2), std::min(y1, y2), std::max(x1, x2), std::max(y1, y2));
  rect = r1.Union(r2);
  
  switch (text.mAlign)
  {
    case EAlign::Near:     tx = bounds.L - rect.L;         break;
    case EAlign::Center:   tx = bounds.MW() - rect.MW();   break;
    case EAlign::Far:      tx = bounds.R - rect.R;         break;
  }
  
  switch (text.mVAlign)
  {
    case EVAlign::Top:      ty = bounds.T - rect.T;        break;
    case EVAlign::Middle:   ty = bounds.MH() - rect.MH();  break;
    case EVAlign::Bottom:   ty = bounds.B - rect.B;        break;
  }
}

void IGraphics::SetQwertyMidiKeyHandlerFunc(std::function<void(const IMidiMsg& msg)> func)
{
  SetKeyHandlerFunc([&, func](const IKeyPress& key, bool isUp) {
    IMidiMsg msg;
    
    int note = 0;
    static int base = 48;
    static bool keysDown[128] = {};
    
    auto onOctSwitch = [&]() {
      base = Clip(base, 24, 96);
      
      for(auto i=0;i<128;i++) {
        if(keysDown[i]) {
          msg.MakeNoteOffMsg(i, 0);
          GetDelegate()->SendMidiMsgFromUI(msg);
          if(func)
            func(msg);
        }
      }
    };
    
    switch (key.VK) {
      case kVK_A: note = 0; break;
      case kVK_W: note = 1; break;
      case kVK_S: note = 2; break;
      case kVK_E: note = 3; break;
      case kVK_D: note = 4; break;
      case kVK_F: note = 5; break;
      case kVK_T: note = 6; break;
      case kVK_G: note = 7; break;
      case kVK_Y: note = 8; break;
      case kVK_H: note = 9; break;
      case kVK_U: note = 10; break;
      case kVK_J: note = 11; break;
      case kVK_K: note = 12; break;
      case kVK_O: note = 13; break;
      case kVK_L: note = 14; break;
      case kVK_Z: base -= 12; onOctSwitch(); return true;
      case kVK_X: base += 12; onOctSwitch(); return true;
      default: return true; // don't beep, but don't do anything
    }
    
    int pitch = base + note;
    
    if(!isUp) {
      if(keysDown[pitch] == false) {
        msg.MakeNoteOnMsg(pitch, 127, 0);
        keysDown[pitch] = true;
        GetDelegate()->SendMidiMsgFromUI(msg);
        if(func)
          func(msg);
      }
    }
    else {
      if(keysDown[pitch] == true) {
        msg.MakeNoteOffMsg(pitch, 127, 0);
        keysDown[pitch] = false;
        GetDelegate()->SendMidiMsgFromUI(msg);
        if(func)
          func(msg);
      }
    }
    
    return true;
  });
}

#ifdef IGRAPHICS_IMGUI
void IGraphics::AttachImGui(std::function<void(IGraphics*)> drawFunc, std::function<void()> setupFunc)
{
  mImGuiRenderer = std::make_unique<ImGuiRenderer>(this, drawFunc, setupFunc);
  
#if !defined IGRAPHICS_GL2 && !defined IGRAPHICS_GL3 // TODO: IGRAPHICS_GL!
  CreatePlatformImGui();
#endif
}
#endif<|MERGE_RESOLUTION|>--- conflicted
+++ resolved
@@ -1533,14 +1533,10 @@
   const int w = static_cast<int>(std::ceil(GetBackingPixelScale() * std::ceil(alignedBounds.W())));
   const int h = static_cast<int>(std::ceil(GetBackingPixelScale() * std::ceil(alignedBounds.H())));
 
-<<<<<<< HEAD
   APIBitmap* pAPIBitmap = CreateAPIBitmap(w, h, GetScreenScale(), GetDrawScale());
-  PushLayer(new ILayer(pAPIBitmap, alignedBounds, pControl, pControl->GetRECT()));
+  PushLayer(new ILayer(pAPIBitmap, alignedBounds, pControl, pControl ? pControl->GetRECT() : IRECT()));
   
   return pAPIBitmap;
-=======
-  PushLayer(new ILayer(CreateAPIBitmap(w, h, GetScreenScale(), GetDrawScale()), alignedBounds, pControl, pControl ? pControl->GetRECT() : IRECT()));
->>>>>>> 08e957e4
 }
 
 void IGraphics::ResumeLayer(ILayerPtr& layer)
