/*
 ==============================================================================

 This file is part of the iPlug 2 library. Copyright (C) the iPlug 2 developers.

 See LICENSE.txt for  more info.

 ==============================================================================
*/

#include "IGraphics.h"

#define NANOSVG_IMPLEMENTATION
BEGIN_INCLUDE_DEPENDENCIES
#include "nanosvg.h"
END_INCLUDE_DEPENDENCIES

#if defined VST3_API

BEGIN_INCLUDE_DEPENDENCIES
#include "pluginterfaces/base/ustring.h"
END_INCLUDE_DEPENDENCIES

#include "VST3/IPlugVST3.h"
using VST3_API_BASE = iplug::IPlugVST3;
#elif defined VST3C_API
BEGIN_INCLUDE_DEPENDENCIES
#include "pluginterfaces/base/ustring.h"
END_INCLUDE_DEPENDENCIES
#include "VST3/IPlugVST3_Controller.h"
#include "VST3/IPlugVST3_View.h"
using VST3_API_BASE = iplug::IPlugVST3Controller;
#endif

#include "IPlugParameter.h"
#include "IPlugPluginBase.h"

#include "IControl.h"
#include "IControls.h"
#include "IGraphicsLiveEdit.h"
#include "IFPSDisplayControl.h"
#include "ICornerResizerControl.h"
#include "IPopupMenuControl.h"
#include "ITextEntryControl.h"
#include "IBubbleControl.h"

using namespace iplug;
using namespace igraphics;

static StaticStorage<APIBitmap> sBitmapCache;
static StaticStorage<SVGHolder> sSVGCache;

IGraphics::IGraphics(IGEditorDelegate& dlg, int w, int h, int fps, float scale)
: mDelegate(&dlg)
, mWidth(w)
, mHeight(h)
, mDrawScale(scale)
, mMinScale(scale / 2)
, mMaxScale(scale * 2)
{
  mFPS = (fps > 0 ? fps : DEFAULT_FPS);
    
  StaticStorage<APIBitmap>::Accessor bitmapStorage(sBitmapCache);
  bitmapStorage.Retain();
  StaticStorage<SVGHolder>::Accessor svgStorage(sSVGCache);
  svgStorage.Retain();
}

IGraphics::~IGraphics()
{
#ifdef IGRAPHICS_IMGUI
  mImGuiRenderer = nullptr;
#endif
  
  RemoveAllControls();
    
  StaticStorage<APIBitmap>::Accessor bitmapStorage(sBitmapCache);
  bitmapStorage.Release();
  StaticStorage<SVGHolder>::Accessor svgStorage(sSVGCache);
  svgStorage.Release();
}

void IGraphics::SetScreenScale(int scale)
{
  mScreenScale = scale;
  int windowWidth = WindowWidth() * GetPlatformWindowScale();
  int windowHeight = WindowHeight() * GetPlatformWindowScale();
    
  PlatformResize(GetDelegate()->EditorResizeFromUI(windowWidth, windowHeight, true));
  ForAllControls(&IControl::OnRescale);
  SetAllControlsDirty();
  DrawResize();
}

void IGraphics::Resize(int w, int h, float scale, bool needsPlatformResize)
{
  GetDelegate()->ConstrainEditorResize(w, h);
  
  scale = Clip(scale, mMinScale, mMaxScale);
  
  if (w == Width() && h == Height() && scale == GetDrawScale()) return;
  
  //DBGMSG("resize %i, resize %i, scale %f\n", w, h, scale);
  ReleaseMouseCapture();

  mDrawScale = scale;
  mWidth = w;
  mHeight = h;
  
  if (mCornerResizer)
    mCornerResizer->OnRescale();

  int windowWidth = WindowWidth() * GetPlatformWindowScale();
  int windowHeight = WindowHeight() * GetPlatformWindowScale();
    
  PlatformResize(GetDelegate()->EditorResizeFromUI(windowWidth, windowHeight, needsPlatformResize));
  ForAllControls(&IControl::OnResize);
  SetAllControlsDirty();
  DrawResize();
  
  if(mLayoutOnResize)
    GetDelegate()->LayoutUI(this);
}

void IGraphics::SetLayoutOnResize(bool layoutOnResize)
{
  mLayoutOnResize = layoutOnResize;
}

void IGraphics::RemoveControlWithTag(int ctrlTag)
{
  mControls.DeletePtr(GetControlWithTag(ctrlTag));
  mCtrlTags.erase(ctrlTag);
  SetAllControlsDirty();
}

void IGraphics::RemoveControls(int fromIdx)
{
  int idx = NControls()-1;
  while (idx >= fromIdx)
  {
    IControl* pControl = GetControl(idx);
    
    if(ControlIsCaptured(pControl))
      ReleaseMouseCapture();

    if(pControl == mMouseOver)
      ClearMouseOver();

    if(pControl == mInTextEntry)
      mInTextEntry = nullptr;

    if(pControl == mInPopupMenu)
      mInPopupMenu = nullptr;
    
    if(pControl->GetTag() > kNoTag)
      mCtrlTags.erase(pControl->GetTag());
    
    mControls.Delete(idx--, true);
  }
  
  SetAllControlsDirty();
}

void IGraphics::RemoveControl(int idx)
{
  RemoveControl(GetControl(idx));
}

void IGraphics::RemoveControl(IControl* pControl)
{
  if(ControlIsCaptured(pControl))
    ReleaseMouseCapture();
  
  if(pControl == mMouseOver)
    ClearMouseOver();
  
  if(pControl == mInTextEntry)
    mInTextEntry = nullptr;
  
  if(pControl == mInPopupMenu)
    mInPopupMenu = nullptr;
  
  if(pControl->GetTag() > kNoTag)
    mCtrlTags.erase(pControl->GetTag());
  
  mControls.DeletePtr(pControl, true);
  
  SetAllControlsDirty();
}

void IGraphics::RemoveAllControls()
{
  ReleaseMouseCapture();
  ClearMouseOver();

  mPopupControl = nullptr;
  mTextEntryControl = nullptr;
  mCornerResizer = nullptr;
  mPerfDisplay = nullptr;
    
#ifndef NDEBUG
  mLiveEdit = nullptr;
#endif
  
  mBubbleControls.Empty(true);
  
  mCtrlTags.clear();
  mControls.Empty(true);
}

void IGraphics::SetControlPosition(int idx, float x, float y)
{
  IControl* pControl = GetControl(idx);
  pControl->SetPosition(x, y);
  if (!pControl->IsHidden())
    SetAllControlsDirty();
}

void IGraphics::SetControlSize(int idx, float w, float h)
{
  IControl* pControl = GetControl(idx);
  pControl->SetSize(w, h);
  if (!pControl->IsHidden())
    SetAllControlsDirty();
}

void IGraphics::SetControlBounds(int idx, const IRECT& r)
{
  IControl* pControl = GetControl(idx);
  pControl->SetTargetAndDrawRECTs(r);
  if (!pControl->IsHidden())
    SetAllControlsDirty();
}

void IGraphics::SetControlValueAfterTextEdit(const char* str)
{
  if (!mInTextEntry)
    return;
    
  const IParam* pParam = mTextEntryValIdx > kNoValIdx ? mInTextEntry->GetParam(mTextEntryValIdx) : nullptr;

  if (pParam)
  {
    const double v = pParam->StringToValue(str);
    mInTextEntry->SetValueFromUserInput(pParam->ToNormalized(v), mTextEntryValIdx);
  }
  else
  {
    mInTextEntry->OnTextEntryCompletion(str, mTextEntryValIdx);
  }

  mInTextEntry = nullptr;
}

void IGraphics::SetControlValueAfterPopupMenu(IPopupMenu* pMenu)
{
  if (!mInPopupMenu)
    return;
  
  if (mIsContextMenu)
    mInPopupMenu->OnContextSelection(pMenu ? pMenu->GetChosenItemIdx() : -1);
  else
    mInPopupMenu->OnPopupMenuSelection(!pMenu || pMenu->GetChosenItemIdx() == -1 ? nullptr : pMenu, mPopupMenuValIdx);
  
  int nVals = mInPopupMenu->NVals();

  for (int v = 0; v < nVals; v++)
  {
    int paramIdx = mInPopupMenu->GetParamIdx(v);
    
    if (paramIdx > kNoParameter)
    {
      GetDelegate()->EndInformHostOfParamChangeFromUI(paramIdx);
    }
  }
  
  mInPopupMenu = nullptr;
}

void IGraphics::AttachBackground(const char* fileName)
{
  IControl* pBG = new IBitmapControl(0, 0, LoadBitmap(fileName, 1, false), kNoParameter, EBlend::Default);
  pBG->SetDelegate(*GetDelegate());
  mControls.Insert(0, pBG);
}

void IGraphics::AttachSVGBackground(const char* fileName)
{
  IControl* pBG = new ISVGControl(GetBounds(), LoadSVG(fileName), true);
  pBG->SetDelegate(*GetDelegate());
  mControls.Insert(0, pBG);
}

void IGraphics::AttachPanelBackground(const IPattern& color)
{
  IControl* pBG = new IPanelControl(GetBounds(), color);
  pBG->SetDelegate(*GetDelegate());
  mControls.Insert(0, pBG);
}

IControl* IGraphics::AttachControl(IControl* pControl, int ctrlTag, const char* group)
{
  if(ctrlTag > kNoTag)
  {
    auto result = mCtrlTags.insert(std::make_pair(ctrlTag, pControl));
    assert(result.second && "AttachControl failed: ctrl tags must be unique");
    
    if (!result.second)
      return nullptr;
  }
  
  pControl->SetDelegate(*GetDelegate());
  pControl->SetGroup(group);
  mControls.Add(pControl);
    
  pControl->OnAttached();
  return pControl;
}

void IGraphics::AttachCornerResizer(EUIResizerMode sizeMode, bool layoutOnResize, const IColor& color, const IColor& mouseOverColor, const IColor& dragColor, float size)
{
  AttachCornerResizer(new ICornerResizerControl(GetBounds(), size, color, mouseOverColor, dragColor), sizeMode, layoutOnResize);
}

void IGraphics::AttachCornerResizer(ICornerResizerControl* pControl, EUIResizerMode sizeMode, bool layoutOnResize)
{
  assert(!mCornerResizer); // only want one corner resizer

  std::unique_ptr<ICornerResizerControl> control(pControl);
    
  if (!mCornerResizer)
  {
    mCornerResizer.swap(control);
    mGUISizeMode = sizeMode;
    mLayoutOnResize = layoutOnResize;
    mCornerResizer->SetDelegate(*GetDelegate());
  }
}

void IGraphics::AttachBubbleControl(const IText& text)
{
  IBubbleControl* pControl = new IBubbleControl(text);
  AttachBubbleControl(pControl);
}

void IGraphics::AttachBubbleControl(IBubbleControl* pControl)
{
  pControl->SetDelegate(*GetDelegate());
  mBubbleControls.Add(pControl);
}

void IGraphics::AttachPopupMenuControl(const IText& text, const IRECT& bounds)
{
  if (!mPopupControl)
  {
    mPopupControl = std::make_unique<IPopupMenuControl>(kNoParameter, text, IRECT(), bounds);
    mPopupControl->SetDelegate(*GetDelegate());
  }
}

void IGraphics::RemovePopupMenuControl()
{
  mPopupControl = nullptr;
}

void IGraphics::AttachTextEntryControl()
{
  if (!mTextEntryControl)
  {
    mTextEntryControl = std::make_unique<ITextEntryControl>();
    mTextEntryControl->SetDelegate(*GetDelegate());
  }
}

void IGraphics::RemoveTextEntryControl()
{
  mTextEntryControl = nullptr;
}

void IGraphics::ShowBubbleControl(IControl* pCaller, float x, float y, const char* str, EDirection dir, IRECT minimumContentBounds)
{
  assert(mBubbleControls.GetSize() && "No bubble controls attached");
  
  if(MultiTouchEnabled())
  {
    std::vector<ITouchID> touchIDsForCaller;
    GetTouches(pCaller, touchIDsForCaller);
    std::vector<IBubbleControl*> availableBubbleControls;
    int nBubbleControls = mBubbleControls.GetSize();
    
    if(touchIDsForCaller.size() == 1)
    {
      ITouchID touchID = touchIDsForCaller[0];
      // first search to see if this touch matches existing bubble controls
      for(int i=0;i<nBubbleControls;i++)
      {
        IBubbleControl* pBubbleControl = mBubbleControls.Get(i);
        if(pBubbleControl->mTouchId == touchID)
        {
          pBubbleControl->ShowBubble(pCaller, x, y, str, dir, minimumContentBounds, touchID);
          return;
        }
        else
          availableBubbleControls.push_back(pBubbleControl);
      }
      
      if(availableBubbleControls.size())
      {
        // this works but why?
        static int whichBubbleControl = 0;
        availableBubbleControls[whichBubbleControl++]->ShowBubble(pCaller, x, y, str, dir, minimumContentBounds, touchID);
        whichBubbleControl %= nBubbleControls;
      }
    }
//    else
//    {
//      assert(0 && "multi-touch controls with bubble controls not yet supported!");
//    }
  }
  else
    mBubbleControls.Get(0)->ShowBubble(pCaller, x, y, str, dir, minimumContentBounds);
}

void IGraphics::ShowFPSDisplay(bool enable)
{
  if (enable)
  {
    if (!mPerfDisplay)
    {
      mPerfDisplay = std::make_unique<IFPSDisplayControl>(GetBounds().GetPadded(-10).GetFromTLHC(200, 50));
      mPerfDisplay->SetDelegate(*GetDelegate());
    }
  }
  else
  {
    mPerfDisplay = nullptr;
    ClearMouseOver();
  }

  SetAllControlsDirty();
}

IControl* IGraphics::GetControlWithTag(int ctrlTag) const
{
  IControl* pControl = mCtrlTags.at(ctrlTag);
  
  if(pControl != nullptr)
  {
    return pControl;
  }
  else
  {
    assert(pControl && "There is no control attached with this tag");
    return nullptr;
  }
}

void IGraphics::HideControl(int paramIdx, bool hide)
{
  ForMatchingControls(&IControl::Hide, paramIdx, hide);
}

void IGraphics::DisableControl(int paramIdx, bool disable)
{
  ForMatchingControls(&IControl::SetDisabled, paramIdx, disable);
}

void IGraphics::ForControlWithParam(int paramIdx, std::function<void(IControl& control)> func)
{
  for (auto c = 0; c < NControls(); c++)
  {
    IControl* pControl = GetControl(c);

    if (pControl->LinkedToParam(paramIdx) > kNoValIdx)
    {
      func(*pControl);
      // Could be more than one, don't break until we check them all.
    }
  }
}

void IGraphics::ForControlInGroup(const char* group, std::function<void(IControl& control)> func)
{
  for (auto c = 0; c < NControls(); c++)
  {
    IControl* pControl = GetControl(c);

    if (CStringHasContents(pControl->GetGroup()))
    {
      if (strcmp(pControl->GetGroup(), group) == 0)
        func(*pControl);
      // Could be more than one, don't break until we check them all.
    }
  }
}

void IGraphics::ForStandardControlsFunc(std::function<void(IControl& control)> func)
{
  for (auto c = 0; c < NControls(); c++)
    func(*GetControl(c));
}

void IGraphics::ForAllControlsFunc(std::function<void(IControl& control)> func)
{
  ForStandardControlsFunc(func);
  
  if (mPerfDisplay)
    func(*mPerfDisplay);
  
#ifndef NDEBUG
  if (mLiveEdit)
    func(*mLiveEdit);
#endif
  
  if (mCornerResizer)
    func(*mCornerResizer);
  
  if (mTextEntryControl)
    func(*mTextEntryControl);
  
  if (mPopupControl)
    func(*mPopupControl);
  
  if (mBubbleControls.GetSize())
  {
    for(int i = 0;i<mBubbleControls.GetSize();i++)
    {
      func(*mBubbleControls.Get(i));
    }
  }
}

template<typename T, typename... Args>
void IGraphics::ForAllControls(T method, Args... args)
{
  ForAllControlsFunc([method, args...](IControl& control) { (control.*method)(args...); });
}

template<typename T, typename... Args>
void IGraphics::ForMatchingControls(T method, int paramIdx, Args... args)
{
  ForControlWithParam(paramIdx, [method, args...](IControl& control) { (control.*method)(args...); });
}

void IGraphics::SetAllControlsDirty()
{
  ForAllControls(&IControl::SetDirty, false, -1);
}

void IGraphics::SetAllControlsClean()
{
  ForAllControls(&IControl::SetClean);
}

void IGraphics::AssignParamNameToolTips()
{
  auto func = [](IControl& control)
  {
    if (control.GetParamIdx() > kNoParameter)
      control.SetTooltip(control.GetParam()->GetName());
  };
  
  ForStandardControlsFunc(func);
}

void IGraphics::UpdatePeers(IControl* pCaller, int callerValIdx) // TODO: this could be really slow
{
  double value = pCaller->GetValue(callerValIdx);
  int paramIdx = pCaller->GetParamIdx(callerValIdx);
    
  auto func = [pCaller, paramIdx, value](IControl& control)
  {
    int valIdx = control.LinkedToParam(paramIdx);

    // Not actually called from the delegate, but we don't want to push the updates back to the delegate
    if ((valIdx > kNoValIdx) && (&control != pCaller))
    {
      control.SetValueFromDelegate(value, valIdx);
    }
  };
    
  ForStandardControlsFunc(func);
}

void IGraphics::PromptUserInput(IControl& control, const IRECT& bounds, int valIdx)
{
  assert(valIdx > kNoValIdx);
  
  const IParam* pParam = control.GetParam(valIdx);

  if(pParam)
  {
    IParam::EParamType type = pParam->Type();
    const int nDisplayTexts = pParam->NDisplayTexts();
    WDL_String currentText;

    if ( type == IParam::kTypeEnum || (type == IParam::kTypeBool && nDisplayTexts))
    {
      pParam->GetDisplay(currentText);
      mPromptPopupMenu.Clear();

      // Fill the menu
      for (int i = 0; i < nDisplayTexts; ++i)
      {
        const char* str = pParam->GetDisplayText(i);
        // TODO: what if two parameters have the same text?
        if (!strcmp(str, currentText.Get())) // strings are equal
          mPromptPopupMenu.AddItem( new IPopupMenu::Item(str, IPopupMenu::Item::kChecked), -1 );
        else // not equal
          mPromptPopupMenu.AddItem( new IPopupMenu::Item(str), -1 );
        
        mPromptPopupMenu.SetRootTitle(pParam->GetName());
      }

      CreatePopupMenu(control, mPromptPopupMenu, bounds, valIdx);
    }
    // TODO: what if there are Int/Double Params with a display text e.g. -96db = "mute"
    else // type == IParam::kTypeInt || type == IParam::kTypeDouble
    {
      pParam->GetDisplay(currentText, false);
      
      if(control.GetPromptShowsParamLabel())
      {
        currentText.Append(" ");
        currentText.Append(pParam->GetLabel());
      }
      
      CreateTextEntry(control, control.GetText(), bounds, currentText.Get(), valIdx);
    }
  }
}

void IGraphics::DrawText(const IText& text, const char* str, const IRECT& bounds, const IBlend* pBlend)
{
  if (!str || str[0] == '\0')
    return;
    
  DoDrawText(text, str, bounds, pBlend);
}

float IGraphics::MeasureText(const IText& text, const char* str, IRECT& bounds) const
{
  if (!str || str[0] == '\0')
    return 0.f;
    
  return DoMeasureText(text, str, bounds);
}

void IGraphics::DrawText(const IText& text, const char* str, float x, float y, const IBlend* pBlend)
{
  IRECT bounds = { x, y, x, y };
  DrawText(text, str, bounds, pBlend);
}

void IGraphics::DrawBitmap(const IBitmap& bitmap, const IRECT& bounds, int bmpState, const IBlend* pBlend)
{
  int srcX = 0;
  int srcY = 0;

  bmpState = Clip(bmpState, 1, bitmap.N());

  if (bitmap.N() > 1 && bmpState > 1)
  {
    if (bitmap.GetFramesAreHorizontal())
    {
      srcX = bitmap.W() * (bmpState - 1) / bitmap.N();
    }
    else
    {
      srcY = bitmap.H() * (bmpState - 1) / bitmap.N();
    }
  }

  return DrawBitmap(bitmap, bounds, srcX, srcY, pBlend);
}

void IGraphics::DrawBitmapedText(const IBitmap& bitmap, IRECT& bounds, IText& text, IBlend* pBlend, const char* str, bool vCenter, bool multiline, int charWidth, int charHeight, int charOffset)
{
  if (CStringHasContents(str))
  {
    int stringLength = (int) strlen(str);

    float basicYOffset = 0.;
    float basicXOffset = 0.;

    if (vCenter)
      basicYOffset = bounds.T + ((bounds.H() - charHeight) / 2.f);
    else
      basicYOffset = bounds.T;

    if (text.mAlign == EAlign::Center)
      basicXOffset = bounds.L + ((bounds.W() - (stringLength * charWidth)) / 2.f);
    else if (text.mAlign == EAlign::Near)
      basicXOffset = bounds.L;
    else if (text.mAlign == EAlign::Far)
      basicXOffset = bounds.R - (stringLength * charWidth);

    int widthAsOneLine = charWidth * stringLength;

    int nLines;
    int stridx = 0;

    int nCharsThatFitIntoLine;

    if(multiline)
    {
      if (widthAsOneLine > bounds.W())
      {
        nCharsThatFitIntoLine = int(bounds.W() / (float)charWidth);
        nLines = int(float(widthAsOneLine) / bounds.W()) + 1;
      }
      else // line is shorter than width of bounds
      {
        nCharsThatFitIntoLine = stringLength;
        nLines = 1;
      }
    }
    else
    {
      nCharsThatFitIntoLine = int(bounds.W() / (float) charWidth);
      nLines = 1;
    }

    for (int line=0; line<nLines; line++)
    {
      float yOffset = basicYOffset + line * charHeight;

      for (int linepos=0; linepos<nCharsThatFitIntoLine; linepos++)
      {
        if (str[stridx] == '\0') return;

        int frameOffset = (int) str[stridx++] - 31; // calculate which frame to look up

        float xOffset = ((float) linepos * ((float) charWidth + (float) charOffset)) + basicXOffset;    // calculate xOffset for character we're drawing
        IRECT charRect = IRECT(xOffset, yOffset, xOffset + charWidth, yOffset + charHeight);
        DrawBitmap(bitmap, charRect, frameOffset, pBlend);
      }
    }
  }
}

void IGraphics::DrawVerticalLine(const IColor& color, const IRECT& bounds, float x, const IBlend* pBlend, float thickness)
{
  x = Clip(x, 0.0f, 1.0f);
  float xi = bounds.L + int(x * (bounds.R - bounds.L));
  return DrawVerticalLine(color, xi, bounds.T, bounds.B, pBlend, thickness);
}

void IGraphics::DrawHorizontalLine(const IColor& color, const IRECT& bounds, float y, const IBlend* pBlend, float thickness)
{
  y = Clip(y, 0.0f, 1.0f);
  float yi = bounds.B - (y * (float) (bounds.B - bounds.T));
  return DrawHorizontalLine(color, yi, bounds.L, bounds.R, pBlend, thickness);
}

void IGraphics::DrawVerticalLine(const IColor& color, float xi, float yLo, float yHi, const IBlend* pBlend, float thickness)
{
  DrawLine(color, xi, yLo, xi, yHi, pBlend, thickness);
}

void IGraphics::DrawHorizontalLine(const IColor& color, float yi, float xLo, float xHi, const IBlend* pBlend, float thickness)
{
  DrawLine(color, xLo, yi, xHi, yi, pBlend, thickness);
}

void IGraphics::DrawRadialLine(const IColor& color, float cx, float cy, float angle, float rMin, float rMax, const IBlend* pBlend, float thickness)
{
  float data[2][2];
  RadialPoints(angle, cx, cy, rMin, rMax, 2, data);
  DrawLine(color, data[0][0], data[0][1], data[1][0], data[1][1], pBlend, thickness);
}

void IGraphics::PathRadialLine(float cx, float cy, float angle, float rMin, float rMax)
{
  float data[2][2];
  RadialPoints(angle, cx, cy, rMin, rMax, 2, data);
  PathLine(data[0][0], data[0][1], data[1][0], data[1][1]);
}

void IGraphics::DrawGrid(const IColor& color, const IRECT& bounds, float gridSizeH, float gridSizeV, const IBlend* pBlend, float thickness)
{
  // Vertical Lines grid
  if (gridSizeH > 1.f)
  {
    for (float x = gridSizeH; x < bounds.W(); x += gridSizeH)
    {
      DrawVerticalLine(color, bounds, x/bounds.W(), pBlend, thickness);
    }
  }
    // Horizontal Lines grid
  if (gridSizeV > 1.f)
  {
    for (float y = gridSizeV; y < bounds.H(); y += gridSizeV)
    {
      DrawHorizontalLine(color, bounds, y/bounds.H(), pBlend, thickness);
    }
  }
}

void IGraphics::DrawData(const IColor& color, const IRECT& bounds, float* normYPoints, int nPoints, float* normXPoints, const IBlend* pBlend, float thickness)
{
  //TODO:
}

bool IGraphics::IsDirty(IRECTList& rects)
{
  if (mDisplayTickFunc)
    mDisplayTickFunc();

  ForAllControlsFunc([](IControl& control) { control.Animate(); } );

  bool dirty = false;
    
  auto func = [&dirty, &rects](IControl& control)
  {
    if (control.IsDirty())
    {
      // N.B padding outlines for single line outlines
      rects.Add(control.GetRECT().GetPadded(0.75));
      dirty = true;
    }
  };
    
  ForAllControlsFunc(func);

#ifdef USE_IDLE_CALLS
  if (dirty)
  {
    mIdleTicks = 0;
  }
  else if (++mIdleTicks > IDLE_TICKS)
  {
    OnGUIIdle();
    mIdleTicks = 0;
  }
#endif

  //TODO: for GL backends, having an ImGui on top currently requires repainting everything on each frame
#if defined IGRAPHICS_IMGUI && defined IGRAPHICS_GL
  if (mImGuiRenderer && mImGuiRenderer->GetDrawFunc())
  {
    rects.Add(IRECT(0,0,1,1));
    return true;
  }
#endif

  return dirty;
}

void IGraphics::BeginFrame()
{
  if(mPerfDisplay)
  {
    const double timestamp = GetTimestamp();
    const double timeDiff = timestamp - mPrevTimestamp;
    mPerfDisplay->Update((float) timeDiff);
    mPrevTimestamp = timestamp;
  }
}

// Draw a control in a region if it needs to be drawn
void IGraphics::DrawControl(IControl* pControl, const IRECT& bounds, float scale)
{
  if (pControl && (!pControl->IsHidden() || pControl == GetControl(0)))
  {
    // N.B. Padding allows single line outlines on controls
    IRECT controlBounds = pControl->GetRECT().GetPadded(0.75).GetPixelAligned(scale);
    IRECT clipBounds = bounds.Intersect(controlBounds);

    if (clipBounds.W() <= 0.0 || clipBounds.H() <= 0)
      return;
    
    PrepareRegion(clipBounds);
    pControl->Draw(*this);
#ifdef AAX_API
    pControl->DrawPTHighlight(*this);
#endif

#ifndef NDEBUG
    if (mShowControlBounds)
    {
      DrawRect(CONTROL_BOUNDS_COLOR, pControl->GetRECT());
    }
#endif
    
    CompleteRegion(clipBounds);
  }
}

void IGraphics::Draw(const IRECT& bounds, float scale)
{
  ForAllControlsFunc([this, bounds, scale](IControl& control) { DrawControl(&control, bounds, scale); });

#ifndef NDEBUG
  if (mShowAreaDrawn)
  {
    PrepareRegion(bounds);
    static IColor c;
    c.Randomise(50);
    FillRect(c, bounds);
    CompleteRegion(bounds);
  }
#endif
}

void IGraphics::Draw(IRECTList& rects)
{
  if (!rects.Size())
    return;
  
  float scale = GetBackingPixelScale();
    
  BeginFrame();
    
  if (mStrict)
  {
    IRECT r = rects.Bounds();
    r.PixelAlign(scale);
    Draw(r, scale);
  }
  else
  {
    rects.PixelAlign(scale);
    rects.Optimize();

    for (auto i = 0; i < rects.Size(); i++)
      Draw(rects.Get(i), scale);
  }
  
  EndFrame();
}

void IGraphics::SetStrictDrawing(bool strict)
{
  mStrict = strict;
  SetAllControlsDirty();
}

void IGraphics::OnMouseDown(const std::vector<IMouseInfo>& points)
{
//  Trace("IGraphics::OnMouseDown", __LINE__, "x:%0.2f, y:%0.2f, mod:LRSCA: %i%i%i%i%i", x, y, mod.L, mod.R, mod.S, mod.C, mod.A);

  bool singlePoint = points.size() == 1;
  
#ifdef IGRAPHICS_IMGUI
  if(mImGuiRenderer && singlePoint)
  {
    IControl* pControl = GetMouseControl(points[0].x, points[0].y, true);

    bool cornerResizer = false;
    if(mCornerResizer.get() != nullptr)
      cornerResizer = pControl == mCornerResizer.get();

    if(!cornerResizer && mImGuiRenderer->OnMouseDown(points[0].x, points[0].y, points[0].ms))
    {
      ReleaseMouseCapture();
      return;
    }
  }
#endif

  if(singlePoint)
  {
    mMouseDownX = points[0].x;
    mMouseDownY = points[0].y;
  }

  for (auto& point : points)
  {
    float x = point.x;
    float y = point.y;
    const IMouseMod& mod = point.ms;
    
    IControl* pCapturedControl = GetMouseControl(x, y, true, false, mod.touchID);
    
    if (pCapturedControl)
    {
      
      int nVals = pCapturedControl->NVals();
      int valIdx = pCapturedControl->GetValIdxForPos(x, y);
      int paramIdx = pCapturedControl->GetParamIdx((valIdx > kNoValIdx) ? valIdx : 0);

#ifdef AAX_API
        if (mAAXViewContainer && paramIdx > kNoParameter)
        {
            auto GetAAXModifiersFromIMouseMod = [](const IMouseMod& mod) {
                uint32_t modifiers = 0;
                
                if (mod.A) modifiers |= AAX_eModifiers_Option; // ALT Key on Windows, ALT/Option key on mac
                
#if PLATFORM_WINDOWS
                if (mod.C) modifiers |= AAX_eModifiers_Command;
#else
                if (mod.C) modifiers |= AAX_eModifiers_Control;
                if (mod.R) modifiers |= AAX_eModifiers_Command;
#endif
                if (mod.S) modifiers |= AAX_eModifiers_Shift;
                if (mod.R) modifiers |= AAX_eModifiers_SecondaryButton;
                
                return modifiers;
            };
            
            uint32_t aaxModifiersForPT = GetAAXModifiersFromIMouseMod(mod);
#if PLATFORM_WINDOWS
            // required to get start/windows and alt keys
            uint32_t aaxModifiersFromPT = 0;
            mAAXViewContainer->GetModifiers(&aaxModifiersFromPT);
            aaxModifiersForPT |= aaxModifiersFromPT;
#endif
            WDL_String paramID;
            paramID.SetFormatted(32, "%i", paramIdx+1);
            
            if (mAAXViewContainer->HandleParameterMouseDown(paramID.Get(), aaxModifiersForPT) == AAX_SUCCESS)
            {
                return; // event handled by PT
            }
        }
#endif

      #ifndef IGRAPHICS_NO_CONTEXT_MENU
      if (mod.R && paramIdx > kNoParameter)
      {
        ReleaseMouseCapture();
        PopupHostContextMenuForParam(pCapturedControl, paramIdx, x, y);
        return;
      }
      #endif

      for (int v = 0; v < nVals; v++)
      {
        if (pCapturedControl->GetParamIdx(v) > kNoParameter)
          GetDelegate()->BeginInformHostOfParamChangeFromUI(pCapturedControl->GetParamIdx(v));
      }

      pCapturedControl->OnMouseDown(x, y, mod);
    }
  }
}

void IGraphics::OnMouseUp(const std::vector<IMouseInfo>& points)
{
//  Trace("IGraphics::OnMouseUp", __LINE__, "x:%0.2f, y:%0.2f, mod:LRSCA: %i%i%i%i%i", x, y, mod.L, mod.R, mod.S, mod.C, mod.A);
  
  if (ControlIsCaptured())
  {
    for (auto& point : points)
    {
      float x = point.x;
      float y = point.y;
      const IMouseMod& mod = point.ms;
      auto itr = mCapturedMap.find(mod.touchID);
      
      if(itr != mCapturedMap.end())
      {
        IControl* pCapturedControl = itr->second;
      
        pCapturedControl->OnMouseUp(x, y, mod);
      
        int nVals = pCapturedControl->NVals();

        for (int v = 0; v < nVals; v++)
        {
          if (pCapturedControl->GetParamIdx(v) > kNoParameter)
            GetDelegate()->EndInformHostOfParamChangeFromUI(pCapturedControl->GetParamIdx(v));
        }
        
        mCapturedMap.erase(itr);
      }
    }
  }

  if (mResizingInProcess)
  {
    EndDragResize();
  }
  
#ifdef IGRAPHICS_IMGUI
  if(mImGuiRenderer && points.size() == 1)
  {
    if(mImGuiRenderer->OnMouseUp(points[0].x, points[0].y, points[0].ms))
    {
      ReleaseMouseCapture();
      return;
    }
  }
#endif
}

void IGraphics::OnTouchCancelled(const std::vector<IMouseInfo>& points)
{
  if (ControlIsCaptured())
  {
    //work out which of mCapturedMap controls the cancel relates to
    for (auto& point : points)
    {
      float x = point.x;
      float y = point.y;
      const IMouseMod& mod = point.ms;
      
      auto itr = mCapturedMap.find(mod.touchID);
      
      if(itr != mCapturedMap.end())
      {
        IControl* pCapturedControl = itr->second;
        pCapturedControl->OnTouchCancelled(x, y, mod);
        mCapturedMap.erase(mod.touchID); // remove from captured list
        
        //        DBGMSG("DEL - NCONTROLS captured = %lu\n", mCapturedMap.size());
      }
    }
  }
}

bool IGraphics::OnMouseOver(float x, float y, const IMouseMod& mod)
{
  Trace("IGraphics::OnMouseOver", __LINE__, "x:%0.2f, y:%0.2f, mod:LRSCA: %i%i%i%i%i",
        x, y, mod.L, mod.R, mod.S, mod.C, mod.A);
  
#ifdef IGRAPHICS_IMGUI
  if(mImGuiRenderer)
    mImGuiRenderer->OnMouseMove(x, y, mod);
#endif
  
  // N.B. GetMouseControl handles which controls can receive mouseovers
  IControl* pControl = GetMouseControl(x, y, false, true);
    
  if (pControl != mMouseOver)
  {
    if (mMouseOver)
      mMouseOver->OnMouseOut();
    
    mMouseOver = pControl;
  }

  if (mMouseOver)
    mMouseOver->OnMouseOver(x, y, mod);

  return (pControl != nullptr);
}

void IGraphics::OnMouseOut()
{
  Trace("IGraphics::OnMouseOut", __LINE__, "");

  // Store the old cursor type so this gets restored when the mouse enters again
  mCursorType = SetMouseCursor(ECursor::ARROW);
  ForAllControls(&IControl::OnMouseOut);
  ClearMouseOver();
}

void IGraphics::OnMouseDrag(const std::vector<IMouseInfo>& points)
{
  Trace("IGraphics::OnMouseDrag:", __LINE__, "x:%0.2f, y:%0.2f, dX:%0.2f, dY:%0.2f, mod:LRSCA: %i%i%i%i%i",
        points[0].x, points[0].y, points[0].dX, points[0].dY, points[0].ms.L, points[0].ms.R, points[0].ms.S, points[0].ms.C, points[0].ms.A);

  if (mResizingInProcess && points.size() == 1)
    OnDragResize(points[0].x, points[0].y);
  else if (ControlIsCaptured() && !GetControlInTextEntry())
  {
    for (auto& point : points)
    {
      float x = point.x;
      float y = point.y;
      float dX = point.dX;
      float dY = point.dY;
      IMouseMod mod = point.ms;
      
      auto itr = mCapturedMap.find(mod.touchID);
      
      if(itr != mCapturedMap.end())
      {
        IControl* pCapturedControl = itr->second;

        if(pCapturedControl && (dX != 0 || dY != 0))
        {
          pCapturedControl->OnMouseDrag(x, y, dX, dY, mod);
        }
      }
    }
  }
#ifdef IGRAPHICS_IMGUI
  else if(mImGuiRenderer && points.size() == 1)
    mImGuiRenderer->OnMouseMove(points[0].x, points[0].y, points[0].ms);
#endif
}

bool IGraphics::OnMouseDblClick(float x, float y, const IMouseMod& mod)
{
  Trace("IGraphics::OnMouseDblClick", __LINE__, "x:%0.2f, y:%0.2f, mod:LRSCA: %i%i%i%i%i",
        x, y, mod.L, mod.R, mod.S, mod.C, mod.A);
  
#ifdef IGRAPHICS_IMGUI
  if(mImGuiRenderer)
  {
    mImGuiRenderer->OnMouseDown(x, y, mod);
    return true;
  }
#endif

  IControl* pControl = GetMouseControl(x, y, true);
    
  if (pControl)
  {
    if (pControl->GetMouseDblAsSingleClick())
    {
      IMouseInfo info;
      info.x = x;
      info.y = y;
      info.ms = mod;
      std::vector<IMouseInfo> list {info};
      OnMouseDown(list);
    }
    else
    {
      pControl->OnMouseDblClick(x, y, mod);
      ReleaseMouseCapture();
    }
  }
    
  return (pControl != nullptr);
}

void IGraphics::OnMouseWheel(float x, float y, const IMouseMod& mod, float d)
{
#ifdef IGRAPHICS_IMGUI
    if(mImGuiRenderer)
    {
      mImGuiRenderer->OnMouseWheel(x, y, mod, d);
      return;
    }
#endif
  
  IControl* pControl = GetMouseControl(x, y, false);
  if (pControl)
    pControl->OnMouseWheel(x, y, mod, d);
}

bool IGraphics::OnKeyDown(float x, float y, const IKeyPress& key)
{
  Trace("IGraphics::OnKeyDown", __LINE__, "x:%0.2f, y:%0.2f, key:%s",
        x, y, key.utf8);

  bool handled = false;

#ifdef IGRAPHICS_IMGUI
  if(mImGuiRenderer)
  {
    handled = mImGuiRenderer->OnKeyDown(x, y, key);
    
    if(handled)
      return true;
  }
#endif
  
  IControl* pControl = GetMouseControl(x, y, false);
  
  if (pControl && pControl != GetControl(0))
    handled = pControl->OnKeyDown(x, y, key);

  if(!handled)
    handled = mKeyHandlerFunc ? mKeyHandlerFunc(key, false) : false;
  
  return handled;
}

bool IGraphics::OnKeyUp(float x, float y, const IKeyPress& key)
{
  Trace("IGraphics::OnKeyUp", __LINE__, "x:%0.2f, y:%0.2f, key:%s",
        x, y, key.utf8);
  
  bool handled = false;
  
#ifdef IGRAPHICS_IMGUI
  if(mImGuiRenderer)
  {
    handled = mImGuiRenderer->OnKeyUp(x, y, key);
    
    if(handled)
      return true;
  }
#endif
  
  IControl* pControl = GetMouseControl(x, y, false);
  
  if (pControl && pControl != GetControl(0))
    handled = pControl->OnKeyUp(x, y, key);
  
  if(!handled)
    handled = mKeyHandlerFunc ? mKeyHandlerFunc(key, true) : false;
  
  return handled;
}

void IGraphics::OnDrop(const char* str, float x, float y)
{
  IControl* pControl = GetMouseControl(x, y, false);
  if (pControl) pControl->OnDrop(str);
}

void IGraphics::ReleaseMouseCapture()
{
  mCapturedMap.clear();
//  HideMouseCursor(false); // TODO: mac crash on quit with "calling pure virtual function"
}

int IGraphics::GetMouseControlIdx(float x, float y, bool mouseOver)
{
  if (!mouseOver || mEnableMouseOver)
  {
    // Search from front to back
    for (auto c = NControls() - 1; c >= (mouseOver ? 1 : 0); --c)
    {
      IControl* pControl = GetControl(c);

#ifndef NDEBUG
      if(!mLiveEdit)
      {
#endif
        if (!pControl->IsHidden() && !pControl->GetIgnoreMouse())
        {
          if ((!pControl->IsDisabled() || (mouseOver ? pControl->GetMouseOverWhenDisabled() : pControl->GetMouseEventsWhenDisabled())))
          {
            if (pControl->IsHit(x, y))
            {
              return c;
            }
          }
        }
#ifndef NDEBUG
      }
      else if (pControl->GetRECT().Contains(x, y))
      {
        return c;
      }
#endif
    }
  }
  
  return -1;
}

IControl* IGraphics::GetMouseControl(float x, float y, bool capture, bool mouseOver, ITouchID touchID)
{
  IControl* pControl = nullptr;

  auto itr = mCapturedMap.find(touchID);
  
  if(ControlIsCaptured() && itr != mCapturedMap.end())
  {
    pControl = itr->second;
    
    if(pControl)
      return pControl;
  }
  
  int controlIdx = -1;
  
  if (!pControl && mPopupControl && mPopupControl->GetExpanded())
    pControl = mPopupControl.get();
  
  if (!pControl && mTextEntryControl && mTextEntryControl->EditInProgress())
    pControl = mTextEntryControl.get();
  
#if !defined(NDEBUG)
  if (!pControl && mLiveEdit)
    pControl = mLiveEdit.get();
#endif
  
  if (!pControl && mCornerResizer && mCornerResizer->GetRECT().Contains(x, y))
    pControl = mCornerResizer.get();
  
  if (!pControl && mPerfDisplay && mPerfDisplay->GetRECT().Contains(x, y))
    pControl = mPerfDisplay.get();
  
  if (!pControl)
  {
    controlIdx = GetMouseControlIdx(x, y, mouseOver);
    pControl = (controlIdx >= 0) ? GetControl(controlIdx) : nullptr;
  }
  
  if (capture && pControl)
  {
    if(MultiTouchEnabled())
    {
      bool alreadyCaptured = ControlIsCaptured(pControl);

      if (alreadyCaptured && !pControl->GetWantsMultiTouch())
        return nullptr;
    }
    
    mCapturedMap.insert(std::make_pair(touchID, pControl));
    
//    DBGMSG("ADD - NCONTROLS captured = %lu\n", mCapturedMap.size());
  }
  
  if (mouseOver)
    mMouseOverIdx = controlIdx;
  
  return pControl;
}

int IGraphics::GetParamIdxForPTAutomation(float x, float y)
{
  IControl* pControl = GetMouseControl(x, y, false);
  int idx = mLastClickedParam = pControl ? pControl->GetParamIdx() : -1;
  return idx;
}

int IGraphics::GetLastClickedParamForPTAutomation()
{
  const int idx = mLastClickedParam;
  mLastClickedParam = kNoParameter;
  return idx;
}

void IGraphics::SetPTParameterHighlight(int paramIdx, bool isHighlighted, int color)
{
  ForMatchingControls(&IControl::SetPTParameterHighlight, paramIdx, isHighlighted, color);
}

void IGraphics::PopupHostContextMenuForParam(IControl* pControl, int paramIdx, float x, float y)
{
  IPopupMenu& contextMenu = mPromptPopupMenu;
  contextMenu.Clear();

  if(pControl)
  {
    pControl->CreateContextMenu(contextMenu);

#if defined VST3_API || defined VST3C_API
    VST3_API_BASE* pVST3 = dynamic_cast<VST3_API_BASE*>(GetDelegate());

    if (!pVST3->GetComponentHandler() || !pVST3->GetView())
      return;

    Steinberg::FUnknownPtr<Steinberg::Vst::IComponentHandler3>handler(pVST3->GetComponentHandler() );

    if (handler == 0)
      return;

    Steinberg::Vst::ParamID p = paramIdx;

    Steinberg::Vst::IContextMenu* pVST3ContextMenu = handler->createContextMenu(pVST3->GetView(), &p);

    if (pVST3ContextMenu)
    {
      Steinberg::Vst::IContextMenu::Item item = {0};

      for (int i = 0; i < contextMenu.NItems(); i++)
      {
        Steinberg::UString128 (contextMenu.GetItemText(i)).copyTo (item.name, 128);
        item.tag = i;

        if (!contextMenu.GetItem(i)->GetEnabled())
          item.flags = Steinberg::Vst::IContextMenu::Item::kIsDisabled;
        else
          item.flags = 0;

        pVST3ContextMenu->addItem(item, pControl);
      }

      x *= GetDrawScale();
      y *= GetDrawScale();
      pVST3ContextMenu->popup((Steinberg::UCoord) x, (Steinberg::UCoord) y);
      pVST3ContextMenu->release();
    }

#else
    if(!contextMenu.NItems())
      return;

    DoCreatePopupMenu(*pControl, contextMenu, IRECT(x, y, x, y), kNoValIdx, true);
#endif
  }
}

void IGraphics::PopupHostContextMenuForParam(int controlIdx, int paramIdx, float x, float y)
{
  PopupHostContextMenuForParam(GetControl(controlIdx), paramIdx, x, y);
}

void IGraphics::OnGUIIdle()
{
  TRACE

  ForAllControls(&IControl::OnGUIIdle);
}

void IGraphics::OnDragResize(float x, float y)
{
  if(mGUISizeMode == EUIResizerMode::Scale)
  {
    float scaleX = (x * GetDrawScale()) / mMouseDownX;
    float scaleY = (y * GetDrawScale()) / mMouseDownY;

    Resize(Width(), Height(), std::min(scaleX, scaleY));
  }
  else
  {
    Resize(static_cast<int>(x), static_cast<int>(y), GetDrawScale());
  }
}

IBitmap IGraphics::GetScaledBitmap(IBitmap& src)
{
  //TODO: bug with # frames!
//  return LoadBitmap(src.GetResourceName().Get(), src.N(), src.GetFramesAreHorizontal(), (GetScreenScale() == 1 && GetDrawScale() > 1.) ? 2 : 0 /* ??? */);
  return LoadBitmap(src.GetResourceName().Get(), src.N(), src.GetFramesAreHorizontal(), GetScreenScale());
}

void IGraphics::EnableTooltips(bool enable)
{
  mEnableTooltips = enable;
  if (enable) mEnableMouseOver = true;
}

void IGraphics::EnableLiveEdit(bool enable)
{
#ifndef NDEBUG
  if (enable)
  {
    if (!mLiveEdit)
    {
      mLiveEdit = std::make_unique<IGraphicsLiveEdit>(mEnableMouseOver);
      mLiveEdit->SetDelegate(*GetDelegate());
    }
  }
  else
  {
    mLiveEdit = nullptr;
  }
  
  ClearMouseOver();
  ReleaseMouseCapture();
  SetMouseCursor(ECursor::ARROW);
  SetAllControlsDirty();
#endif
}

// Skia has its own implementation for SVGs. On all other platforms we use NanoSVG, because it works.
#ifdef IGRAPHICS_SKIA
ISVG IGraphics::LoadSVG(const char* fileName, const char* units, float dpi)
{
  StaticStorage<SVGHolder>::Accessor storage(sSVGCache);
  SVGHolder* pHolder = storage.Find(fileName);
  
  if(!pHolder)
  {
<<<<<<< HEAD
    WDL_String path;
    EResourceLocation resourceFound = LocateResource(fileName, "svg", path, GetBundleID(), GetWinModuleHandle(), GetSharedResourcesSubPath());
    
    if (resourceFound == EResourceLocation::kNotFound)
      return ISVG(nullptr); // return invalid SVG
    
    sk_sp<SkSVGDOM> svgDOM;
    bool success = false;
    SkDOM xmlDom;

#if PLATFORM_WINDOWS
    if (resourceFound == EResourceLocation::kWinBinary)
=======
    WDL_TypedBuf<uint8_t> svgData = LoadResource(fileName, "svg");
    if (svgData.GetSize() == 0)
>>>>>>> 985a7a51
    {
      return ISVG(nullptr);
    }
    else
    {
      return LoadSVG(fileName, svgData.Get(), svgData.GetSize(), units, dpi);
    }
  }
  
  return ISVG(pHolder->mSVGDom);
}

ISVG IGraphics::LoadSVG(const char* name, const void* pData, int dataSize, const char* units, float dpi)
{
  StaticStorage<SVGHolder>::Accessor storage(sSVGCache);
  SVGHolder* pHolder = storage.Find(name);

  if (!pHolder)
  {
    sk_sp<SkSVGDOM> svgDOM;
    bool success = false;
    SkDOM xmlDom;

    SkMemoryStream svgStream(pData, dataSize);
    success = xmlDom.build(svgStream) != nullptr;

    if (success)
      svgDOM = SkSVGDOM::MakeFromDOM(xmlDom);
    success = svgDOM != nullptr;

    if (!success)
      return ISVG(nullptr); // return invalid SVG

    // If an SVG doesn't have a container size, SKIA doesn't seem to have access to any meaningful size info.
    // So use NanoSVG to get the size.
    if (svgDOM->containerSize().width() == 0)
    {
      NSVGimage* pImage = nullptr;

<<<<<<< HEAD
      if (resourceFound == EResourceLocation::kAbsolutePath)
      {
        pImage = nsvgParseFromFile(path.Get(), units, dpi);
      }
      #if PLATFORM_WINDOWS
      else if (resourceFound == EResourceLocation::kWinBinary)
      {
        int size = 0;
        const void* pResData = LoadWinResource(path.Get(), "svg", size, GetWinModuleHandle());

        if (pResData)
        {
          WDL_String svgStr{ static_cast<const char*>(pResData) };
          pImage = nsvgParse(svgStr.Get(), units, dpi);
        }
      }
      #endif
=======
      WDL_String svgStr;
      svgStr.Set((const char*)pData, dataSize);
      pImage = nsvgParse(svgStr.Get(), units, dpi);
>>>>>>> 985a7a51
      
      assert(pImage);

      svgDOM->setContainerSize(SkSize::Make(pImage->width, pImage->height));

      nsvgDelete(pImage);
    }

    pHolder = new SVGHolder(svgDOM);
    storage.Add(pHolder, name);
  }

  return ISVG(pHolder->mSVGDom);
}

#else
ISVG IGraphics::LoadSVG(const char* fileName, const char* units, float dpi)
{
  StaticStorage<SVGHolder>::Accessor storage(sSVGCache);
  SVGHolder* pHolder = storage.Find(fileName);

  if(!pHolder)
  {
    WDL_TypedBuf<uint8_t> svgData = LoadResource(fileName, "svg");
    if (svgData.GetSize() == 0)
    {
      return ISVG(nullptr);
    }
    else
    {
      return LoadSVG(fileName, svgData.Get(), svgData.GetSize(), units, dpi);
    }
  }

  return ISVG(pHolder->mImage);
}

ISVG IGraphics::LoadSVG(const char* name, const void* pData, int dataSize, const char* units, float dpi)
{
  StaticStorage<SVGHolder>::Accessor storage(sSVGCache);
  SVGHolder* pHolder = storage.Find(name);

  if (!pHolder)
  {
    NSVGimage* pImage = nullptr;

<<<<<<< HEAD
#if PLATFORM_WINDOWS    
    if (resourceFound == EResourceLocation::kWinBinary)
    {
      int size = 0;
      const void* pResData = LoadWinResource(path.Get(), "svg", size, GetWinModuleHandle());
=======
    // Because we're taking a const void* pData, but NanoSVG takes a void*, 
    WDL_String svgStr;
    svgStr.Set((const char*)pData, dataSize);
    pImage = nsvgParse(svgStr.Get(), units, dpi);
>>>>>>> 985a7a51

    if (!pImage)
      return ISVG(nullptr);
    
    pHolder = new SVGHolder(pImage);

    storage.Add(pHolder, name);
  }

  return ISVG(pHolder->mImage);
}
#endif

WDL_TypedBuf<uint8_t> IGraphics::LoadResource(const char* fileNameOrResID, const char* fileType)
{
  WDL_TypedBuf<uint8_t> result;

  WDL_String path;
  EResourceLocation resourceFound = LocateResource(fileNameOrResID, fileType, path, GetBundleID(), GetWinModuleHandle(), GetSharedResourcesSubPath());

  if (resourceFound == EResourceLocation::kNotFound)
    return result;

#ifdef OS_WIN    
  if (resourceFound == EResourceLocation::kWinBinary)
  {
    int size = 0;
    const void* pResData = LoadWinResource(path.Get(), fileType, size, GetWinModuleHandle());
    result.Resize(size);
    result.Set((const uint8_t*)pResData, size);
  }
#endif
  if (resourceFound == EResourceLocation::kAbsolutePath)
  {
    FILE* fd = fopen(path.Get(), "rb");
    if (!fd)
      return result;
    
    // First we determine the file size
    if (fseek(fd, 0, SEEK_END))
    {
      fclose(fd);
      return result;
    }
    long size = ftell(fd);

    // Now reset to the start of the file so we can actually read it.
    if (fseek(fd, 0, SEEK_SET))
    {
      fclose(fd);
      return result;
    }

    result.Resize((int)size);
    size_t bytesRead = fread(result.Get(), 1, (size_t)size, fd);
    if (bytesRead != (size_t)size)
    {
      fclose(fd);
      result.Resize(0, true);
      return result;
    }
    fclose(fd);
  }

  return result;
}

IBitmap IGraphics::LoadBitmap(const char* name, int nStates, bool framesAreHorizontal, int targetScale)
{
  if (targetScale == 0)
    targetScale = GetScreenScale();

  StaticStorage<APIBitmap>::Accessor storage(sBitmapCache);
  APIBitmap* pAPIBitmap = storage.Find(name, targetScale);

  // If the bitmap is not already cached at the targetScale
  if (!pAPIBitmap)
  {
    WDL_String fullPath;
    std::unique_ptr<APIBitmap> loadedBitmap;
    int sourceScale = 0;
    
    const char* ext = name + strlen(name) - 1;
    while (ext >= name && *ext != '.') --ext;
    ++ext;
    
    bool bitmapTypeSupported = BitmapExtSupported(ext);
    
    if (!bitmapTypeSupported)
      return IBitmap(); // return invalid IBitmap

    EResourceLocation resourceLocation = SearchImageResource(name, ext, fullPath, targetScale, sourceScale);

    if (resourceLocation == EResourceLocation::kNotFound)
    {
      // If no resource exists then search the cache for a suitable match
      pAPIBitmap = SearchBitmapInCache(name, targetScale, sourceScale);
    }
    else
    {
      // Try in the cache for a mismatched bitmap
      if (sourceScale != targetScale)
        pAPIBitmap = storage.Find(name, sourceScale);

      // Load the resource if no match found
      if (!pAPIBitmap)
      {
        loadedBitmap = std::unique_ptr<APIBitmap>(LoadAPIBitmap(fullPath.Get(), sourceScale, resourceLocation, ext));
        pAPIBitmap= loadedBitmap.get();
      }
    }

    // Protection from searching for non-existent bitmaps (e.g. typos in config.h or .rc)
    assert(pAPIBitmap && "Bitmap not found");

    // Scale or retain if needed (N.B. - scaling retains in the cache)
    if (pAPIBitmap->GetScale() != targetScale)
    {
      return ScaleBitmap(IBitmap(pAPIBitmap, nStates, framesAreHorizontal, name), name, targetScale);
    }
    else if (loadedBitmap)
    {
      RetainBitmap(IBitmap(loadedBitmap.release(), nStates, framesAreHorizontal, name), name);
    }
  }

  return IBitmap(pAPIBitmap, nStates, framesAreHorizontal, name);
}

IBitmap IGraphics::LoadBitmap(const char *name, const void *pData, int dataSize, int nStates, bool framesAreHorizontal, int targetScale)
{
  if (targetScale == 0)
    targetScale = GetScreenScale();

  StaticStorage<APIBitmap>::Accessor storage(sBitmapCache);
  APIBitmap* pAPIBitmap = storage.Find(name, targetScale);

  // If the bitmap is not already cached at the targetScale
  if (!pAPIBitmap)
  {
    WDL_String fullPath;
    std::unique_ptr<APIBitmap> loadedBitmap;
    int sourceScale = 0;
    
    const char* ext = name + strlen(name) - 1;
    while (ext >= name && *ext != '.') --ext;
    ++ext;
    
    bool bitmapTypeSupported = BitmapExtSupported(ext);
    
    if (!bitmapTypeSupported)
      return IBitmap(); // return invalid IBitmap

    // Seach the cache for an existing copy, maybe with a different scale
    pAPIBitmap = SearchBitmapInCache(name, targetScale, sourceScale);
    // It's definitely not loaded, so load it with scale = 1.
    if (!pAPIBitmap)
    {
      loadedBitmap = std::unique_ptr<APIBitmap>(LoadAPIBitmap(name, pData, dataSize, 1));
      pAPIBitmap= loadedBitmap.get();
    }

    // Protection from searching for non-existent bitmaps (e.g. typos in config.h or .rc)
    // Also protects from invalid bitmap data.
    assert(pAPIBitmap && "Bitmap not found");

    // Scale or retain if needed (N.B. - scaling retains in the cache)
    if (pAPIBitmap->GetScale() != targetScale)
    {
      return ScaleBitmap(IBitmap(pAPIBitmap, nStates, framesAreHorizontal, name), name, targetScale);
    }
    else if (loadedBitmap)
    {
      RetainBitmap(IBitmap(loadedBitmap.release(), nStates, framesAreHorizontal, name), name);
    }
  }

  return IBitmap(pAPIBitmap, nStates, framesAreHorizontal, name);
}

void IGraphics::ReleaseBitmap(const IBitmap &bitmap)
{
  StaticStorage<APIBitmap>::Accessor storage(sBitmapCache);
  storage.Remove(bitmap.GetAPIBitmap());
}

void IGraphics::RetainBitmap(const IBitmap& bitmap, const char* cacheName)
{
  StaticStorage<APIBitmap>::Accessor storage(sBitmapCache);
  storage.Add(bitmap.GetAPIBitmap(), cacheName, bitmap.GetScale());
}

IBitmap IGraphics::ScaleBitmap(const IBitmap& inBitmap, const char* name, int scale)
{
  int screenScale = GetScreenScale();
  float drawScale = GetDrawScale();

  mScreenScale = scale;
  mDrawScale = inBitmap.GetDrawScale();

  IRECT bounds = IRECT(0, 0, inBitmap.W() / inBitmap.GetDrawScale(), inBitmap.H() / inBitmap.GetDrawScale());
  StartLayer(nullptr, bounds, true);
  DrawBitmap(inBitmap, bounds, 0, 0, nullptr);
  ILayerPtr layer = EndLayer();
  IBitmap outBitmap = IBitmap(layer->mBitmap.release(), inBitmap.N(), inBitmap.GetFramesAreHorizontal(), name);
  RetainBitmap(outBitmap, name);

  mScreenScale = screenScale;
  mDrawScale = drawScale;
    
  return outBitmap;
}

inline void IGraphics::SearchNextScale(int& sourceScale, int targetScale)
{
  // Search downwards from MAX_IMG_SCALE, skipping targetScale before trying again
  if (sourceScale == targetScale && (targetScale != MAX_IMG_SCALE))
    sourceScale = MAX_IMG_SCALE;
  else if (sourceScale == targetScale + 1)
    sourceScale = targetScale - 1;
  else
    sourceScale--;
}

EResourceLocation IGraphics::SearchImageResource(const char* name, const char* type, WDL_String& result, int targetScale, int& sourceScale)
{
  // Search target scale, then descending
  for (sourceScale = targetScale ; sourceScale > 0; SearchNextScale(sourceScale, targetScale))
  {
    WDL_String fullName(name);
    
    if (sourceScale != 1)
    {
      WDL_String baseName(name); baseName.remove_fileext();
      WDL_String ext(fullName.get_fileext());
      fullName.SetFormatted((int) (strlen(name) + strlen("@2x")), "%s@%dx%s", baseName.Get(), sourceScale, ext.Get());
    }

    EResourceLocation found = LocateResource(fullName.Get(), type, result, GetBundleID(), GetWinModuleHandle(), GetSharedResourcesSubPath());

    if (found > EResourceLocation::kNotFound)
      return found;
  }

  return EResourceLocation::kNotFound;
}

APIBitmap* IGraphics::SearchBitmapInCache(const char* name, int targetScale, int& sourceScale)
{
  StaticStorage<APIBitmap>::Accessor storage(sBitmapCache);
    
  // Search target scale, then descending
  for (sourceScale = targetScale; sourceScale > 0; SearchNextScale(sourceScale, targetScale))
  {
    APIBitmap* pBitmap = storage.Find(name, sourceScale);

    if (pBitmap)
      return pBitmap;
  }

  return nullptr;
}

void IGraphics::StyleAllVectorControls(const IVStyle& style)
{
  for (auto c = 0; c < NControls(); c++)
  {
    IVectorBase* pVB = dynamic_cast<IVectorBase*>(GetControl(c));
    if (pVB)
      pVB->SetStyle(style);
  }
}

void IGraphics::CreateTextEntry(IControl& control, const IText& text, const IRECT& bounds, const char* str, int valIdx)
{
  mInTextEntry = &control;
  mTextEntryValIdx = valIdx;
    
  int paramIdx = valIdx > kNoValIdx  ? control.GetParamIdx(valIdx) : kNoParameter;

  if (mTextEntryControl)
    mTextEntryControl->CreateTextEntry(paramIdx, text, bounds, control.GetTextEntryLength(), str);
  else
    CreatePlatformTextEntry(paramIdx, text, bounds, control.GetTextEntryLength(), str);
  
  mInTextEntry->SetDirty(false);
}

void IGraphics::DoCreatePopupMenu(IControl& control, IPopupMenu& menu, const IRECT& bounds, int valIdx, bool isContext)
{
  ReleaseMouseCapture();
    
  mInPopupMenu = &control;
  mPopupMenuValIdx = valIdx;
  mIsContextMenu = isContext;
  
  if(mPopupControl) // if we are not using platform pop-up menus
  {
    mPopupControl->CreatePopupMenu(menu, bounds);
  }
  else
  {
    bool isAsync = false;
    IPopupMenu* pReturnMenu = CreatePlatformPopupMenu(menu, bounds, isAsync);
    
    if(!isAsync)
      SetControlValueAfterPopupMenu(pReturnMenu);
  }
}

void IGraphics::CreatePopupMenu(IControl& control, IPopupMenu& menu, const IRECT& bounds, int valIdx)
{
  DoCreatePopupMenu(control, menu, bounds, valIdx, false);
}

void IGraphics::EndDragResize()
{
  mResizingInProcess = false;
  
  if (GetResizerMode() == EUIResizerMode::Scale)
  {
    // If scaling up we may want to load in high DPI bitmaps if scale > 1.
    ForAllControls(&IControl::OnRescale);
    SetAllControlsDirty();
  }
}

void IGraphics::StartLayer(IControl* pControl, const IRECT& r, bool cacheable)
{
  auto pixelBackingScale = GetBackingPixelScale();
  IRECT alignedBounds = r.GetPixelAligned(pixelBackingScale);
  const int w = static_cast<int>(std::ceil(pixelBackingScale * std::ceil(alignedBounds.W())));
  const int h = static_cast<int>(std::ceil(pixelBackingScale * std::ceil(alignedBounds.H())));

  PushLayer(new ILayer(CreateAPIBitmap(w, h, GetScreenScale(), GetDrawScale(), cacheable), alignedBounds, pControl, pControl ? pControl->GetRECT() : IRECT()));
}

void IGraphics::ResumeLayer(ILayerPtr& layer)
{
  ILayerPtr ownedLayer;
    
  ownedLayer.swap(layer);
  ILayer* pOwnerlessLayer = ownedLayer.release();
    
  if (pOwnerlessLayer)
  {
    PushLayer(pOwnerlessLayer);
  }
}

ILayerPtr IGraphics::EndLayer()
{
  return ILayerPtr(PopLayer());
}

void IGraphics::PushLayer(ILayer* pLayer)
{
  mLayers.push(pLayer);
  UpdateLayer();
  PathTransformReset();
  PathClipRegion(pLayer->Bounds());
  PathClear();
}

ILayer* IGraphics::PopLayer()
{
  ILayer* pLayer = nullptr;
  
  if (!mLayers.empty())
  {
    pLayer = mLayers.top();
    mLayers.pop();
  }
  
  UpdateLayer();
  PathTransformReset();
  PathClipRegion();
  PathClear();
  
  return pLayer;
}

bool IGraphics::CheckLayer(const ILayerPtr& layer)
{
  const APIBitmap* pBitmap = layer ? layer->GetAPIBitmap() : nullptr;
    
  if (pBitmap && layer->mControl && layer->mControlRECT != layer->mControl->GetRECT())
  {
    layer->mControlRECT = layer->mControl->GetRECT();
    layer->Invalidate();
  }

  return pBitmap && !layer->mInvalid && pBitmap->GetDrawScale() == GetDrawScale() && pBitmap->GetScale() == GetScreenScale();
}

void IGraphics::DrawLayer(const ILayerPtr& layer, const IBlend* pBlend)
{
  PathTransformSave();
  PathTransformReset();
  DrawBitmap(layer->GetBitmap(), layer->Bounds(), 0, 0, pBlend);
  PathTransformRestore();
}

void IGraphics::DrawFittedLayer(const ILayerPtr& layer, const IRECT& bounds, const IBlend* pBlend)
{
  IBitmap bitmap = layer->GetBitmap();
  IRECT layerBounds = layer->Bounds();
  PathTransformSave();
  PathTransformTranslate(bounds.L, bounds.T);
  IRECT newBounds(0., 0., layerBounds.W(), layerBounds.H());
  PathTransformScale(bounds.W() / layerBounds.W(), bounds.H() / layerBounds.H());
  DrawBitmap(bitmap, newBounds, 0, 0, pBlend);
  PathTransformRestore();
}

void IGraphics::DrawRotatedLayer(const ILayerPtr& layer, double angle)
{
  PathTransformSave();
  PathTransformReset();
  IBitmap bitmap = layer->GetBitmap();
  IRECT bounds = layer->Bounds();
  DrawRotatedBitmap(bitmap, bounds.MW(), bounds.MH(), angle);
  PathTransformRestore();
}

void IGraphics::ApplyLayerDropShadow(ILayerPtr& layer, const IShadow& shadow)
{
  auto GaussianBlurSwap = [](uint8_t* out, uint8_t* in, uint8_t* kernel, int width, int height,
                             int outStride, int inStride, int kernelSize, uint32_t norm)
  {
    for (int i = 0; i < height; i++, in += inStride)
    {
      for (int j = 0; j < kernelSize - 1; j++)
      {
        uint32_t accum = in[j * 4] * kernel[0];
        for (int k = 1; k < j + 1; k++)
          accum += kernel[k] * in[(j - k) * 4];
        for (int k = 1; k < kernelSize; k++)
          accum += kernel[k] * in[(j + k) * 4];
        out[j * outStride + (i * 4)] = static_cast<uint8_t>(std::min(static_cast<uint32_t>(255), accum / norm));
      }
      for (int j = kernelSize - 1; j < (width - kernelSize) + 1; j++)
      {
        uint32_t accum = in[j * 4] * kernel[0];
        for (int k = 1; k < kernelSize; k++)
          accum += kernel[k] * (in[(j - k) * 4] + in[(j + k) * 4]);
        out[j * outStride + (i * 4)] = static_cast<uint8_t>(std::min(static_cast<uint32_t>(255), accum / norm));
      }
      for (int j = (width - kernelSize) + 1; j < width; j++)
      {
        uint32_t accum = in[j * 4] * kernel[0];
        for (int k = 1; k < kernelSize; k++)
          accum += kernel[k] * in[(j - k) * 4];
        for (int k = 1; k < width - j; k++)
          accum += kernel[k] * in[(j + k) * 4];
        out[j * outStride + (i * 4)] = static_cast<uint8_t>(std::min(static_cast<uint32_t>(255), accum / norm));
      }
    }
  };
  
  RawBitmapData temp1;
  RawBitmapData temp2;
  RawBitmapData kernel;
    
  // Get bitmap in 32-bit form
  GetLayerBitmapData(layer, temp1);
    
  if (!temp1.GetSize())
      return;
  temp2.Resize(temp1.GetSize());
    
  // Form kernel (reference blurSize from zero (which will be no blur))
  bool flipped = FlippedBitmap();
  float scale = layer->GetAPIBitmap()->GetScale() * layer->GetAPIBitmap()->GetDrawScale();
  float blurSize = std::max(1.f, (shadow.mBlurSize * scale) + 1.f);
  float blurConst = 4.5f / (blurSize * blurSize);
  int iSize = static_cast<int>(ceil(blurSize));
  int width = layer->GetAPIBitmap()->GetWidth();
  int height = layer->GetAPIBitmap()->GetHeight();
  int stride1 = temp1.GetSize() / width;
  int stride2 = flipped ? -temp1.GetSize() / height : temp1.GetSize() / height;
  int stride3 = flipped ? -stride2 : stride2;

  kernel.Resize(iSize);
        
  for (int i = 0; i < iSize; i++)
    kernel.Get()[i] = static_cast<uint8_t>(std::round(255.f * std::expf(-(i * i) * blurConst)));
  
  // Kernel normalisation
  int normFactor = kernel.Get()[0];
    
  for (int i = 1; i < iSize; i++)
    normFactor += kernel.Get()[i] + kernel.Get()[i];
  
  // Do blur
  uint8_t* asRows = temp1.Get() + AlphaChannel();
  uint8_t* inRows = flipped ? asRows + stride3 * (height - 1) : asRows;
  uint8_t* asCols = temp2.Get() + AlphaChannel();
  
  GaussianBlurSwap(asCols, inRows, kernel.Get(), width, height, stride1, stride2, iSize, normFactor);
  GaussianBlurSwap(asRows, asCols, kernel.Get(), height, width, stride3, stride1, iSize, normFactor);
  
  // Apply alphas to the pattern and recombine/replace the image
  ApplyShadowMask(layer, temp1, shadow);
}

bool IGraphics::LoadFont(const char* fontID, const char* fileNameOrResID)
{
  PlatformFontPtr font = LoadPlatformFont(fontID, fileNameOrResID);
  
  if (font)
  {
    if (LoadAPIFont(fontID, font))
    {
      CachePlatformFont(fontID, font);
      return true;
    }
  }
  
  DBGMSG("Could not locate font %s\n", fileNameOrResID);
  return false;
}

bool IGraphics::LoadFont(const char* fontID, void* pData, int dataSize)
{
  PlatformFontPtr font = LoadPlatformFont(fontID, pData, dataSize);

  if (font)
  {
    if (LoadAPIFont(fontID, font))
    {
      CachePlatformFont(fontID, font);
      return true;
    }
  }

  DBGMSG("Could not load font %s\n", fontID);
  return false;
}

bool IGraphics::LoadFont(const char* fontID, const char* fontName, ETextStyle style)
{
  PlatformFontPtr font = LoadPlatformFont(fontID, fontName, style);
  
  if (font)
  {
    if (LoadAPIFont(fontID, font))
    {
      CachePlatformFont(fontID, font);
      return true;
    }
  }
  
  DBGMSG("Could not locate font %s\n", fontID);
  return false;
}

void IGraphics::DoMeasureTextRotation(const IText& text, const IRECT& bounds, IRECT& rect) const
{
  double tx = 0.0, ty = 0.0;
  
  CalculateTextRotation(text, bounds, rect, tx, ty);
  rect.Translate(static_cast<float>(tx), static_cast<float>(ty));
}

void IGraphics::CalculateTextRotation(const IText& text, const IRECT& bounds, IRECT& rect, double& tx, double& ty) const
{
  if (!text.mAngle)
    return;
  
  IMatrix m = IMatrix().Rotate(text.mAngle);
  
  double x0 = rect.L;
  double y0 = rect.T;
  double x1 = rect.R;
  double y1 = rect.T;
  double x2 = rect.R;
  double y2 = rect.B;
  double x3 = rect.L;
  double y3 = rect.B;
  
  m.TransformPoint(x0, y0);
  m.TransformPoint(x1, y1);
  m.TransformPoint(x2, y2);
  m.TransformPoint(x3, y3);
  
  IRECT r1(static_cast<float>(std::min(x0, x3)), static_cast<float>(std::min(y0, y3)), static_cast<float>(std::max(x0, x3)), static_cast<float>(std::max(y0, y3)));
  IRECT r2(static_cast<float>(std::min(x1, x2)), static_cast<float>(std::min(y1, y2)), static_cast<float>(std::max(x1, x2)), static_cast<float>(std::max(y1, y2)));
  rect = r1.Union(r2);
  
  switch (text.mAlign)
  {
    case EAlign::Near:     tx = static_cast<double>(bounds.L) - rect.L;         break;
    case EAlign::Center:   tx = static_cast<double>(bounds.MW()) - rect.MW();   break;
    case EAlign::Far:      tx = static_cast<double>(bounds.R) - rect.R;         break;
  }
  
  switch (text.mVAlign)
  {
    case EVAlign::Top:      ty = static_cast<double>(bounds.T) - rect.T;        break;
    case EVAlign::Middle:   ty = static_cast<double>(bounds.MH()) - rect.MH();  break;
    case EVAlign::Bottom:   ty = static_cast<double>(bounds.B) - rect.B;        break;
  }
}

void IGraphics::SetQwertyMidiKeyHandlerFunc(std::function<void(const IMidiMsg& msg)> func)
{
  SetKeyHandlerFunc([&, func](const IKeyPress& key, bool isUp) {
    IMidiMsg msg;
    
    int note = 0;
    static int base = 48;
    static bool keysDown[128] = {};
    
    auto onOctSwitch = [&]() {
      base = Clip(base, 24, 96);
      
      for(int16 i=0;i<128;i++) {
        if(keysDown[i]) {
          msg.MakeNoteOffMsg(i, 0);
          GetDelegate()->SendMidiMsgFromUI(msg);
          if(func)
            func(msg);
        }
      }
    };
    
    switch (key.VK) {
      case kVK_A: note = 0; break;
      case kVK_W: note = 1; break;
      case kVK_S: note = 2; break;
      case kVK_E: note = 3; break;
      case kVK_D: note = 4; break;
      case kVK_F: note = 5; break;
      case kVK_T: note = 6; break;
      case kVK_G: note = 7; break;
      case kVK_Y: note = 8; break;
      case kVK_H: note = 9; break;
      case kVK_U: note = 10; break;
      case kVK_J: note = 11; break;
      case kVK_K: note = 12; break;
      case kVK_O: note = 13; break;
      case kVK_L: note = 14; break;
      case kVK_Z: base -= 12; onOctSwitch(); return true;
      case kVK_X: base += 12; onOctSwitch(); return true;
      default: return true; // don't beep, but don't do anything
    }
    
    int pitch = base + note;
    
    if(!isUp) {
      if(keysDown[pitch] == false) {
        msg.MakeNoteOnMsg(pitch, 127, 0);
        keysDown[pitch] = true;
        GetDelegate()->SendMidiMsgFromUI(msg);
        if(func)
          func(msg);
      }
    }
    else {
      if(keysDown[pitch] == true) {
        msg.MakeNoteOffMsg(pitch, 127, 0);
        keysDown[pitch] = false;
        GetDelegate()->SendMidiMsgFromUI(msg);
        if(func)
          func(msg);
      }
    }
    
    return true;
  });
}

bool IGraphics::RespondsToGesture(float x, float y)
{
  IControl* pControl = GetMouseControl(x, y, false, false);

  if(pControl && pControl->GetWantsGestures())
    return true;
  
  if(mGestureRegions.Size() == 0)
    return false;
  else
  {
    int regionIdx = mGestureRegions.Find(x, y);
    
    if(regionIdx > -1)
      return true;
  }
  
  return false;
}

void IGraphics::OnGestureRecognized(const IGestureInfo& info)
{
  IControl* pControl = GetMouseControl(info.x, info.y, false, false);

  if(pControl && pControl->GetWantsGestures())
    pControl->OnGesture(info);
  else
  {
    int regionIdx = mGestureRegions.Find(info.x, info.y);
    
    if(regionIdx > -1)
      mGestureRegionFuncs.find(regionIdx)->second(nullptr, info);
  }
}

void IGraphics::AttachGestureRecognizer(EGestureType type)
{
  if (std::find(std::begin(mRegisteredGestures), std::end(mRegisteredGestures), type) != std::end(mRegisteredGestures))
  {
    mRegisteredGestures.push_back(type);
  }
}

void IGraphics::AttachGestureRecognizerToRegion(const IRECT& bounds, EGestureType type, IGestureFunc func)
{
  mGestureRegions.Add(bounds);
  AttachGestureRecognizer(type);
  mGestureRegionFuncs.insert(std::make_pair(mGestureRegions.Size()-1, func));
}

void IGraphics::ClearGestureRegions()
{
  mGestureRegions.Clear();
  mGestureRegionFuncs.clear();
}

#ifdef IGRAPHICS_IMGUI
void IGraphics::AttachImGui(std::function<void(IGraphics*)> drawFunc, std::function<void()> setupFunc)
{
  mImGuiRenderer = std::make_unique<ImGuiRenderer>(this, drawFunc, setupFunc);
  
#if !defined IGRAPHICS_GL
  CreatePlatformImGui();
#endif
}
#endif<|MERGE_RESOLUTION|>--- conflicted
+++ resolved
@@ -1547,46 +1547,31 @@
   
   if(!pHolder)
   {
-<<<<<<< HEAD
-    WDL_String path;
-    EResourceLocation resourceFound = LocateResource(fileName, "svg", path, GetBundleID(), GetWinModuleHandle(), GetSharedResourcesSubPath());
-    
-    if (resourceFound == EResourceLocation::kNotFound)
-      return ISVG(nullptr); // return invalid SVG
-    
+    WDL_TypedBuf<uint8_t> svgData = LoadResource(fileName, "svg");
+    if (svgData.GetSize() == 0)
+    {
+      return ISVG(nullptr);
+    }
+    else
+    {
+      return LoadSVG(fileName, svgData.Get(), svgData.GetSize(), units, dpi);
+    }
+  }
+  
+  return ISVG(pHolder->mSVGDom);
+}
+
+ISVG IGraphics::LoadSVG(const char* name, const void* pData, int dataSize, const char* units, float dpi)
+{
+  StaticStorage<SVGHolder>::Accessor storage(sSVGCache);
+  SVGHolder* pHolder = storage.Find(name);
+
+  if (!pHolder)
+  {
     sk_sp<SkSVGDOM> svgDOM;
     bool success = false;
     SkDOM xmlDom;
 
-#if PLATFORM_WINDOWS
-    if (resourceFound == EResourceLocation::kWinBinary)
-=======
-    WDL_TypedBuf<uint8_t> svgData = LoadResource(fileName, "svg");
-    if (svgData.GetSize() == 0)
->>>>>>> 985a7a51
-    {
-      return ISVG(nullptr);
-    }
-    else
-    {
-      return LoadSVG(fileName, svgData.Get(), svgData.GetSize(), units, dpi);
-    }
-  }
-  
-  return ISVG(pHolder->mSVGDom);
-}
-
-ISVG IGraphics::LoadSVG(const char* name, const void* pData, int dataSize, const char* units, float dpi)
-{
-  StaticStorage<SVGHolder>::Accessor storage(sSVGCache);
-  SVGHolder* pHolder = storage.Find(name);
-
-  if (!pHolder)
-  {
-    sk_sp<SkSVGDOM> svgDOM;
-    bool success = false;
-    SkDOM xmlDom;
-
     SkMemoryStream svgStream(pData, dataSize);
     success = xmlDom.build(svgStream) != nullptr;
 
@@ -1603,29 +1588,9 @@
     {
       NSVGimage* pImage = nullptr;
 
-<<<<<<< HEAD
-      if (resourceFound == EResourceLocation::kAbsolutePath)
-      {
-        pImage = nsvgParseFromFile(path.Get(), units, dpi);
-      }
-      #if PLATFORM_WINDOWS
-      else if (resourceFound == EResourceLocation::kWinBinary)
-      {
-        int size = 0;
-        const void* pResData = LoadWinResource(path.Get(), "svg", size, GetWinModuleHandle());
-
-        if (pResData)
-        {
-          WDL_String svgStr{ static_cast<const char*>(pResData) };
-          pImage = nsvgParse(svgStr.Get(), units, dpi);
-        }
-      }
-      #endif
-=======
       WDL_String svgStr;
       svgStr.Set((const char*)pData, dataSize);
       pImage = nsvgParse(svgStr.Get(), units, dpi);
->>>>>>> 985a7a51
       
       assert(pImage);
 
@@ -1672,18 +1637,10 @@
   {
     NSVGimage* pImage = nullptr;
 
-<<<<<<< HEAD
-#if PLATFORM_WINDOWS    
-    if (resourceFound == EResourceLocation::kWinBinary)
-    {
-      int size = 0;
-      const void* pResData = LoadWinResource(path.Get(), "svg", size, GetWinModuleHandle());
-=======
     // Because we're taking a const void* pData, but NanoSVG takes a void*, 
     WDL_String svgStr;
     svgStr.Set((const char*)pData, dataSize);
     pImage = nsvgParse(svgStr.Get(), units, dpi);
->>>>>>> 985a7a51
 
     if (!pImage)
       return ISVG(nullptr);
