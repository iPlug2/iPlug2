/*
 ==============================================================================

 This file is part of the iPlug 2 library. Copyright (C) the iPlug 2 developers.

 See LICENSE.txt for  more info.

 ==============================================================================
*/

#include "IGraphics.h"

#define NANOSVG_IMPLEMENTATION
#include "nanosvg.h"

#if defined VST3_API
#include "pluginterfaces/base/ustring.h"
#include "IPlugVST3.h"
using VST3_API_BASE = IPlugVST3;
#elif defined VST3C_API
#include "pluginterfaces/base/ustring.h"
#include "IPlugVST3_Controller.h"
#include "IPlugVST3_View.h"
using VST3_API_BASE = IPlugVST3Controller;
#endif

#include "IPlugParameter.h"
#include "IPlugPluginBase.h"

#include "IControl.h"
#include "IControls.h"
#include "IGraphicsLiveEdit.h"
#include "IFPSDisplayControl.h"
#include "ICornerResizerControl.h"
#include "IPopupMenuControl.h"
#include "ITextEntryControl.h"

struct SVGHolder
{
  NSVGimage* mImage = nullptr;

  SVGHolder(NSVGimage* pImage)
  : mImage(pImage)
  {
  }

  ~SVGHolder()
  {
    if(mImage)
      nsvgDelete(mImage);

    mImage = nullptr;
  }
};

static StaticStorage<APIBitmap> sBitmapCache;
static StaticStorage<SVGHolder> sSVGCache;

IGraphics::IGraphics(IGEditorDelegate& dlg, int w, int h, int fps, float scale)
: mDelegate(&dlg)
, mWidth(w)
, mHeight(h)
, mDrawScale(scale)
, mMinScale(scale / 2)
, mMaxScale(scale * 2)
, mMinWidth(w / 2)
, mMaxWidth(w * 2)
, mMinHeight(h / 2)
, mMaxHeight(h * 2)
{
  mFPS = (fps > 0 ? fps : DEFAULT_FPS);
    
  StaticStorage<APIBitmap>::Accessor bitmapStorage(sBitmapCache);
  bitmapStorage.Retain();
  StaticStorage<SVGHolder>::Accessor svgStorage(sSVGCache);
  svgStorage.Retain();
}

IGraphics::~IGraphics()
{
#ifdef IGRAPHICS_IMGUI
  mImGuiRenderer = nullptr;
#endif
  
  RemoveAllControls();
    
  StaticStorage<APIBitmap>::Accessor bitmapStorage(sBitmapCache);
  bitmapStorage.Release();
  StaticStorage<SVGHolder>::Accessor svgStorage(sSVGCache);
  svgStorage.Release();
}

void IGraphics::SetScreenScale(int scale)
{
  mScreenScale = scale;
  ForAllControls(&IControl::OnRescale);
  SetAllControlsDirty();
  DrawResize();
}

void IGraphics::Resize(int w, int h, float scale)
{
  w = Clip(w, mMinWidth, mMaxWidth);
  h = Clip(h, mMinHeight, mMaxHeight);
  scale = Clip(scale, mMinScale, mMaxScale);
  
  if (w == Width() && h == Height() && scale == GetDrawScale()) return;
  
  DBGMSG("resize %i, resize %i, scale %f\n", w, h, scale);
  ReleaseMouseCapture();

  mDrawScale = scale;
  mWidth = w;
  mHeight = h;
  
  if (mCornerResizer)
    mCornerResizer->OnRescale();

  GetDelegate()->EditorPropertiesModified();
  PlatformResize();
  ForAllControls(&IControl::OnResize);
  SetAllControlsDirty();
  DrawResize();
  
  if(mLayoutOnResize)
    GetDelegate()->LayoutUI(this);
}

void IGraphics::SetLayoutOnResize(bool layoutOnResize)
{
  mLayoutOnResize = layoutOnResize;
}

void IGraphics::RemoveControls(int fromIdx)
{
  int idx = NControls()-1;
  while (idx >= fromIdx)
  {
    IControl* pControl = GetControl(idx);
    
    if (pControl == mMouseCapture)
      mMouseCapture = nullptr;

    if (pControl == mMouseOver)
      ClearMouseOver();

    if (pControl == mInTextEntry)
      mInTextEntry = nullptr;

    if (pControl == mInPopupMenu)
      mInPopupMenu = nullptr;
    
    mControls.Delete(idx--, true);
  }
  
  SetAllControlsDirty();
}

void IGraphics::RemoveAllControls()
{
  mMouseCapture = nullptr;
  ClearMouseOver();

  mPopupControl = nullptr;
  mTextEntryControl = nullptr;
  mCornerResizer = nullptr;
  mPerfDisplay = nullptr;
    
#if !defined(NDEBUG)
  mLiveEdit = nullptr;
#endif
  
  mControls.Empty(true);
}

void IGraphics::SetControlValueAfterTextEdit(const char* str)
{
  if (!mInTextEntry)
    return;
    
  const IParam* pParam = mTextEntryValIdx > kNoValIdx ? mInTextEntry->GetParam(mTextEntryValIdx) : nullptr;

  if (pParam)
  {
    const double v = pParam->StringToValue(str);
    mInTextEntry->SetValueFromUserInput(pParam->ToNormalized(v), mTextEntryValIdx);
  }
  else
  {
    mInTextEntry->OnTextEntryCompletion(str, mTextEntryValIdx);
  }

  mInTextEntry = nullptr;
}

void IGraphics::SetControlValueAfterPopupMenu(IPopupMenu* pMenu)
{
  if (!mInPopupMenu)
    return;
    
  if (mIsContextMenu)
    mInPopupMenu->OnContextSelection(pMenu ? pMenu->GetChosenItemIdx() : -1);
  else
    mInPopupMenu->OnPopupMenuSelection(!pMenu || pMenu->GetChosenItemIdx() == -1 ? nullptr : pMenu, mPopupMenuValIdx);
    
  mInPopupMenu = nullptr;
}

void IGraphics::AttachBackground(const char* name)
{
  IBitmap bg = LoadBitmap(name, 1, false);
  IControl* pBG = new IBitmapControl(0, 0, bg, kNoParameter, kBlendClobber);
  pBG->SetDelegate(*GetDelegate());
  mControls.Insert(0, pBG);
}

void IGraphics::AttachPanelBackground(const IPattern& color)
{
  IControl* pBG = new IPanelControl(GetBounds(), color);
  pBG->SetDelegate(*GetDelegate());
  mControls.Insert(0, pBG);
}

int IGraphics::AttachControl(IControl* pControl, int controlTag, const char* group)
{
  pControl->SetDelegate(*GetDelegate());
  pControl->SetTag(controlTag);
  pControl->SetGroup(group);
  mControls.Add(pControl);
  return mControls.GetSize() - 1;
}

void IGraphics::AttachCornerResizer(EUIResizerMode sizeMode, bool layoutOnResize)
{
  AttachCornerResizer(new ICornerResizerControl(GetBounds(), 20), sizeMode, layoutOnResize);
}

void IGraphics::AttachCornerResizer(ICornerResizerControl* pControl, EUIResizerMode sizeMode, bool layoutOnResize)
{
  assert(!mCornerResizer); // only want one corner resizer

  std::unique_ptr<ICornerResizerControl> control(pControl);
    
  if (!mCornerResizer)
  {
    mCornerResizer.swap(control);
    mGUISizeMode = sizeMode;
    mLayoutOnResize = layoutOnResize;
    mCornerResizer->SetDelegate(*GetDelegate());
  }
}

void IGraphics::AttachPopupMenuControl(const IText& text, const IRECT& bounds)
{
  if (!mPopupControl)
  {
    mPopupControl = std::make_unique<IPopupMenuControl>(kNoParameter, text, IRECT(), bounds);
    mPopupControl->SetDelegate(*GetDelegate());
  }
}

void IGraphics::AttachTextEntryControl()
{
  if (!mTextEntryControl)
  {
    mTextEntryControl = std::make_unique<ITextEntryControl>();
    mTextEntryControl->SetDelegate(*GetDelegate());
  }
}

void IGraphics::ShowFPSDisplay(bool enable)
{
  if (enable)
  {
    if (!mPerfDisplay)
    {
      mPerfDisplay = std::make_unique<IFPSDisplayControl>(GetBounds().GetPadded(-10).GetFromTLHC(200, 50));
      mPerfDisplay->SetDelegate(*GetDelegate());
    }
  }
  else
  {
    mPerfDisplay = nullptr;
    ClearMouseOver();
  }

  SetAllControlsDirty();
}

IControl* IGraphics::GetControlWithTag(int controlTag)
{
  for (auto c = 0; c < NControls(); c++)
  {
    IControl* pControl = GetControl(c);
    if (pControl->GetTag() == controlTag)
    {
      return pControl;
    }
  }
  
  return nullptr;
}

void IGraphics::HideControl(int paramIdx, bool hide)
{
  ForMatchingControls(&IControl::Hide, paramIdx, hide);
}

void IGraphics::GrayOutControl(int paramIdx, bool gray)
{
  ForMatchingControls(&IControl::GrayOut, paramIdx, gray);
}

void IGraphics::ForControlWithParam(int paramIdx, std::function<void(IControl& control)> func)
{
  for (auto c = 0; c < NControls(); c++)
  {
    IControl* pControl = GetControl(c);

    if (pControl->LinkedToParam(paramIdx) > kNoValIdx)
    {
      func(*pControl);
      // Could be more than one, don't break until we check them all.
    }
  }
}

void IGraphics::ForControlInGroup(const char* group, std::function<void(IControl& control)> func)
{
  for (auto c = 0; c < NControls(); c++)
  {
    IControl* pControl = GetControl(c);

    if (CStringHasContents(pControl->GetGroup()))
    {
      if (strcmp(pControl->GetGroup(), group) == 0)
        func(*pControl);
      // Could be more than one, don't break until we check them all.
    }
  }
}

void IGraphics::ForStandardControlsFunc(std::function<void(IControl& control)> func)
{
  for (auto c = 0; c < NControls(); c++)
    func(*GetControl(c));
}

void IGraphics::ForAllControlsFunc(std::function<void(IControl& control)> func)
{
  ForStandardControlsFunc(func);
  
  if (mPerfDisplay)
    func(*mPerfDisplay);
  
#if !defined(NDEBUG)
  if (mLiveEdit)
    func(*mLiveEdit);
#endif
  
  if (mCornerResizer)
    func(*mCornerResizer);
  
  if (mTextEntryControl)
    func(*mTextEntryControl);
  
  if (mPopupControl)
    func(*mPopupControl);
}

template<typename T, typename... Args>
void IGraphics::ForAllControls(T method, Args... args)
{
  ForAllControlsFunc([method, args...](IControl& control) { (control.*method)(args...); });
}

template<typename T, typename... Args>
void IGraphics::ForMatchingControls(T method, int paramIdx, Args... args)
{
  ForControlWithParam(paramIdx, [method, args...](IControl& control) { (control.*method)(args...); });
}

void IGraphics::SetAllControlsDirty()
{
  ForAllControls(&IControl::SetDirty, false, -1);
}

void IGraphics::SetAllControlsClean()
{
  ForAllControls(&IControl::SetClean);
}

void IGraphics::AssignParamNameToolTips()
{
  auto func = [](IControl& control)
  {
    if (control.GetParamIdx() > kNoParameter)
      control.SetTooltip(control.GetParam()->GetNameForHost());
  };
  
  ForStandardControlsFunc(func);
}

void IGraphics::UpdatePeers(IControl* pCaller, int callerValIdx) // TODO: this could be really slow
{
  double value = pCaller->GetValue(callerValIdx);
  int paramIdx = pCaller->GetParamIdx(callerValIdx);
    
  auto func = [pCaller, paramIdx, value](IControl& control)
  {
    int valIdx = control.LinkedToParam(paramIdx);

    // Not actually called from the delegate, but we don't want to push the updates back to the delegate
    if ((valIdx > kNoValIdx) && (&control != pCaller))
    {
      control.SetValueFromDelegate(value, valIdx);
    }
  };
    
  ForStandardControlsFunc(func);
}

void IGraphics::PromptUserInput(IControl& control, const IRECT& bounds, int valIdx)
{
  assert(valIdx > kNoValIdx);
    
  const IParam* pParam = control.GetParam(valIdx);

  if(pParam)
  {
    IParam::EParamType type = pParam->Type();
    const int nDisplayTexts = pParam->NDisplayTexts();
    WDL_String currentText;

    if ( type == IParam::kTypeEnum || (type == IParam::kTypeBool && nDisplayTexts))
    {
      pParam->GetDisplayForHost(currentText);
      mPromptPopupMenu.Clear();

      // Fill the menu
      for (int i = 0; i < nDisplayTexts; ++i)
      {
        const char* str = pParam->GetDisplayText(i);
        // TODO: what if two parameters have the same text?
        if (!strcmp(str, currentText.Get())) // strings are equal
          mPromptPopupMenu.AddItem( new IPopupMenu::Item(str, IPopupMenu::Item::kChecked), -1 );
        else // not equal
          mPromptPopupMenu.AddItem( new IPopupMenu::Item(str), -1 );
      }

      CreatePopupMenu(control, mPromptPopupMenu, bounds, valIdx);
    }
    // TODO: what if there are Int/Double Params with a display text e.g. -96db = "mute"
    else // type == IParam::kTypeInt || type == IParam::kTypeDouble
    {
      pParam->GetDisplayForHost(currentText, false);
      CreateTextEntry(control, control.GetText(), bounds, currentText.Get(), valIdx);
    }
  }
}

void IGraphics::DrawText(const IText& text, const char* str, const IRECT& bounds, const IBlend* pBlend)
{
  if (!str || str[0] == '\0')
    return;
    
  DoDrawText(text, str, bounds, pBlend);
}

void IGraphics::MeasureText(const IText& text, const char* str, IRECT& bounds) const
{
  if (!str || str[0] == '\0')
    return;
    
  DoMeasureText(text, str, bounds);
}

void IGraphics::DrawText(const IText& text, const char* str, float x, float y, const IBlend* pBlend)
{
  IRECT bounds = { x, y, x, y };
  DrawText(text, str, bounds, pBlend);
}

void IGraphics::DrawBitmap(const IBitmap& bitmap, const IRECT& bounds, int bmpState, const IBlend* pBlend)
{
  int srcX = 0;
  int srcY = 0;

  bmpState = Clip(bmpState, 1, bitmap.N());

  if (bitmap.N() > 1 && bmpState > 1)
  {
    if (bitmap.GetFramesAreHorizontal())
    {
      srcX = bitmap.W() * (bmpState - 1) / bitmap.N();
    }
    else
    {
      srcY = bitmap.H() * (bmpState - 1) / bitmap.N();
    }
  }

  return DrawBitmap(bitmap, bounds, srcX, srcY, pBlend);
}

void IGraphics::DrawBitmapedText(const IBitmap& bitmap, IRECT& bounds, IText& text, IBlend* pBlend, const char* str, bool vCenter, bool multiline, int charWidth, int charHeight, int charOffset)
{
  if (CStringHasContents(str))
  {
    int stringLength = (int) strlen(str);

    float basicYOffset = 0.;
    float basicXOffset = 0.;

    if (vCenter)
      basicYOffset = bounds.T + ((bounds.H() - charHeight) / 2.f);
    else
      basicYOffset = bounds.T;

    if (text.mAlign == IText::kAlignCenter)
      basicXOffset = bounds.L + ((bounds.W() - (stringLength * charWidth)) / 2.f);
    else if (text.mAlign == IText::kAlignNear)
      basicXOffset = bounds.L;
    else if (text.mAlign == IText::kAlignFar)
      basicXOffset = bounds.R - (stringLength * charWidth);

    int widthAsOneLine = charWidth * stringLength;

    int nLines;
    int stridx = 0;

    int nCharsThatFitIntoLine;

    if(multiline)
    {
      if (widthAsOneLine > bounds.W())
      {
        nCharsThatFitIntoLine = int(bounds.W() / (float)charWidth);
        nLines = int(float(widthAsOneLine) / bounds.W()) + 1;
      }
      else // line is shorter than width of bounds
      {
        nCharsThatFitIntoLine = stringLength;
        nLines = 1;
      }
    }
    else
    {
      nCharsThatFitIntoLine = int(bounds.W() / (float) charWidth);
      nLines = 1;
    }

    for (int line=0; line<nLines; line++)
    {
      float yOffset = basicYOffset + line * charHeight;

      for (int linepos=0; linepos<nCharsThatFitIntoLine; linepos++)
      {
        if (str[stridx] == '\0') return;

        int frameOffset = (int) str[stridx++] - 31; // calculate which frame to look up

        float xOffset = ((float) linepos * ((float) charWidth + (float) charOffset)) + basicXOffset;    // calculate xOffset for character we're drawing
        IRECT charRect = IRECT(xOffset, yOffset, xOffset + charWidth, yOffset + charHeight);
        DrawBitmap(bitmap, charRect, frameOffset, pBlend);
      }
    }
  }
}

void IGraphics::DrawVerticalLine(const IColor& color, const IRECT& bounds, float x, const IBlend* pBlend, float thickness)
{
  x = Clip(x, 0.0f, 1.0f);
  float xi = bounds.L + int(x * (bounds.R - bounds.L));
  return DrawVerticalLine(color, xi, bounds.T, bounds.B, pBlend, thickness);
}

void IGraphics::DrawHorizontalLine(const IColor& color, const IRECT& bounds, float y, const IBlend* pBlend, float thickness)
{
  y = Clip(y, 0.0f, 1.0f);
  float yi = bounds.B - (y * (float) (bounds.B - bounds.T));
  return DrawHorizontalLine(color, yi, bounds.L, bounds.R, pBlend, thickness);
}

void IGraphics::DrawVerticalLine(const IColor& color, float xi, float yLo, float yHi, const IBlend* pBlend, float thickness)
{
  DrawLine(color, xi, yLo, xi, yHi, pBlend, thickness);
}

void IGraphics::DrawHorizontalLine(const IColor& color, float yi, float xLo, float xHi, const IBlend* pBlend, float thickness)
{
  DrawLine(color, xLo, yi, xHi, yi, pBlend, thickness);
}

void IGraphics::DrawRadialLine(const IColor& color, float cx, float cy, float angle, float rMin, float rMax, const IBlend* pBlend, float thickness)
{
  float data[2][2];
  RadialPoints(angle, cx, cy, rMin, rMax, 2, data);
  DrawLine(color, data[0][0], data[0][1], data[1][0], data[1][1], pBlend, thickness);
}

void IGraphics::PathRadialLine(float cx, float cy, float angle, float rMin, float rMax)
{
  float data[2][2];
  RadialPoints(angle, cx, cy, rMin, rMax, 2, data);
  PathLine(data[0][0], data[0][1], data[1][0], data[1][1]);
}

void IGraphics::DrawGrid(const IColor& color, const IRECT& bounds, float gridSizeH, float gridSizeV, const IBlend* pBlend, float thickness)
{
  // Vertical Lines grid
  if (gridSizeH > 1.f)
  {
    for (float x = 0; x < bounds.W(); x += gridSizeH)
    {
      DrawVerticalLine(color, bounds, x/bounds.W(), pBlend, thickness);
    }
  }
    // Horizontal Lines grid
  if (gridSizeV > 1.f)
  {
    for (float y = 0; y < bounds.H(); y += gridSizeV)
    {
      DrawHorizontalLine(color, bounds, y/bounds.H(), pBlend, thickness);
    }
  }
}

void IGraphics::DrawData(const IColor& color, const IRECT& bounds, float* normYPoints, int nPoints, float* normXPoints, const IBlend* pBlend, float thickness)
{
  //TODO:
}

bool IGraphics::IsDirty(IRECTList& rects)
{
  bool dirty = false;
    
  auto func = [&dirty, &rects](IControl& control)
  {
    if (control.IsDirty())
    {
      // N.B padding outlines for single line outlines
      rects.Add(control.GetRECT().GetPadded(0.75));
      dirty = true;
    }
  };
    
  ForAllControlsFunc(func);
  
#ifdef USE_IDLE_CALLS
  if (dirty)
  {
    mIdleTicks = 0;
  }
  else if (++mIdleTicks > IDLE_TICKS)
  {
    OnGUIIdle();
    mIdleTicks = 0;
  }
#endif

  //TODO: for GL backends, having an ImGui on top currently requires repainting everything on each frame
#if defined IGRAPHICS_IMGUI && (defined IGRAPHICS_GL2 || defined IGRAPHICS_GL3)
  if (mImGuiRenderer && mImGuiRenderer->GetDrawFunc())
  {
    rects.Add(GetBounds());
    return true;
  }
#endif

  return dirty;
}

void IGraphics::BeginFrame()
{
  if(mPerfDisplay)
  {
    const double timestamp = GetTimestamp();
    const double timeDiff = timestamp - mPrevTimestamp;
    mPerfDisplay->Update((float) timeDiff);
    mPrevTimestamp = timestamp;
  }
}

// Draw a control in a region if it needs to be drawn
void IGraphics::DrawControl(IControl* pControl, const IRECT& bounds, float scale)
{
  if (pControl && (!pControl->IsHidden() || pControl == GetControl(0)))
  {
    // N.B. Padding allows single line outlines on controls
    IRECT controlBounds = pControl->GetRECT().GetPadded(0.75).GetPixelAligned(scale);
    IRECT clipBounds = bounds.Intersect(controlBounds);

    if (clipBounds.W() <= 0.0 || clipBounds.H() <= 0)
      return;
    
    PrepareRegion(clipBounds);
    pControl->Draw(*this);
#ifdef AAX_API
    pControl->DrawPTHighlight(*this);
#endif

#ifndef NDEBUG
    if (mShowControlBounds)
    {
      DrawRect(CONTROL_BOUNDS_COLOR, pControl->GetRECT());
    }
#endif
    
    CompleteRegion(clipBounds);
  }
}

// Draw a region of the graphics (redrawing all contained items)
void IGraphics::Draw(const IRECT& bounds, float scale)
{
  ForAllControlsFunc([this, bounds, scale](IControl& control) { DrawControl(&control, bounds, scale); });

#ifndef NDEBUG
  if (mShowAreaDrawn)
  {
    PrepareRegion(bounds);
    static IColor c;
    c.Randomise(50);
    FillRect(c, bounds);
    CompleteRegion(bounds);
  }
#endif
}

// Called indicating a number of rectangles in the UI that need to redraw
void IGraphics::Draw(IRECTList& rects)
{
  if (!rects.Size())
    return;
  
  float scale = GetBackingPixelScale();
    
  BeginFrame();
    
  if (mStrict)
  {
    IRECT r = rects.Bounds();
    r.PixelAlign(scale);
    Draw(r, scale);
  }
  else
  {
    rects.PixelAlign(scale);
    rects.Optimize();

    for (auto i = 0; i < rects.Size(); i++)
      Draw(rects.Get(i), scale);
  }
  
  EndFrame();
}

void IGraphics::SetStrictDrawing(bool strict)
{
  mStrict = strict;
  SetAllControlsDirty();
}

void IGraphics::OnMouseDown(float x, float y, const IMouseMod& mod)
{
  Trace("IGraphics::OnMouseDown", __LINE__, "x:%0.2f, y:%0.2f, mod:LRSCA: %i%i%i%i%i",
        x, y, mod.L, mod.R, mod.S, mod.C, mod.A);

  IControl* pControl = GetMouseControl(x, y, true);

#ifdef IGRAPHICS_IMGUI
  if(mImGuiRenderer)
  {
    bool cornerResizer = false;
    if(mCornerResizer.get() != nullptr)
      cornerResizer = pControl == mCornerResizer.get();

    if(!cornerResizer && mImGuiRenderer.get()->OnMouseDown(x, y, mod))
    {
      ReleaseMouseCapture();
      return;
    }
  }
#endif
  
  mMouseDownX = x;
  mMouseDownY = y;

  if (pControl)
  {
    int nVals = pControl->NVals();
    int valIdx = pControl->GetValIdxForPos(x, y);
    int paramIdx = pControl->GetParamIdx((valIdx > kNoValIdx) ? valIdx : 0);

    #ifdef AAX_API
    if (mAAXViewContainer && paramIdx > kNoParameter)
    {
      uint32_t mods = GetAAXModifiersFromIMouseMod(mod);
      #ifdef OS_WIN
      // required to get start/windows and alt keys
      uint32_t aaxViewMods = 0;
      mAAXViewContainer->GetModifiers(&aaxViewMods);
      mods |= aaxViewMods;
      #endif
      WDL_String paramID;
      paramID.SetFormatted(32, "%i", paramIdx+1);

      if (mAAXViewContainer->HandleParameterMouseDown(paramID.Get(), mods) == AAX_SUCCESS)
      {
        return; // event handled by PT
      }
    }
    #endif

    #ifndef IGRAPHICS_NO_CONTEXT_MENU
    if (mod.R && paramIdx > kNoParameter)
    {
      ReleaseMouseCapture();
      PopupHostContextMenuForParam(pControl, paramIdx, x, y);
      return;
    }
    #endif

    for (int v = 0; v < nVals; v++)
    {
      if (pControl->GetParamIdx(v) > kNoParameter)
        GetDelegate()->BeginInformHostOfParamChangeFromUI(pControl->GetParamIdx(v));
    }
    
    pControl->OnMouseDown(x, y, mod);
  }
}

void IGraphics::OnMouseUp(float x, float y, const IMouseMod& mod)
{
  Trace("IGraphics::OnMouseUp", __LINE__, "x:%0.2f, y:%0.2f, mod:LRSCA: %i%i%i%i%i",
        x, y, mod.L, mod.R, mod.S, mod.C, mod.A);
  
  if (mMouseCapture)
  {
    int nVals = mMouseCapture->NVals();
    mMouseCapture->OnMouseUp(x, y, mod);
    
    for (int v = 0; v < nVals; v++)
    {
      if (mMouseCapture->GetParamIdx(v) > kNoParameter)
        GetDelegate()->EndInformHostOfParamChangeFromUI(mMouseCapture->GetParamIdx(v));
    }
    ReleaseMouseCapture();
  }

  if (mResizingInProcess)
  {
    mResizingInProcess = false;
    if (GetResizerMode() == EUIResizerMode::kUIResizerScale)
    {
      // If scaling up we may want to load in high DPI bitmaps if scale > 1.
      ForAllControls(&IControl::OnRescale);
      SetAllControlsDirty();
    }
  }
  
#ifdef IGRAPHICS_IMGUI
  if(mImGuiRenderer)
  {
    if(mImGuiRenderer.get()->OnMouseUp(x, y, mod))
    {
      ReleaseMouseCapture();
      return;
    }
  }
#endif
}

bool IGraphics::OnMouseOver(float x, float y, const IMouseMod& mod)
{
  Trace("IGraphics::OnMouseOver", __LINE__, "x:%0.2f, y:%0.2f, mod:LRSCA: %i%i%i%i%i",
        x, y, mod.L, mod.R, mod.S, mod.C, mod.A);
  
#ifdef IGRAPHICS_IMGUI
  if(mImGuiRenderer)
    mImGuiRenderer.get()->OnMouseMove(x, y, mod);
#endif
  
  // N.B. GetMouseControl handles which controls can receive mouseovers
  IControl* pControl = GetMouseControl(x, y, false, true);
    
  if (pControl != mMouseOver)
  {
    if (mMouseOver)
      mMouseOver->OnMouseOut();
    
    mMouseOver = pControl;
  }

  if (mMouseOver)
    mMouseOver->OnMouseOver(x, y, mod);

  return pControl;
}

void IGraphics::OnMouseOut()
{
  Trace("IGraphics::OnMouseOut", __LINE__, "");

  // Store the old cursor type so this gets restored when the mouse enters again
  mCursorType = SetMouseCursor(ARROW);
  ForAllControls(&IControl::OnMouseOut);
  ClearMouseOver();
}

void IGraphics::OnMouseDrag(float x, float y, float dX, float dY, const IMouseMod& mod)
{
  Trace("IGraphics::OnMouseDrag:", __LINE__, "x:%0.2f, y:%0.2f, dX:%0.2f, dY:%0.2f, mod:LRSCA: %i%i%i%i%i",
        x, y, dX, dY, mod.L, mod.R, mod.S, mod.C, mod.A);

  if (mResizingInProcess)
  {
    OnResizeGesture(x, y);
  }
  else if (mMouseCapture && (dX != 0 || dY != 0))
  {
    mMouseCapture->OnMouseDrag(x, y, dX, dY, mod);
  }
#ifdef IGRAPHICS_IMGUI
  else if(mImGuiRenderer)
    mImGuiRenderer.get()->OnMouseMove(x, y, mod);
#endif
}

bool IGraphics::OnMouseDblClick(float x, float y, const IMouseMod& mod)
{
  Trace("IGraphics::OnMouseDblClick", __LINE__, "x:%0.2f, y:%0.2f, mod:LRSCA: %i%i%i%i%i",
        x, y, mod.L, mod.R, mod.S, mod.C, mod.A);
  
#ifdef IGRAPHICS_IMGUI
  if(mImGuiRenderer)
  {
    mImGuiRenderer.get()->OnMouseDown(x, y, mod);
    return true;
  }
#endif

  IControl* pControl = GetMouseControl(x, y, true);
    
  if (pControl)
  {
    if (pControl->GetMouseDblAsSingleClick())
    {
      OnMouseDown(x, y, mod);
    }
    else
    {
      pControl->OnMouseDblClick(x, y, mod);
      ReleaseMouseCapture();
    }
  }
    
  return pControl;
}

void IGraphics::OnMouseWheel(float x, float y, const IMouseMod& mod, float d)
{
#ifdef IGRAPHICS_IMGUI
    if(mImGuiRenderer)
    {
      mImGuiRenderer.get()->OnMouseWheel(x, y, mod, d);
      return;
    }
#endif
  
  IControl* pControl = GetMouseControl(x, y, false);
  if (pControl)
    pControl->OnMouseWheel(x, y, mod, d);
}

bool IGraphics::OnKeyDown(float x, float y, const IKeyPress& key)
{
  Trace("IGraphics::OnKeyDown", __LINE__, "x:%0.2f, y:%0.2f, key:%s",
        x, y, key.utf8);

  bool handled = false;

#ifdef IGRAPHICS_IMGUI
  if(mImGuiRenderer)
  {
    handled = mImGuiRenderer.get()->OnKeyDown(x, y, key);
    
    if(handled)
      return true;
  }
#endif
  
  IControl* pControl = GetMouseControl(x, y, false);
  
  if (pControl && pControl != GetControl(0))
    handled = pControl->OnKeyDown(x, y, key);

  if(!handled)
    handled = mKeyHandlerFunc ? mKeyHandlerFunc(key, false) : false;
  
  return handled;
}

bool IGraphics::OnKeyUp(float x, float y, const IKeyPress& key)
{
  Trace("IGraphics::OnKeyUp", __LINE__, "x:%0.2f, y:%0.2f, key:%s",
        x, y, key.utf8);
  
  bool handled = false;
  
#ifdef IGRAPHICS_IMGUI
  if(mImGuiRenderer)
  {
    handled = mImGuiRenderer.get()->OnKeyUp(x, y, key);
    
    if(handled)
      return true;
  }
#endif
  
  IControl* pControl = GetMouseControl(x, y, false);
  
  if (pControl && pControl != GetControl(0))
    handled = pControl->OnKeyUp(x, y, key);
  
  if(!handled)
    handled = mKeyHandlerFunc ? mKeyHandlerFunc(key, true) : false;
  
  return handled;
}

void IGraphics::OnDrop(const char* str, float x, float y)
{
  IControl* pControl = GetMouseControl(x, y, false);
  if (pControl) pControl->OnDrop(str);
}

void IGraphics::ReleaseMouseCapture()
{
  mMouseCapture = nullptr;
  HideMouseCursor(false);
}

int IGraphics::GetMouseControlIdx(float x, float y, bool mouseOver)
{
  if (!mouseOver || mHandleMouseOver)
  {
    // Search from front to back
    for (auto c = NControls() - 1; c >= (mouseOver ? 1 : 0); --c)
    {
      IControl* pControl = GetControl(c);

#if _DEBUG
      if(!mLiveEdit)
      {
#endif
        if (!pControl->IsHidden() && !pControl->GetIgnoreMouse())
        {
          if ((!pControl->IsGrayed() || (mouseOver ? pControl->GetMOWhenGrayed() : pControl->GetMEWhenGrayed())))
          {
            if (pControl->IsHit(x, y))
            {
              return c;
            }
          }
        }
#if _DEBUG
      }
      else if (pControl->GetRECT().Contains(x, y))
      {
        return c;
      }
#endif
    }
  }
  
  return -1;
}

IControl* IGraphics::GetMouseControl(float x, float y, bool capture, bool mouseOver)
{
  if (mMouseCapture)
    return mMouseCapture;
  
  IControl* control = nullptr;
  int controlIdx = -1;
  
  if (!control && mPopupControl && mPopupControl->GetExpanded())
    control = mPopupControl.get();
  
  if (!control && mTextEntryControl && mTextEntryControl->EditInProgress())
    control = mTextEntryControl.get();
  
#if !defined(NDEBUG)
  if (!control && mLiveEdit)
    control = mLiveEdit.get();
#endif
  
  if (!control && mCornerResizer && mCornerResizer->GetRECT().Contains(x, y))
    control = mCornerResizer.get();
  
  if (!control && mPerfDisplay && mPerfDisplay->GetRECT().Contains(x, y))
    control = mPerfDisplay.get();
  
  if (!control)
  {
    controlIdx = GetMouseControlIdx(x, y, mouseOver);
    control = (controlIdx >= 0) ? GetControl(controlIdx) : nullptr;
  }
  
  if (capture)
    mMouseCapture = control;

  if (mouseOver)
    mMouseOverIdx = controlIdx;
  
  return control;
}

int IGraphics::GetParamIdxForPTAutomation(float x, float y)
{
  IControl* pControl = GetMouseControl(x, y, false);
  int idx = mLastClickedParam = pControl ? pControl->GetParamIdx() : -1;
  return idx;
}

int IGraphics::GetLastClickedParamForPTAutomation()
{
  const int idx = mLastClickedParam;
  mLastClickedParam = kNoParameter;
  return idx;
}

void IGraphics::SetPTParameterHighlight(int paramIdx, bool isHighlighted, int color)
{
  ForMatchingControls(&IControl::SetPTParameterHighlight, paramIdx, isHighlighted, color);
}

void IGraphics::PopupHostContextMenuForParam(IControl* pControl, int paramIdx, float x, float y)
{
  IPopupMenu& contextMenu = mPromptPopupMenu;
  contextMenu.Clear();

  if(pControl)
  {
    pControl->CreateContextMenu(contextMenu);

#if defined VST3_API || defined VST3C_API
    VST3_API_BASE* pVST3 = dynamic_cast<VST3_API_BASE*>(GetDelegate());

    if (!pVST3->GetComponentHandler() || !pVST3->GetView())
      return;

    Steinberg::FUnknownPtr<Steinberg::Vst::IComponentHandler3>handler(pVST3->GetComponentHandler() );

    if (handler == 0)
      return;

    Steinberg::Vst::ParamID p = paramIdx;

    Steinberg::Vst::IContextMenu* pVST3ContextMenu = handler->createContextMenu(pVST3->GetView(), &p);

    if (pVST3ContextMenu)
    {
      Steinberg::Vst::IContextMenu::Item item = {0};

      for (int i = 0; i < contextMenu.NItems(); i++)
      {
        Steinberg::UString128 (contextMenu.GetItemText(i)).copyTo (item.name, 128);
        item.tag = i;

        if (!contextMenu.GetItem(i)->GetEnabled())
          item.flags = Steinberg::Vst::IContextMenu::Item::kIsDisabled;
        else
          item.flags = 0;

        pVST3ContextMenu->addItem(item, pControl);
      }

      x *= GetDrawScale();
      y *= GetDrawScale();
      pVST3ContextMenu->popup((Steinberg::UCoord) x, (Steinberg::UCoord) y);
      pVST3ContextMenu->release();
    }

#else
    if(!contextMenu.NItems())
      return;

    DoCreatePopupMenu(*pControl, contextMenu, IRECT(x, y, x, y), kNoValIdx, true);
#endif
  }
}

void IGraphics::PopupHostContextMenuForParam(int controlIdx, int paramIdx, float x, float y)
{
  PopupHostContextMenuForParam(GetControl(controlIdx), paramIdx, x, y);
}

void IGraphics::OnGUIIdle()
{
  TRACE;

  ForAllControls(&IControl::OnGUIIdle);
}

void IGraphics::OnResizeGesture(float x, float y)
{
  if(mGUISizeMode == EUIResizerMode::kUIResizerScale)
  {
    float scaleX = (x * GetDrawScale()) / mMouseDownX;
    float scaleY = (y * GetDrawScale()) / mMouseDownY;

    Resize(Width(), Height(), std::min(scaleX, scaleY));
  }
  else
  {
    Resize((int) x, (int) y, GetDrawScale());
  }
}

IBitmap IGraphics::GetScaledBitmap(IBitmap& src)
{
  //TODO: bug with # frames!
//  return LoadBitmap(src.GetResourceName().Get(), src.N(), src.GetFramesAreHorizontal(), (GetScreenScale() == 1 && GetDrawScale() > 1.) ? 2 : 0 /* ??? */);
  return LoadBitmap(src.GetResourceName().Get(), src.N(), src.GetFramesAreHorizontal(), GetScreenScale());
}

void IGraphics::EnableTooltips(bool enable)
{
  mEnableTooltips = enable;
  if (enable) mHandleMouseOver = true;
}

void IGraphics::EnableLiveEdit(bool enable, const char* file, int gridsize)
{
#if defined(_DEBUG)
  if (enable)
  {
    if (!mLiveEdit)
    {
      mLiveEdit = std::make_unique<IGraphicsLiveEdit>(mHandleMouseOver/*, file, gridsize*/);
      mLiveEdit->SetDelegate(*GetDelegate());
    }
  }
  else
  {
    mLiveEdit = nullptr;
  }
  
  ClearMouseOver();
<<<<<<< HEAD
=======
  ReleaseMouseCapture();
>>>>>>> 609cb69f
  SetMouseCursor(ECursor::ARROW);
  SetAllControlsDirty();
#endif
}

ISVG IGraphics::LoadSVG(const char* fileName, const char* units, float dpi)
{
  StaticStorage<SVGHolder>::Accessor storage(sSVGCache);
  SVGHolder* pHolder = storage.Find(fileName);

  if(!pHolder)
  {
    WDL_String path;
    EResourceLocation resourceFound = LocateResource(fileName, "svg", path, GetBundleID(), GetWinModuleHandle());

    if (resourceFound == EResourceLocation::kNotFound)
      return ISVG(nullptr); // return invalid SVG

    NSVGimage* pImage = nullptr;

#ifdef OS_WIN    
    if (resourceFound == EResourceLocation::kWinBinary)
    {
      int size = 0;
      const void* pResData = LoadWinResource(path.Get(), "svg", size, GetWinModuleHandle());

      if (pResData)
      {
        WDL_String svgStr{ static_cast<const char*>(pResData) };

        pImage = nsvgParse(svgStr.Get(), units, dpi);
      }
      else
        return ISVG(nullptr); // return invalid SVG
    }
#endif

    if (resourceFound == EResourceLocation::kAbsolutePath)
    {
      pImage = nsvgParseFromFile(path.Get(), units, dpi);

      if(!pImage)
        return ISVG(nullptr); // return invalid SVG
    }

    pHolder = new SVGHolder(pImage);
    
    storage.Add(pHolder, path.Get());
  }

  return ISVG(pHolder->mImage);
}

IBitmap IGraphics::LoadBitmap(const char* name, int nStates, bool framesAreHorizontal, int targetScale)
{
  if (targetScale == 0)
    targetScale = GetScreenScale();

  StaticStorage<APIBitmap>::Accessor storage(sBitmapCache);
  APIBitmap* pAPIBitmap = storage.Find(name, targetScale);

  // If the bitmap is not already cached at the targetScale
  if (!pAPIBitmap)
  {
    WDL_String fullPath;
    std::unique_ptr<APIBitmap> loadedBitmap;
    int sourceScale = 0;
    
    const char* ext = name + strlen(name) - 1;
    while (ext >= name && *ext != '.') --ext;
    ++ext;
    
    bool bitmapTypeSupported = BitmapExtSupported(ext);
    
    if (!bitmapTypeSupported)
      return IBitmap(); // return invalid IBitmap

    EResourceLocation resourceLocation = SearchImageResource(name, ext, fullPath, targetScale, sourceScale);

    if (resourceLocation == EResourceLocation::kNotFound)
    {
      // If no resource exists then search the cache for a suitable match
      pAPIBitmap = SearchBitmapInCache(name, targetScale, sourceScale);
    }
    else
    {
      // Try in the cache for a mismatched bitmap
      if (sourceScale != targetScale)
        pAPIBitmap = storage.Find(name, sourceScale);

      // Load the resource if no match found
      if (!pAPIBitmap)
      {
        loadedBitmap = std::unique_ptr<APIBitmap>(LoadAPIBitmap(fullPath.Get(), sourceScale, resourceLocation, ext));
        pAPIBitmap= loadedBitmap.get();
      }
    }

    // Protection from searching for non-existent bitmaps (e.g. typos in config.h or .rc)
    assert(pAPIBitmap && "Bitmap not found");

    // Scale or retain if needed (N.B. - scaling retains in the cache)
    if (pAPIBitmap->GetScale() != targetScale)
    {
      return ScaleBitmap(IBitmap(pAPIBitmap, nStates, framesAreHorizontal, name), name, targetScale);
    }
    else if (loadedBitmap)
    {
      RetainBitmap(IBitmap(loadedBitmap.release(), nStates, framesAreHorizontal, name), name);
    }
  }

  return IBitmap(pAPIBitmap, nStates, framesAreHorizontal, name);
}

void IGraphics::ReleaseBitmap(const IBitmap& bitmap)
{
  StaticStorage<APIBitmap>::Accessor storage(sBitmapCache);
  storage.Remove(bitmap.GetAPIBitmap());
}

void IGraphics::RetainBitmap(const IBitmap& bitmap, const char* cacheName)
{
  StaticStorage<APIBitmap>::Accessor storage(sBitmapCache);
  storage.Add(bitmap.GetAPIBitmap(), cacheName, bitmap.GetScale());
}

IBitmap IGraphics::ScaleBitmap(const IBitmap& inBitmap, const char* name, int scale)
{
  int screenScale = GetScreenScale();
  double drawScale = GetDrawScale();

  mScreenScale = scale;
  mDrawScale = inBitmap.GetDrawScale();

  IRECT bounds = IRECT(0, 0, inBitmap.W() / inBitmap.GetDrawScale(), inBitmap.H() / inBitmap.GetDrawScale());
  StartLayer(bounds);
  DrawBitmap(inBitmap, bounds, 0, 0, nullptr);
  ILayerPtr layer = EndLayer();
  IBitmap bitmap = IBitmap(layer->mBitmap.release(), inBitmap.N(), inBitmap.GetFramesAreHorizontal(), name);
  RetainBitmap(bitmap, name);

  mScreenScale = screenScale;
  mDrawScale = drawScale;
    
  return bitmap;
}

inline void IGraphics::SearchNextScale(int& sourceScale, int targetScale)
{
  // Search downwards from MAX_IMG_SCALE, skipping targetScale before trying again
  if (sourceScale == targetScale && (targetScale != MAX_IMG_SCALE))
    sourceScale = MAX_IMG_SCALE;
  else if (sourceScale == targetScale + 1)
    sourceScale = targetScale - 1;
  else
    sourceScale--;
}

EResourceLocation IGraphics::SearchImageResource(const char* name, const char* type, WDL_String& result, int targetScale, int& sourceScale)
{
  // Search target scale, then descending
  for (sourceScale = targetScale ; sourceScale > 0; SearchNextScale(sourceScale, targetScale))
  {
    WDL_String fullName(name);
    
    if (sourceScale != 1)
    {
      WDL_String baseName(name); baseName.remove_fileext();
      WDL_String ext(fullName.get_fileext());
      fullName.SetFormatted((int) (strlen(name) + strlen("@2x")), "%s@%dx%s", baseName.Get(), sourceScale, ext.Get());
    }

    EResourceLocation found = LocateResource(fullName.Get(), type, result, GetBundleID(), GetWinModuleHandle());

    if (found > EResourceLocation::kNotFound)
      return found;
  }

  return EResourceLocation::kNotFound;
}

APIBitmap* IGraphics::SearchBitmapInCache(const char* name, int targetScale, int& sourceScale)
{
  StaticStorage<APIBitmap>::Accessor storage(sBitmapCache);
    
  // Search target scale, then descending
  for (sourceScale = targetScale; sourceScale > 0; SearchNextScale(sourceScale, targetScale))
  {
    APIBitmap* pBitmap = storage.Find(name, sourceScale);

    if (pBitmap)
      return pBitmap;
  }

  return nullptr;
}

void IGraphics::StyleAllVectorControls(const IVStyle& style)
{
  for (auto c = 0; c < NControls(); c++)
  {
    IVectorBase* pVB = dynamic_cast<IVectorBase*>(GetControl(c));
    if (pVB)
      pVB->SetStyle(style);
  }
}

void IGraphics::CreateTextEntry(IControl& control, const IText& text, const IRECT& bounds, const char* str, int valIdx)
{
  mInTextEntry = &control;
  mTextEntryValIdx = valIdx;
    
  if (mTextEntryControl)
    mTextEntryControl->CreateTextEntry(control.GetParamIdx(valIdx), text, bounds, control.GetTextEntryLength(), str);
  else
    CreatePlatformTextEntry(control.GetParamIdx(valIdx), text, bounds, control.GetTextEntryLength(), str);
}

void IGraphics::DoCreatePopupMenu(IControl& control, IPopupMenu& menu, const IRECT& bounds, int valIdx, bool isContext)
{
  ReleaseMouseCapture();
    
  mInPopupMenu = &control;
  mPopupMenuValIdx = valIdx;
  mIsContextMenu = isContext;
  
  if(mPopupControl) // if we are not using platform pop-up menus
  {
    mPopupControl->CreatePopupMenu(menu, bounds);
  }
  else
  {
    IPopupMenu* pReturnMenu = CreatePlatformPopupMenu(menu, bounds);
    SetControlValueAfterPopupMenu(pReturnMenu);
  }
}

void IGraphics::CreatePopupMenu(IControl& control, IPopupMenu& menu, const IRECT& bounds, int valIdx)
{
  DoCreatePopupMenu(control, menu, bounds, valIdx, false);
}

void IGraphics::StartLayer(const IRECT& r)
{
  IRECT alignedBounds = r.GetPixelAligned(GetBackingPixelScale());
  const int w = static_cast<int>(std::ceil(GetBackingPixelScale() * std::ceil(alignedBounds.W())));
  const int h = static_cast<int>(std::ceil(GetBackingPixelScale() * std::ceil(alignedBounds.H())));

  PushLayer(new ILayer(CreateAPIBitmap(w, h, GetScreenScale(), GetDrawScale()), alignedBounds));
}

void IGraphics::ResumeLayer(ILayerPtr& layer)
{
  ILayerPtr ownedLayer;
    
  ownedLayer.swap(layer);
  ILayer* ownerlessLayer = ownedLayer.release();
    
  if (ownerlessLayer)
  {
    PushLayer(ownerlessLayer);
  }
}

ILayerPtr IGraphics::EndLayer()
{
  return ILayerPtr(PopLayer());
}

void IGraphics::PushLayer(ILayer *layer)
{
  mLayers.push(layer);
  UpdateLayer();
  PathTransformReset();
  PathClipRegion(layer->Bounds());
  PathClear();
}

ILayer* IGraphics::PopLayer()
{
  ILayer* pLayer = nullptr;
  
  if (!mLayers.empty())
  {
    pLayer = mLayers.top();
    mLayers.pop();
  }
  
  UpdateLayer();
  PathTransformReset();
  PathClipRegion();
  PathClear();
  
  return pLayer;
}

bool IGraphics::CheckLayer(const ILayerPtr& layer)
{
  const APIBitmap* pBitmap = layer ? layer->GetAPIBitmap() : nullptr;
  return pBitmap && !layer->mInvalid && pBitmap->GetDrawScale() == GetDrawScale() && pBitmap->GetScale() == GetScreenScale();
}

void IGraphics::DrawLayer(const ILayerPtr& layer, const IBlend* pBlend)
{
  PathTransformSave();
  PathTransformReset();
  DrawBitmap(layer->GetBitmap(), layer->Bounds(), 0, 0, pBlend);
  PathTransformRestore();
}

void IGraphics::DrawFittedLayer(const ILayerPtr& layer, const IRECT& bounds, const IBlend* pBlend)
{
  IBitmap bitmap = layer->GetBitmap();
  IRECT layerBounds = layer->Bounds();
  PathTransformSave();
  PathTransformTranslate(bounds.L, bounds.T);
  IRECT newBounds(0., 0., layerBounds.W(), layerBounds.H());
  PathTransformScale(bounds.W() / layerBounds.W(), bounds.H() / layerBounds.H());
  DrawBitmap(bitmap, newBounds, 0, 0, pBlend);
  PathTransformRestore();
}

void IGraphics::DrawRotatedLayer(const ILayerPtr& layer, double angle)
{
  PathTransformSave();
  PathTransformReset();
  IBitmap bitmap = layer->GetBitmap();
  IRECT bounds = layer->Bounds();
  DrawRotatedBitmap(bitmap, bounds.MW(), bounds.MH(), angle);
  PathTransformRestore();
}

void IGraphics::ApplyLayerDropShadow(ILayerPtr& layer, const IShadow& shadow)
{
  auto GaussianBlurSwap = [](uint8_t* out, uint8_t* in, uint8_t* kernel, int width, int height,
                             int outStride, int inStride, int kernelSize, uint32_t norm)
  {
    for (int i = 0; i < height; i++, in += inStride)
    {
      for (int j = 0; j < kernelSize - 1; j++)
      {
        uint32_t accum = in[j * 4] * kernel[0];
        for (int k = 1; k < j + 1; k++)
          accum += kernel[k] * in[(j - k) * 4];
        for (int k = 1; k < kernelSize; k++)
          accum += kernel[k] * in[(j + k) * 4];
        out[j * outStride + (i * 4)] = static_cast<uint8_t>(std::min(static_cast<uint32_t>(255), accum / norm));
      }
      for (int j = kernelSize - 1; j < (width - kernelSize) + 1; j++)
      {
        uint32_t accum = in[j * 4] * kernel[0];
        for (int k = 1; k < kernelSize; k++)
          accum += kernel[k] * (in[(j - k) * 4] + in[(j + k) * 4]);
        out[j * outStride + (i * 4)] = static_cast<uint8_t>(std::min(static_cast<uint32_t>(255), accum / norm));
      }
      for (int j = (width - kernelSize) + 1; j < width; j++)
      {
        uint32_t accum = in[j * 4] * kernel[0];
        for (int k = 1; k < kernelSize; k++)
          accum += kernel[k] * in[(j - k) * 4];
        for (int k = 1; k < width - j; k++)
          accum += kernel[k] * in[(j + k) * 4];
        out[j * outStride + (i * 4)] = static_cast<uint8_t>(std::min(static_cast<uint32_t>(255), accum / norm));
      }
    }
  };
  
  RawBitmapData temp1;
  RawBitmapData temp2;
  RawBitmapData kernel;
    
  // Get bitmap in 32-bit form
  GetLayerBitmapData(layer, temp1);
    
  if (!temp1.GetSize())
      return;
  temp2.Resize(temp1.GetSize());
    
  // Form kernel (reference blurSize from zero (which will be no blur))
  bool flipped = FlippedBitmap();
  float scale = layer->GetAPIBitmap()->GetScale() * layer->GetAPIBitmap()->GetDrawScale();
  float blurSize = std::max(1.f, (shadow.mBlurSize * scale) + 1.f);
  float blurConst = 4.5f / (blurSize * blurSize);
  int iSize = static_cast<int>(ceil(blurSize));
  int width = layer->GetAPIBitmap()->GetWidth();
  int height = layer->GetAPIBitmap()->GetHeight();
  int stride1 = temp1.GetSize() / width;
  int stride2 = flipped ? -temp1.GetSize() / height : temp1.GetSize() / height;
  int stride3 = flipped ? -stride2 : stride2;

  kernel.Resize(iSize);
        
  for (int i = 0; i < iSize; i++)
    kernel.Get()[i] = static_cast<uint8_t>(std::round(255.f * std::expf(-(i * i) * blurConst)));
  
  // Kernel normalisation
  int normFactor = kernel.Get()[0];
    
  for (int i = 1; i < iSize; i++)
    normFactor += kernel.Get()[i] + kernel.Get()[i];
  
  // Do blur
  uint8_t* asRows = temp1.Get() + AlphaChannel();
  uint8_t* inRows = flipped ? asRows + stride3 * (height - 1) : asRows;
  uint8_t* asCols = temp2.Get() + AlphaChannel();
  
  GaussianBlurSwap(asCols, inRows, kernel.Get(), width, height, stride1, stride2, iSize, normFactor);
  GaussianBlurSwap(asRows, asCols, kernel.Get(), height, width, stride3, stride1, iSize, normFactor);
  
  // Apply alphas to the pattern and recombine/replace the image
  ApplyShadowMask(layer, temp1, shadow);
}

bool IGraphics::LoadFont(const char* fontID, const char* fileNameOrResID)
{
  PlatformFontPtr font = LoadPlatformFont(fontID, fileNameOrResID);
  
  if (font)
  {
    if (LoadAPIFont(fontID, font))
    {
      CachePlatformFont(fontID, font);
      return true;
    }
  }
  
  DBGMSG("Could not locate font %s\n", fileNameOrResID);
  return false;
}

bool IGraphics::LoadFont(const char* fontID, const char* fontName, ETextStyle style)
{
  PlatformFontPtr font = LoadPlatformFont(fontID, fontName, style);
  
  if (font)
  {
    if (LoadAPIFont(fontID, font))
    {
      CachePlatformFont(fontID, font);
      return true;
    }
  }
  
  DBGMSG("Could not locate font %s\n", fontID);
  return false;
}

void IGraphics::DoMeasureTextRotation(const IText& text, const IRECT& bounds, IRECT& rect) const
{
  double tx = 0.0, ty = 0.0;
  
  CalulateTextRotation(text, bounds, rect, tx, ty);
  rect.Translate(tx, ty);
}

void IGraphics::CalulateTextRotation(const IText& text, const IRECT& bounds, IRECT& rect, double& tx, double& ty) const
{
  if (!text.mOrientation)
    return;
  
  IMatrix m = IMatrix().Rotate(text.mOrientation);
  
  double x0 = rect.L;
  double y0 = rect.T;
  double x1 = rect.R;
  double y1 = rect.T;
  double x2 = rect.R;
  double y2 = rect.B;
  double x3 = rect.L;
  double y3 = rect.B;
  
  m.TransformPoint(x0, y0);
  m.TransformPoint(x1, y1);
  m.TransformPoint(x2, y2);
  m.TransformPoint(x3, y3);
  
  IRECT r1(std::min(x0, x3), std::min(y0, y3), std::max(x0, x3), std::max(y0, y3));
  IRECT r2(std::min(x1, x2), std::min(y1, y2), std::max(x1, x2), std::max(y1, y2));
  rect = r1.Union(r2);
  
  switch (text.mAlign)
  {
    case IText::kAlignNear:     tx = bounds.L - rect.L;         break;
    case IText::kAlignCenter:   tx = bounds.MW() - rect.MW();   break;
    case IText::kAlignFar:      tx = bounds.R - rect.R;         break;
  }
  
  switch (text.mVAlign)
  {
    case IText::kVAlignTop:      ty = bounds.T - rect.T;        break;
    case IText::kVAlignMiddle:   ty = bounds.MH() - rect.MH();  break;
    case IText::kVAlignBottom:   ty = bounds.B - rect.B;        break;
  }
}

#ifdef IGRAPHICS_IMGUI
void IGraphics::AttachImGui(std::function<void(IGraphics*)> drawFunc, std::function<void()> setupFunc)
{
  mImGuiRenderer = std::make_unique<ImGuiRenderer>(this, drawFunc, setupFunc);
  
#if !defined IGRAPHICS_GL2 && !defined IGRAPHICS_GL3 // TODO: IGRAPHICS_GL!
  CreatePlatformImGui();
#endif
}
#endif<|MERGE_RESOLUTION|>--- conflicted
+++ resolved
@@ -1251,10 +1251,7 @@
   }
   
   ClearMouseOver();
-<<<<<<< HEAD
-=======
   ReleaseMouseCapture();
->>>>>>> 609cb69f
   SetMouseCursor(ECursor::ARROW);
   SetAllControlsDirty();
 #endif
