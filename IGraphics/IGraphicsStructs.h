/*
 ==============================================================================

 This file is part of the iPlug 2 library. Copyright (C) the iPlug 2 developers.

 See LICENSE.txt for  more info.

 ==============================================================================
*/

#pragma once

/**
 * @file Public structs and small classes used throughout IGraphics code
 * \addtogroup IGraphicsStructs
 * @{
 */

#include <functional>
#include <chrono>
#include <numeric>
#include <variant>
#include <unordered_map>
#include <optional>
#include <string>

#include "IPlugUtilities.h"
#include "IPlugLogger.h"
#include "IPlugStructs.h"

#include "IGraphicsPrivate.h"
#include "IGraphicsUtilities.h"
#include "IGraphicsConstants.h"

BEGIN_IPLUG_NAMESPACE
BEGIN_IGRAPHICS_NAMESPACE

class IGraphics;
class IControl;
class ILambdaControl;
class IPopupMenu;
class IBitmap;
struct ISVG;
struct IRECT;
struct IVec2;
struct IMouseInfo;
struct IColor;
struct IGestureInfo;
struct IText;
struct IPattern;
struct IVColorSpec;

using IActionFunction = std::function<void(IControl*)>;
using IAnimationFunction = std::function<void(IControl*)>;
using ILambdaDrawFunction = std::function<void(ILambdaControl*, IGraphics&, IRECT&)>;
using IKeyHandlerFunc = std::function<bool(const IKeyPress& key, bool isUp)>;
using IMsgBoxCompletionHanderFunc = std::function<void(EMsgBoxResult result)>;
using IColorPickerHandlerFunc = std::function<void(const IColor& result)>;
using IGestureFunc = std::function<void(IControl*, const IGestureInfo&)>;
using IPopupFunction = std::function<void(IPopupMenu* pMenu)>;
using IDisplayTickFunc = std::function<void()>;
using ITouchID = uintptr_t;
enum EPropIdxs { kBool = 0, kInt, kFloat, kStr, kColor, kRect, kText, kPattern, kBitmap, kSVG, kColorSpec };
using IPropVar = std::variant<bool, int, float, const char*, IColor, IRECT, IText, IPattern, IBitmap, ISVG, IVColorSpec>;
using IPropPair = std::pair<const std::string, IPropVar>;
using IPropMap = std::unordered_map<std::string, IPropVar>;

/** A click action function that does nothing */
void EmptyClickActionFunc(IControl* pCaller);

/** A click action function that triggers the default animation function for DEFAULT_ANIMATION_DURATION */
void DefaultClickActionFunc(IControl* pCaller);

/** An animation function that just calls the caller control's OnEndAnimation() method at the end of the animation  */
void DefaultAnimationFunc(IControl* pCaller);

/** The splash click action function is used by IVControls to start SplashAnimationFunc */
void SplashClickActionFunc(IControl* pCaller);

/** The splash animation function is used by IVControls to animate the splash */
void SplashAnimationFunc(IControl* pCaller);

/** Use with a param-linked control to popup the bubble control horizontally */
void ShowBubbleHorizontalActionFunc(IControl* pCaller);

/** Use with a param-linked control to popup the bubble control vertically */
void ShowBubbleVerticalActionFunc(IControl* pCaller);

using MTLTexturePtr = void*;

using Milliseconds = std::chrono::duration<double, std::chrono::milliseconds::period>;
using TimePoint = std::chrono::time_point<std::chrono::high_resolution_clock, Milliseconds>;

/** User-facing bitmap abstraction that you use to manage bitmap data, independant of draw class/platform.
 * IBitmap doesn't actually own the image data \see APIBitmap
 * An IBitmap's width and height are always in relation to a 1:1 (low dpi) screen. Any scaling happens at the drawing stage. */
class IBitmap
{
public:
  /** IBitmap Constructor
   @param pAPIBitmap Pointer to a drawing API bitmap
   @param n Number of frames (for multi frame film-strip bitmaps)
   @param framesAreHorizontal framesAreHorizontal \c true if the frames are positioned horizontally
   @param name Resource name for the bitmap */
  IBitmap(APIBitmap* pAPIBitmap, int n, bool framesAreHorizontal, const char* name = "")
  : mAPIBitmap(pAPIBitmap)
  , mW(pAPIBitmap->GetWidth() / pAPIBitmap->GetScale())
  , mH(pAPIBitmap->GetHeight() / pAPIBitmap->GetScale())
  , mN(n)
  , mFramesAreHorizontal(framesAreHorizontal)
  , mResourceName(name, static_cast<int>(strlen(name)))
  {
  }

  IBitmap()
  : mAPIBitmap(nullptr)
  , mW(0)
  , mH(0)
  , mN(0)
  , mFramesAreHorizontal(false)
  {
  }
  
  /** @return overall bitmap width in pixels */
  int W() const { return mW; }

  /** @return overall bitmap height in pixels */
  int H() const { return mH; }

  /** @return Width of a single frame in pixels */
  int FW() const { return (mFramesAreHorizontal ? mW / mN : mW); }
  
  /** @return Height of a single frame in pixels */
  int FH() const { return (mFramesAreHorizontal ? mH : mH / mN); }
  
  /** @return number of frames */
  int N() const { return mN; }
  
  /** @return the scale of the bitmap */
  int GetScale() const { return mAPIBitmap->GetScale(); }

  /** @return the draw scale of the bitmap */
  float GetDrawScale() const { return mAPIBitmap->GetDrawScale(); }
    
  /** @return a pointer to the referenced APIBitmap */
  APIBitmap* GetAPIBitmap() const { return mAPIBitmap; }

  /** @return whether or not frames are stored horizontally */
  bool GetFramesAreHorizontal() const { return mFramesAreHorizontal; }
  
  /** @return the resource name */
  const WDL_String& GetResourceName() const { return mResourceName; }
  
  /** @return \true if the bitmap has valid data */
  inline bool IsValid() const { return mAPIBitmap != nullptr; }

private:
  /** Pointer to the API specific bitmap */
  APIBitmap* mAPIBitmap;
  /** Bitmap width (in pixels) */
  int mW;
  /** Bitmap height (in pixels) */
  int mH;
  /** Number of frames (for stacked bitmaps) */
  int mN;
  /** \c true if the frames are positioned horizontally */
  bool mFramesAreHorizontal;
  /** Resource path/name for the bitmap */
  WDL_String mResourceName;
};

/** User-facing SVG abstraction that you use to manage SVG data
 * ISVG doesn't actually own the image data */

#ifdef IGRAPHICS_SKIA
struct ISVG
{
  ISVG(sk_sp<SkSVGDOM> svgDom)
  : mSVGDom(svgDom)
  {
  }
  
  /** The width of the SVG */
  float W() const
  {
    if (mSVGDom)
      return mSVGDom->containerSize().width();
    else
      return 0;
  }
  
  /** The height of the SVG */
  float H() const
  {
    if (mSVGDom)
      return mSVGDom->containerSize().height();
    else
      return 0;
  }
  
  /** @return \true if the SVG has valid data */
  inline bool IsValid() const { return mSVGDom != nullptr; }
  
  sk_sp<SkSVGDOM> mSVGDom;
};
#else
struct ISVG
{  
  ISVG(NSVGimage* pImage)
  {
    mImage = pImage;
  }
  
  /** @return The width of the SVG */
  float W() const
  {
    if (mImage)
      return mImage->width;
    else
      return 0;
  }

  /** @return The height of the SVG */
  float H() const
  {
    if (mImage)
      return mImage->height;
    else
      return 0;
  }
  
  /** @return \true if the SVG has valid data */
  inline bool IsValid() const { return mImage != nullptr; }
  
  NSVGimage* mImage = nullptr;
};
#endif

/** Used to manage color data, independent of draw class/platform */
struct IColor
{
  int A, R, G, B;
  
    /** Create an IColor 
   * @param a Alpha value (valid range 0-255)
   * @param r Red value (valid range 0-255)
   * @param g Green value (valid range 0-255)
   * @param b Blue value (valid range 0-255) */
  IColor(int a = 255, int r = 0, int g = 0, int b = 0) : A(a), R(r), G(g), B(b) {}

  bool operator==(const IColor& rhs) { return (rhs.A == A && rhs.R == R && rhs.G == G && rhs.B == B); }
  bool operator!=(const IColor& rhs) { return !operator==(rhs); }
  
  /** Set the color parts 
   * @param a Alpha value (valid range 0-255)
   * @param r Red value (valid range 0-255)
   * @param g Green value (valid range 0-255)
   * @param b Blue value (valid range 0-255) */
  void Set(int a = 255, int r = 0, int g = 0, int b = 0) { A = a; R = r; G = g; B = b; }
  
  /** @return \c true if all color parts are zero */
  bool Empty() const { return A == 0 && R == 0 && G == 0 && B == 0; }
  
  /** Keep the member int variables within the range 0-255 */
  void Clamp() { A = Clip(A, 0, 255); R = Clip(R, 0, 255); G = Clip(G, 0, 255); B = Clip(B, 0, 255); }
  
  /** Randomise the color parts, with optional alpha 
   * @param alpha Set the alpha of the new random color */
  void Randomise(int alpha = 255) { A = alpha; R = std::rand() % 255; G = std::rand() % 255; B = std::rand() % 255; }

  /** Set the color's opacity/alpha component with a float
  * @param alpha float in the range 0. to 1. */
  void SetOpacity(float alpha)
  {
    A = static_cast<int>(Clip(alpha, 0.f, 1.f) * 255.f);
  }

  /** Returns a new IColor with a different opacity
  * @param alpha float in the range 0. to 1.
  * @return IColor new Color */
  IColor WithOpacity(float alpha) const
  {
    IColor n = *this;
    n.SetOpacity(alpha);
    return n;
  }

  /** Contrast the color
   * @param c Contrast value in the range -1.f to 1.f */
  void Contrast(float c)
  {
    const int mod = static_cast<int>(c * 255.f);
    R = Clip(R += mod, 0, 255);
    G = Clip(G += mod, 0, 255);
    B = Clip(B += mod, 0, 255);
  }

  /** Returns a new contrasted IColor based on this one
   * @param c Contrast value in the range -1. to 1.
   * @return IColor new Color */
  IColor WithContrast(float c) const
  {
    IColor n = *this;
    n.Contrast(c);
    return n;
  }
  
  /** Get the color as a 3 float array
   * @param rgbf ptr to array of 3 floats */
  void GetRGBf(float* rgbf) const
  {
    rgbf[0] = R / 255.f;
    rgbf[1] = G / 255.f;
    rgbf[2] = B / 255.f;
  }

  /** Get the color as a 4 float array
   * @param rgbaf ptr to array of 4 floats */
  void GetRGBAf(float* rgbaf) const
  {
    rgbaf[0] = R / 255.f;
    rgbaf[1] = G / 255.f;
    rgbaf[2] = B / 255.f;
    rgbaf[3] = A / 255.f;
  }

  /** Get the Hue, Saturation and Luminance of the color
  * @param h hue value to set, output in the range 0. to 1. 
  * @param s saturation value to set, output in the range 0. to 1. 
  * @param l luminance value to set, output in the range 0. to 1. 
  * @param a alpha value to set, output in the range 0. to 1. */
  void GetHSLA(float& h, float& s, float& l, float& a) const
  {
    const float fR = R / 255.f;
    const float fG = G / 255.f;
    const float fB = B / 255.f;
    a = A / 255.f;

    const float fMin = std::min(fR, std::min(fG, fB));
    const float fMax = std::max(fR, std::max(fG, fB));
    const float fDiff = fMax - fMin;
    const float fSum = fMax + fMin;

    l = 50.f * fSum;

    if (fMin == fMax) { s = 0.f; h = 0.f; l /= 100.f; return; }
    else if (l < 50.f) { s = 100.f * fDiff / fSum; }
    else { s = 100.f * fDiff / (2.f - fDiff); }

    if (fMax == fR) { h = 60.f * (fG - fB) / fDiff; }
    if (fMax == fG) { h = 60.f * (fB - fR) / fDiff + 120.f; }
    if (fMax == fB) { h = 60.f * (fR - fG) / fDiff + 240.f; }

    if (h < 0.f) { h = h + 360.f; }

    h /= 360.f;
    s /= 100.f;
    l /= 100.f;
  }

  /** \todo
   * @return int \todo */
  int GetLuminosity() const
  {
    int min = R < G ? (R < B ? R : B) : (G < B ? G : B);
    int max = R > G ? (R > B ? R : B) : (G > B ? G : B);
    return (min + max) / 2;
  };
  
  /** Get a random IColor
   * @param randomAlpha Set true if you want a random alpha value too
   * @return IColor A new IColor with a random combination of ARGB values */
  static IColor GetRandomColor(bool randomAlpha = false)
  {
    int A = randomAlpha ? std::rand() & 0xFF : 255;
    int R = std::rand() & 0xFF;
    int G = std::rand() & 0xFF;
    int B = std::rand() & 0xFF;

    return IColor(A, R, G, B);
  }

  /** Create an IColor from a 3 float RGB array
   * @param rgbf ptr to array of 3 floats
   * @return IColor A new IColor based on the input array */
  static IColor FromRGBf(float* rgbf)
  {
    int A = 255;
    int R = static_cast<int>(rgbf[0] * 255.f);
    int G = static_cast<int>(rgbf[1] * 255.f);
    int B = static_cast<int>(rgbf[2] * 255.f);
    
    return IColor(A, R, G, B);
  }
  
  /** Create an IColor from a 4 float RGBA array
   * @param rgbaf ptr to array of 3 floats
   * @return IColor A new IColor based on the input array */
  static IColor FromRGBAf(float* rgbaf)
  {
    int R = static_cast<int>(rgbaf[0] * 255.f);
    int G = static_cast<int>(rgbaf[1] * 255.f);
    int B = static_cast<int>(rgbaf[2] * 255.f);
    int A = static_cast<int>(rgbaf[3] * 255.f);

    return IColor(A, R, G, B);
  }

  /** Create an IColor from a color code. Can be used to convert a hex code into an IColor object.
   * @code
   *   IColor color = IColor::FromColorCode(0x55a6ff);
   *   IColor colorWithAlpha = IColor::FromColorCode(0x55a6ff, 0x88); // alpha is 0x88
   * @endcode
   * 
   * @param colorCode Integer representation of the color. Use with hexadecimal numbers, e.g. 0xff38a2
   * @param A Integer representation of the alpha channel
   * @return IColor A new IColor based on the color code provided */
  static IColor FromColorCode(int colorCode, int A = 0xFF)
  {
    int R = (colorCode >> 16) & 0xFF;
    int G = (colorCode >> 8) & 0xFF;
    int B = colorCode & 0xFF;

    return IColor(A, R, G, B);
  }
  
  /** Create an IColor from a color code in a CString. Can be used to convert a hex code into an IColor object.
   * @param hexStr CString representation of the color code (no alpha). Use with hex numbers, e.g. "#ff38a2". WARNING: This does very little error checking
   * @return IColor A new IColor based on the color code provided */
  static IColor FromColorCodeStr(const char* hexStr)
  {
    WDL_String str(hexStr);
    
    if(str.GetLength() == 7 && str.Get()[0] == '#')
    {
      str.DeleteSub(0, 1);

      return FromColorCode(static_cast<int>(std::stoul(str.Get(), nullptr, 16)));
    }
    else
    {
      assert(0 && "Invalid color code str, returning black");
      return IColor();
    }
  }
  
  /** Convert the IColor to a single int (no alpha) */
  int ToColorCode() const
  {
    return (R << 16) | (G << 8) | B;
  }
  
  /** Convert the IColor to a hex string e.g. "#ffffffff" */
  void ToColorCodeStr(WDL_String& str) const
  {
    str.SetFormatted(32, "#%02x%02x%02x%02x", R, G, B, A);
  }
  
  /** Create an IColor from Hue Saturation and Luminance values
  * @param h hue value in the range 0.f-1.f
  * @param s saturation value in the range 0.f-1.f
  * @param l luminance value in the range 0.f-1.f
  * @param a alpha value in the range 0.f-1.f
  * @return The new IColor */
  static IColor FromHSLA(float h, float s, float l, float a = 1.f)
  {
    auto hue = [](float h, float m1, float m2) {
      if (h < 0) h += 1;
      if (h > 1) h -= 1;
      if (h < 1.0f / 6.0f)
        return m1 + (m2 - m1) * h * 6.0f;
      else if (h < 3.0f / 6.0f)
        return m2;
      else if (h < 4.0f / 6.0f)
        return m1 + (m2 - m1) * (2.0f / 3.0f - h) * 6.0f;
      return m1;
    };

    IColor col;
    h = std::fmodf(h, 1.0f);
    if (h < 0.0f) h += 1.0f;
    s = Clip(s, 0.0f, 1.0f);
    l = Clip(l, 0.0f, 1.0f);
    float m2 = l <= 0.5f ? (l * (1 + s)) : (l + s - l * s);
    float m1 = 2 * l - m2;
    col.R = static_cast<int>(Clip(hue(h + 1.0f / 3.0f, m1, m2), 0.0f, 1.0f) * 255.f);
    col.G = static_cast<int>(Clip(hue(h, m1, m2), 0.0f, 1.0f) * 255.f);
    col.B = static_cast<int>(Clip(hue(h - 1.0f / 3.0f, m1, m2), 0.0f, 1.0f) * 255.f);
    col.A = static_cast<int>(a * 255.f);
    return col;
  }

  /** Helper function to linear interpolate between two IColors
   * @param start Start IColor
   * @param dest End IColor
   * @param progress The normalized interpolation point */
  static IColor LinearInterpolateBetween(const IColor& start, const IColor& dest, float progress)
  {
    IColor result;
    result.A = start.A + static_cast<int>(progress * static_cast<float>(dest.A -  start.A));
    result.R = start.R + static_cast<int>(progress * static_cast<float>(dest.R -  start.R));
    result.G = start.G + static_cast<int>(progress * static_cast<float>(dest.G -  start.G));
    result.B = start.B + static_cast<int>(progress * static_cast<float>(dest.B -  start.B));
    return result;
  }
};

const IColor COLOR_TRANSPARENT(0, 0, 0, 0);
const IColor COLOR_TRANSLUCENT(10, 0, 0, 0);
const IColor COLOR_BLACK(255, 0, 0, 0);
const IColor COLOR_BLACK_DROP_SHADOW(128, 0, 0, 0);
const IColor COLOR_GRAY(255, 127, 127, 127);
const IColor COLOR_LIGHT_GRAY(255, 240, 240, 240);
const IColor COLOR_MID_GRAY(255, 200, 200, 200);
const IColor COLOR_DARK_GRAY(255, 70, 70, 70);
const IColor COLOR_WHITE(255, 255, 255, 255);
const IColor COLOR_RED(255, 255, 0, 0);
const IColor COLOR_GREEN(255, 0, 255, 0);
const IColor COLOR_BLUE(255, 0, 0, 255);
const IColor COLOR_YELLOW(255, 255, 255, 0);
const IColor COLOR_ORANGE(255, 255, 127, 0);
const IColor COLOR_INDIGO(255, 75, 0, 130);
const IColor COLOR_VIOLET(255, 148, 0, 211);

static IColor GetRainbow(int colorIdx)
{
  switch (colorIdx) {
    case 0: return COLOR_RED;
    case 1: return COLOR_ORANGE;
    case 2: return COLOR_YELLOW;
    case 3: return COLOR_GREEN;
    case 4: return COLOR_BLUE;
    case 5: return COLOR_INDIGO;
    case 6: return COLOR_VIOLET;
    default:
      assert(0);
      return COLOR_WHITE;
  }
}

const IColor DEFAULT_GRAPHICS_BGCOLOR = COLOR_GRAY;
const IColor DEFAULT_BGCOLOR = COLOR_TRANSPARENT;
const IColor DEFAULT_FGCOLOR = COLOR_MID_GRAY;
const IColor DEFAULT_PRCOLOR = COLOR_LIGHT_GRAY;

const IColor DEFAULT_FRCOLOR = COLOR_DARK_GRAY;
const IColor DEFAULT_HLCOLOR = COLOR_TRANSLUCENT;
const IColor DEFAULT_SHCOLOR = IColor(60, 0, 0, 0);
const IColor DEFAULT_X1COLOR = COLOR_BLACK;
const IColor DEFAULT_X2COLOR = COLOR_GREEN;
const IColor DEFAULT_X3COLOR = COLOR_BLUE;

const IColor DEFAULT_TEXT_FGCOLOR = COLOR_BLACK;
const IColor DEFAULT_TEXTENTRY_BGCOLOR = COLOR_WHITE;
const IColor DEFAULT_TEXTENTRY_FGCOLOR = COLOR_BLACK;

/** Used to manage composite/blend operations, independent of draw class/platform */
struct IBlend
{
  EBlend mMethod;
  float mWeight;

  /** Creates a new IBlend
   * @param type Blend type (defaults to none)
   * @param weight normalised alpha blending amount */
  IBlend(EBlend type = EBlend::Default, float weight = 1.0f)
  : mMethod(type)
  , mWeight(Clip(weight, 0.f, 1.f))
  {}
};

/** Helper function to extract the blend weight value from an IBlend ptr if it is valid
 * @param pBlend ptr to an IBlend or nullptr
 * @return float The blend weight value  */
inline float BlendWeight(const IBlend* pBlend)
{
  return (pBlend ? pBlend->mWeight : 1.0f);
}

const IBlend BLEND_75 = IBlend(EBlend::Default, 0.75f);
const IBlend BLEND_50 = IBlend(EBlend::Default, 0.5f);
const IBlend BLEND_25 = IBlend(EBlend::Default, 0.25f);
const IBlend BLEND_10 = IBlend(EBlend::Default, 0.1f);
const IBlend BLEND_05 = IBlend(EBlend::Default, 0.05f);
const IBlend BLEND_01 = IBlend(EBlend::Default, 0.01f);
const IBlend BLEND_DST_IN = IBlend(EBlend::DstIn, 1.f);
const IBlend BLEND_DST_OVER = IBlend(EBlend::DstOver, 1.f);

/** Used to manage fill behaviour for path based drawing back ends */
struct IFillOptions
{
  EFillRule mFillRule { EFillRule::Winding };
  bool mPreserve { false };

  IFillOptions(bool preserve = false, EFillRule fillRule = EFillRule::Winding)
  : mPreserve(preserve)
  , mFillRule(fillRule)
  {
  }
   
};

/** Used to manage stroke behaviour for path based drawing back ends */
struct IStrokeOptions
{
  /** Used to manage dashes for stroke */
  class DashOptions
  {
  public:
    /** Create a new empty DashOptions */
    DashOptions()
    : mCount(0)
    , mOffset(0)
    {}

    /** Create a new DashOptions
     * @param array Ptr to the float values/value for the length of the dashes (maximum of 8 floats) 
     * @param offset The offset into the stroke where the dash should start
     * @param count The length of the array passed in the first argument */
    DashOptions(float* array, float offset, int count)
    {
      SetDash(array, offset, count);
    }

    /** @return int The length of the dash array */
    int GetCount() const { return mCount; }

    /** @return float The offset into the stroke where the dash starts */
    float GetOffset() const { return mOffset; }

    /** @return float* Ptr to the dash array */
    const float* GetArray() const { return mArray; }

    /** Set the dash array 
     * @param array Ptr to the float values/value for the length of the dashes (maximum of 8 floats) 
     * @param offset The offset into the stroke where the dash should start
     * @param count The length of the array passed in the first argument */
    void SetDash(float* pArray, float offset, int count)
    {
      assert(count >= 0 && count <= 8);

      mCount = count;
      mOffset = offset;

      for (int i = 0; i < count; i++)
        mArray[i] = pArray[i];
    }

  private:
    float mArray[8] = {};
    float mOffset;
    int mCount;
  };

  float mMiterLimit = 10.f;
  bool mPreserve = false;
  ELineCap mCapOption = ELineCap::Butt;
  ELineJoin mJoinOption = ELineJoin::Miter;
  DashOptions mDash;
};

/** Helper to get a CString based on ETextStyle */
static const char* TextStyleString(ETextStyle style)
{
  switch (style)
  {
    case ETextStyle::Bold: return "Bold";
    case ETextStyle::Italic: return "Italic";
    case ETextStyle::Normal:
    default:
      return "Regular";
  }
}

/** IText is used to manage font and text/text entry style for a piece of text on the UI, independent of draw class/platform.*/
struct IText
{
  /** Create a new IText with size, color, fontID ...
   * @param size The size of the text
   * @param color The color of the text
   * @param font CString for the font name or nullptr for DEFAULT_FONT 
   * @param align Horizontal alignment
   * @param valign Vertical alignment
   * @param angle Angle of the text in in degrees clockwise where 0 is normal, horizontal
   * @param TEBGColor Background color for text entry
   * @param TEFGColor Foreground color for text entry */
  IText(float size = DEFAULT_TEXT_SIZE,
        const IColor& color = DEFAULT_TEXT_FGCOLOR,
        const char* fontID = nullptr,
        EAlign align = EAlign::Center,
        EVAlign valign = EVAlign::Middle,
        float angle = 0,
        const IColor& TEBGColor = DEFAULT_TEXTENTRY_BGCOLOR,
        const IColor& TEFGColor = DEFAULT_TEXTENTRY_FGCOLOR)
    : mSize(size)
    , mFGColor(color)
    , mAlign(align)
    , mVAlign(valign)
    , mAngle(angle)
    , mTextEntryBGColor(TEBGColor)
    , mTextEntryFGColor(TEFGColor)
  {
    strcpy(mFont, (fontID ? fontID : DEFAULT_FONT));
  }

  /** Create a new IText with size, vertical align, color
   * @param size The size of the text
   * @param valign Vertical alignment
   * @param color The color of the text */
  IText(float size, EVAlign valign, const IColor& color = DEFAULT_TEXT_FGCOLOR)
  : IText()
  {
    mSize = size;
    mVAlign = valign;
    mFGColor = color;
  }
  
  /** Create a new IText with size, horizontal align, color
   * @param size The size of the text
   * @param align Horizontal alignment
   * @param color The color of the text */
  IText(float size, EAlign align, const IColor& color = DEFAULT_TEXT_FGCOLOR)
  : IText()
  {
    mSize = size;
    mAlign = align;
    mFGColor = color;
  }
  
  /** Create a new IText with size and fontID
   * @param size The size of the text
   * @param fontID CString used to identify the font */
  IText(float size, const char* fontID)
  : IText()
  {
    mSize = size;
    strcpy(mFont, (fontID ? fontID : DEFAULT_FONT));
  }
  
  IText WithFGColor(const IColor& fgColor) const { IText newText = *this; newText.mFGColor = fgColor; return newText; }
  IText WithTEColors(const IColor& teBgColor, const IColor& teFgColor) const { IText newText = *this; newText.mTextEntryBGColor = teBgColor; newText.mTextEntryFGColor = teFgColor; return newText; }
  IText WithAlign(EAlign align) const { IText newText = *this; newText.mAlign = align; return newText; }
  IText WithVAlign(EVAlign valign) const { IText newText = *this; newText.mVAlign = valign; return newText; }
  IText WithSize(float size) const { IText newText = *this; newText.mSize = size; return newText; }
  IText WithAngle(float v) const { IText newText = *this; newText.mAngle = v; return newText; }
  IText WithFont(const char* fontID) const { IText newText = *this; strcpy(newText.mFont, (fontID ? fontID : DEFAULT_FONT));; return newText; }
  
  char mFont[FONT_LEN];
  float mSize;
  IColor mFGColor;
  IColor mTextEntryBGColor;
  IColor mTextEntryFGColor;
  float mAngle = 0.f; // Degrees ccwise from normal.
  EAlign mAlign = EAlign::Near;
  EVAlign mVAlign = EVAlign::Middle;
};

const IText DEFAULT_TEXT = IText();

/** Used to manage a rectangular area, independent of draw class/platform.
 * An IRECT is always specified in 1:1 pixels, any scaling for high DPI happens in the drawing class.
 * In IGraphics 0,0 is top left. */
struct IRECT
{
  /** Left side of the rectangle (X) */
  float L;
  /** Top of the rectangle (Y) */
  float T;
  /** Right side of the rectangle (X + W) */
  float R;
  /** Bottom of the rectangle (Y + H) */
  float B;

  /** Construct an empty IRECT  */
  IRECT()
  {
    L = T = R = B = 0.f;
  }
  
  /** Construct a new IRECT with dimensions
   * @param l Left
   * @param t Top
   * @param r Right
   * @param b Bottom */
  IRECT(float l, float t, float r, float b)
  : L(l), R(r), T(t), B(b)
  {}
  
  /** Construct a new IRECT at the given position and with the same size as the bitmap
   * @param x Top
   * @param y Left
   * @param bitmap Bitmap for the size */
  IRECT(float x, float y, const IBitmap& bitmap)
  {
    L = x;
    T = y;
    R = L + (float) bitmap.FW();
    B = T + (float) bitmap.FH();
  }

  /** Create a new IRECT with the given position and size
   * @param l Left/X of new IRECT
   * @param t Top/Y of new IRECT
   * @param w Width of new IRECT
   * @param h Height of new IRECT
   * @return the new IRECT */
  static IRECT MakeXYWH(float l, float t, float w, float h)
  {
    return IRECT(l, t, l+w, t+h);
  }
  
  /** @return bool true if all the fields of this IRECT are 0 */
  bool Empty() const
  {
    return (L == 0.f && T == 0.f && R == 0.f && B == 0.f);
  }

  /** Set all fields of this IRECT to 0 */
  void Clear()
  {
    L = T = R = B = 0.f;
  }
  
  bool operator==(const IRECT& rhs) const
  {
    return (L == rhs.L && T == rhs.T && R == rhs.R && B == rhs.B);
  }

  bool operator!=(const IRECT& rhs) const
  {
    return !(*this == rhs);
  }

  /** @return float the width of this IRECT  */
  inline float W() const { return R - L; }

  /** @return float the height of this IRECT  */
  inline float H() const { return B - T; }

  /** @return float the midpoint of this IRECT on the x-axis (middle-width) */
  inline float MW() const { return 0.5f * (L + R); }

  /** @return float the midpoint of this IRECT on the y-axis (middle-height) */
  inline float MH() const { return 0.5f * (T + B); }

  /** @return float the area of this IRECT  */
  inline float Area() const { return W() * H(); }
  
  /** Create a new IRECT that is a union of this IRECT and `rhs`.
   * The resulting IRECT will have the minimim L and T values and maximum R and B values of the inputs.
   * @param rhs another IRECT
   * @return IRECT the new IRECT */
  inline IRECT Union(const IRECT& rhs) const
  {
    if (Empty()) { return rhs; }
    if (rhs.Empty()) { return *this; }
    return IRECT(std::min(L, rhs.L), std::min(T, rhs.T), std::max(R, rhs.R), std::max(B, rhs.B));
  }

  /** Create a new IRECT that is the intersection of this IRECT and `rhs`.
   * The resulting IRECT will have the maximum L and T values and minimum R and B values of the inputs.
   * @param rhs another IRECT
   * @return IRECT the new IRECT  */
  inline IRECT Intersect(const IRECT& rhs) const
  {
    if (Intersects(rhs))
      return IRECT(std::max(L, rhs.L), std::max(T, rhs.T), std::min(R, rhs.R), std::min(B, rhs.B));

    return IRECT();
  }

  /** Returns true if this IRECT shares any common pixels with `rhs`, false otherwise.
   * @param rhs another IRECT
   * @return true this IRECT shares any common space with `rhs`
   * @return false this IRECT and `rhs` are completely separate  */
  inline bool Intersects(const IRECT& rhs) const
  {
    return (!Empty() && !rhs.Empty() && R >= rhs.L && L < rhs.R && B >= rhs.T && T < rhs.B);
  }

  /** Returns true if this IRECT completely contains `rhs`.
   * @param rhs another IRECT
   * @return true if this IRECT completely contains `rhs`
   * @return false if any part of `rhs` is outside this IRECT */
  inline bool Contains(const IRECT& rhs) const
  {
    return (!Empty() && !rhs.Empty() && rhs.L >= L && rhs.R <= R && rhs.T >= T && rhs.B <= B);
  }

  /** Returns true if this IRECT completely contains the point (x,y).
   * @param x point X
   * @param y point Y
   * @return true the point (x,y) is inside this IRECT
   * @return false the point (x,y) is outside this IRECT */
  inline bool Contains(float x, float y) const
  {
    return (!Empty() && x >= L && x < R && y >= T && y < B);
  }
  
  /** Returns true if the point (x,y) is either contained in this IRECT or on an edge.
   * Unlike Contains(x,y) this method includes right-most and bottom-most pixels.
   * @param x point X
   * @param y point Y
   * @return true the point (x,y) is inside this IRECT
   * @return false the point (x,y) is outside this IRECT */
  inline bool ContainsEdge(float x, float y) const
  {
    return (!Empty() && x >= L && x <= R && y >= T && y <= B);
  }

  /** Ensure the point (x,y) is inside this IRECT.
   * @param x point X, will be modified if it's outside this IRECT
   * @param y point Y, will be modified if it's outside this IRECT */
  inline void Constrain(float& x, float& y) const
  {
    if (x < L) x = L;
    else if (x > R) x = R;

    if (y < T) y = T;
    else if (y > B) y = B;
  }
  
  /** Offsets the input IRECT based on the parent
   * @param rhs IRECT to offset */
  IRECT Inset(const IRECT& rhs) const
  {
    return IRECT(L + rhs.L, T + rhs.T, L + rhs.R, T + rhs.B);
  }
  
  /** Return if this IRECT and `rhs` may be merged.
   * The two rects cover exactly the area returned by Union()
   * @param rhs another IRECT
   * @return true this IRECT wholly contains `rhs` or `rhs` wholly contains this IRECT
   * @return false any part of these IRECTs does not overlap */
  bool Mergeable(const IRECT& rhs) const
  {
    if (Empty() || rhs.Empty())
      return true;
    if (L == rhs.L && R == rhs.R && ((T >= rhs.T && T <= rhs.B) || (rhs.T >= T && rhs.T <= B)))
      return true;
    return T == rhs.T && B == rhs.B && ((L >= rhs.L && L <= rhs.R) || (rhs.L >= L && rhs.L <= R));
  }
  
  /** Get a new rectangle which is a fraction of this rectangle
   * @param layoutDir EDirection::Vertical or EDirection::Horizontal
   * @param frac Fractional multiplier
   * @param fromTopOrRight If true the new rectangle will expand from the top (Vertical) or right (Horizontal)
         otherwise it will expand from the bottom (Vertical) or left (Horizontal)
   * @return IRECT the new rectangle */
  inline IRECT FracRect(EDirection layoutDir, float frac, bool fromTopOrRight = false) const
  {
    if(layoutDir == EDirection::Vertical)
      return FracRectVertical(frac, fromTopOrRight);
    else
      return FracRectHorizontal(frac, fromTopOrRight);
  }
  
  /** Returns a new IRECT with a width that is multiplied by `frac`.
   * @param frac width multiplier
   * @param rhs if true, the new IRECT will expand/contract from the right, otherwise it will come from the left
   * @return IRECT the new IRECT */
  inline IRECT FracRectHorizontal(float frac, bool rhs = false) const
  {
    float widthOfSubRect = W() * frac;
    
    if(rhs)
      return IRECT(R - widthOfSubRect, T, R, B);
    else
      return IRECT(L, T, L + widthOfSubRect, B);
  }
  
  /** Returns a new IRECT with a height that is multiplied by `frac`.
   * @param frac height multiplier
   * @param fromTop if true, the new IRECT will expand/contract from the top, otherwise it will come from the bottom
   * @return IRECT the new IRECT */
  inline IRECT FracRectVertical(float frac, bool fromTop = false) const
  {
    float heightOfSubRect = H() * frac;

    if(fromTop)
      return IRECT(L, T, R, T + heightOfSubRect);
    else
      return IRECT(L, B - heightOfSubRect, R, B);
  }

  /** Returns a new IRECT which is a horizontal "slice" of this IRECT.
   * First divide the current height into `numSlices` equal parts, then return the n'th "slice"
   * where "n" is `sliceIdx`. The returned IRECT will have the same width as this IRECT.
   *
   * @param numSlices number of equal-sized parts to divide this IRECT into
   * @param sliceIdx which "slice" to select
   * @return IRECT the new IRECT */
  inline IRECT SubRectVertical(int numSlices, int sliceIdx) const
  {
    float heightOfSubRect = H() / (float) numSlices;
    float t = heightOfSubRect * (float) sliceIdx;

    return IRECT(L, T + t, R, T + t + heightOfSubRect);
  }

  /** Returns a new IRECT which is a vertical "slice" of this IRECT.
   * First divide the current width into `numSlices` equal parts, then return the n'th "slice"
   * where "n" is `sliceIdx`. The returned IRECT will have the same height as this IRECT.
   *
   * @param numSlices number of equal-sized parts to divide this IRECT into
   * @param sliceIdx which "slice" to select
   * @return IRECT the new IRECT */
  inline IRECT SubRectHorizontal(int numSlices, int sliceIdx) const
  {
    float widthOfSubRect = W() / (float) numSlices;
    float l = widthOfSubRect * (float) sliceIdx;

    return IRECT(L + l, T, L + l + widthOfSubRect, B);
  }
  
  /** Get a new rectangle which is a "slice" of this rectangle.
   * @param layoutDir EDirection::Vertical or EDirection::Horizontal
   * @param numSlices Number of equal-sized parts to divide this IRECT into
   * @param sliceIdx Which "slice" to return
   * @return IRECT the new rectangle */
  inline IRECT SubRect(EDirection layoutDir, int numSlices, int sliceIdx) const
  {
    if(layoutDir == EDirection::Vertical)
      return SubRectVertical(numSlices, sliceIdx);
    else
      return SubRectHorizontal(numSlices, sliceIdx);
  }
  
  /** Get a subrect of this IRECT expanding from the top-left corner
   * @param w Width of the desired IRECT
   * @param h Weight of the desired IRECT
   * @return IRECT The resulting subrect */
  inline IRECT GetFromTLHC(float w, float h) const { return IRECT(L, T, L+w, T+h); }

  /** Get a subrect of this IRECT expanding from the bottom-left corner
   * @param w Width of the desired IRECT
   * @param h Height of the desired IRECT
   * @return IRECT The resulting subrect */
  inline IRECT GetFromBLHC(float w, float h) const { return IRECT(L, B-h, L+w, B); }

  /** Get a subrect of this IRECT expanding from the top-right corner
   * @param w Width of the desired IRECT
   * @param h Height of the desired IRECT
   * @return IRECT The resulting subrect */
  inline IRECT GetFromTRHC(float w, float h) const { return IRECT(R-w, T, R, T+h); }

  /** Get a subrect of this IRECT expanding from the bottom-right corner
   * @param w Width of the desired IRECT
   * @param h Height of the desired IRECT
   * @return IRECT The resulting subrect */
  inline IRECT GetFromBRHC(float w, float h) const { return IRECT(R-w, B-h, R, B); }

  /** Get a subrect of this IRECT bounded in Y by the top edge and 'amount'
   * @param amount Size in Y of the desired IRECT
   * @return IRECT The resulting subrect */
  inline IRECT GetFromTop(float amount) const { return IRECT(L, T, R, T+amount); }

  /** Get a subrect of this IRECT bounded in Y by 'amount' and the bottom edge
   * @param amount Size in Y of the desired IRECT
   * @return IRECT The resulting subrect */
  inline IRECT GetFromBottom(float amount) const { return IRECT(L, B-amount, R, B); }

  /** Get a subrect of this IRECT bounded in X by the left edge and 'amount'
   * @param amount Size in X of the desired IRECT
   * @return IRECT The resulting subrect */
  inline IRECT GetFromLeft(float amount) const { return IRECT(L, T, L+amount, B); }

  /** Get a subrect of this IRECT bounded in X by 'amount' and the right edge
   * @param amount Size in X of the desired IRECT
   * @return IRECT The resulting subrect */
  inline IRECT GetFromRight(float amount) const { return IRECT(R-amount, T, R, B); }
  
  /** Get a subrect of this IRECT reduced in height from the top edge by 'amount'
   * @param amount Size in Y to reduce by
   * @return IRECT The resulting subrect */
  inline IRECT GetReducedFromTop(float amount) const { return IRECT(L, T+amount, R, B); }

  /** Get a subrect of this IRECT reduced in height from the bottom edge by 'amount'
   * @param amount Size in Y to reduce by
   * @return IRECT The resulting subrect */
  inline IRECT GetReducedFromBottom(float amount) const { return IRECT(L, T, R, B-amount); }

  /** Get a subrect of this IRECT reduced in width from the left edge by 'amount'
   * @param amount Size in X to reduce by
   * @return IRECT The resulting subrect */
  inline IRECT GetReducedFromLeft(float amount) const { return IRECT(L+amount, T, R, B); }

  /** Get a subrect of this IRECT reduced in width from the right edge by 'amount'
   * @param amount Size in X to reduce by
   * @return IRECT The resulting subrect */
  inline IRECT GetReducedFromRight(float amount) const { return IRECT(L, T, R-amount, B); }
  
  /** Reduce in height from the top edge by 'amount' and return the removed region
   * @param amount Size in Y to reduce by
   * @return IRECT The removed subrect */
  inline IRECT ReduceFromTop(float amount) { IRECT r = GetFromTop(amount); T+=amount; return r; }
  
  /** Reduce in height from the bottom edge by 'amount' and return the removed region
   * @param amount Size in Y to reduce by
   * @return IRECT The removed subrect */
  inline IRECT ReduceFromBottom(float amount) { IRECT r = GetFromBottom(amount); B-=amount; return r; }
  
  /** Reduce in width from the left edge by 'amount' and return the removed region
   * @param amount Size in X to reduce by
   * @return IRECT The removed subrect */
  inline IRECT ReduceFromLeft(float amount) { IRECT r = GetFromLeft(amount); L+=amount; return r; }
  
  /** Reduce in width from the right edge by 'amount' and return the removed region
   * @param amount Size in X to reduce by
   * @return IRECT The removed subrect */
  inline IRECT ReduceFromRight(float amount) { IRECT r = GetFromRight(amount); R-=amount; return r; }
  
  /** Get a subrect (by row, column) of this IRECT which is a cell in a grid of size (nRows * nColumns)
   * @param row Row index of the desired subrect
   * @param col Column index of the desired subrect
   * @param nRows Number of rows in the cell grid
   * @param nColumns Number of columns in the cell grid
   * @return IRECT The resulting subrect */
  inline IRECT GetGridCell(int row, int col, int nRows, int nColumns/*, EDirection = EDirection::Horizontal*/) const
  {
    assert(row * col <= nRows * nColumns); // not enough cells !
    
    const IRECT vrect = SubRectVertical(nRows, row);
    return vrect.SubRectHorizontal(nColumns, col);
  }
  
  /** Get a subrect (by index) of this IRECT which is a cell (or union of nCells sequential cells on same row/column) in a grid of size (nRows * nColumns)
   * @param cellIndex Index of the desired cell in the cell grid
   * @param nRows Number of rows in the cell grid
   * @param nColumns Number of columns in the cell grid
   * @param dir Desired direction of indexing, by row (EDirection::Horizontal) or by column (EDirection::Vertical)
   * @param nCells Number of desired sequential cells to join (on same row/column)
   * @return IRECT The resulting subrect */
  inline IRECT GetGridCell(int cellIndex, int nRows, int nColumns, EDirection dir = EDirection::Horizontal, int nCells = 1) const
  {
    assert(cellIndex <= nRows * nColumns); // not enough cells !

    int cell = 0;
    
    if(dir == EDirection::Horizontal)
    {
      for(int row = 0; row < nRows; row++)
      {
        for(int col = 0; col < nColumns; col++)
        {
          if(cell == cellIndex)
          {
            const IRECT vrect = SubRectVertical(nRows, row);
            IRECT rect = vrect.SubRectHorizontal(nColumns, col);

            for (int n = 1; n < nCells && (col + n) < nColumns; n++)
            {
              rect = rect.Union(vrect.SubRectHorizontal(nColumns, col + n));
            }
            return rect;
          }

          cell++;
        }
      }
    }
    else
    {
      for(int col = 0; col < nColumns; col++)
      {
        for(int row = 0; row < nRows; row++)
        {
          if(cell == cellIndex)
          {
            const IRECT hrect = SubRectHorizontal(nColumns, col);
            IRECT rect = hrect.SubRectVertical(nRows, row);;

            for (int n = 1; n < nCells && (row + n) < nRows; n++)
            {
              rect = rect.Union(hrect.SubRectVertical(nRows, row + n));
            }
            return rect;
          }
          
          cell++;
        }
      }
    }
    
    return *this;
  }
  
  /** @return true If all the values of this IRECT are within 1/1000th of being an integer */
  bool IsPixelAligned() const
  {
    // If all values are within 1/1000th of a pixel of an integer the IRECT is considered pixel aligned
      
    auto isInteger = [](float x){ return std::fabs(x - std::round(x)) <= static_cast<float>(1e-3); };
      
    return isInteger(L) && isInteger(T) && isInteger(R) && isInteger(B);
  }
  
  /** Return true if, when scaled by `scale`, this IRECT is pixel aligned
   * When scaling this mutliples each value of the IRECT, it does not scale from the center.
   * @param scale Scale value for the test
   * @return true The scaled IRECT is pixel-aligned */
  bool IsPixelAligned(float scale) const
  {
    IRECT r = *this;
    r.Scale(scale);
    return r.IsPixelAligned();
  }
  
  /** Pixel aligns the rect in an inclusive manner (moves all points outwards) */
  inline void PixelAlign() 
  {
    L = std::floor(L);
    T = std::floor(T);
    R = std::ceil(R);
    B = std::ceil(B);
  }

  /** Pixel-align this IRECT at the given scale factor then scale it back down
   * When scaling this mutliples each value of the IRECT, it does not scale from the center.
   * @param scale Scale value for the alignment */
  inline void PixelAlign(float scale)
  {
    // N.B. - double precision is *required* for accuracy of the reciprocal
    Scale(scale);
    PixelAlign();
    Scale(static_cast<float>(1.0/static_cast<double>(scale)));
  }

  /** Get a copy of this IRECT with PixelAlign() called
   * @return IRECT the new rectangle */
  inline IRECT GetPixelAligned() const
  {
    IRECT r = *this;
    r.PixelAlign();
    return r;
  }
  
  /** Get a copy of this IRECT with PixelAlign(scale) called
   * @param scale Scaling factor for the alignment
   * @return IRECT the new rectangle */
  inline IRECT GetPixelAligned(float scale) const
  {
    IRECT r = *this;
    r.PixelAlign(scale);
    return r;
  }
    
  /** Pixel aligns to nearest pixels
   * This may make the IRECT smaller, unlike PixelAlign(). */
  inline void PixelSnap()
  {
    L = std::round(L);
    T = std::round(T);
    R = std::round(R);
    B = std::round(B);
  }
  
  /** Pixel align a scaled version of this IRECT
   * @param scale Scaling factor for the alignment */
  inline void PixelSnap(float scale)
  {
    // N.B. - double precision is *required* for accuracy of the reciprocal
    Scale(scale);
    PixelSnap();
    Scale(static_cast<float>(1.0/static_cast<double>(scale)));
  }
  
  /** @return IRECT A copy of this IRECT with PixelSnap() called */
  inline IRECT GetPixelSnapped() const
  {
    IRECT r = *this;
    r.PixelSnap();
    return r;
  }
  
  /** Get a copy of this IRECT with PixelSnap(scale) called
   * @param Scaling factor for the alignment
   * @return IRECT the new rectangle */
  inline IRECT GetPixelSnapped(float scale) const
  {
    IRECT r = *this;
    r.PixelSnap(scale);
    return r;
  }
  
  /** Pad this IRECT
   * N.B. Using a positive padding value will expand the IRECT, a negative value will contract it
   * @param padding Padding amount */
  inline void Pad(float padding)
  {
    L -= padding;
    T -= padding;
    R += padding;
    B += padding;
  }
  
  /** Pad this IRECT
   * N.B. Using a positive padding value will expand the IRECT, a negative value will contract it
   * @param padL Left-padding
   * @param padT Top-padding
   * @param padR Right-padding
   * @param padB Bottom-padding */
  inline void Pad(float padL, float padT, float padR, float padB)
  {
    L -= padL;
    T -= padT;
    R += padR;
    B += padB;
  }
  
  /** Pad this IRECT in the X-axis
   * N.B. Using a positive padding value will expand the IRECT, a negative value will contract it
   * @param padding Left and right padding */
  inline void HPad(float padding)
  {
    L -= padding;
    R += padding;
  }
  
  /** Pad this IRECT in the Y-axis
   * N.B. Using a positive padding value will expand the IRECT, a negative value will contract it
   * @param padding Top and bottom padding */
  inline void VPad(float padding)
  {
    T -= padding;
    B += padding;
  }
  
  /** Set the width of this IRECT to 2*padding without changing it's center point on the X-axis
   * @param padding Left and right padding (1/2 the new width) */
  inline void MidHPad(float padding)
  {
    const float mw = MW();
    L = mw - padding;
    R = mw + padding;
  }
  
  /** Set the height of this IRECT to 2*padding without changing it's center point on the Y-axis
   * @param padding Top and bottom padding (1/2 the new height) */
  inline void MidVPad(float padding)
  {
    const float mh = MH();
    T = mh - padding;
    B = mh + padding;
  }

  /** Get a copy of this IRECT with each value padded by `padding`
   * N.B. Using a positive padding value will expand the IRECT, a negative value will contract it
   * @param padding Padding amount
   * @return IRECT the new rectangle */
  inline IRECT GetPadded(float padding) const
  {
    return IRECT(L-padding, T-padding, R+padding, B+padding);
  }

  /** Get a copy of this IRECT with the values padded
   * N.B. Using a positive padding value will expand the IRECT, a negative value will contract it
   * @param padL Left-padding
   * @param padT Top-padding
   * @param padR Right-padding
   * @param padB Bottom-padding
   * @return IRECT the new rectangle */
  inline IRECT GetPadded(float padL, float padT, float padR, float padB) const
  {
    return IRECT(L-padL, T-padT, R+padR, B+padB);
  }

  /** Get a copy of this IRECT padded in the X-axis
   * N.B. Using a positive padding value will expand the IRECT, a negative value will contract it
   * @param padding Left and right padding
   * @return IRECT the new rectangle */
  inline IRECT GetHPadded(float padding) const
  {
    return IRECT(L-padding, T, R+padding, B);
  }

  /** Get a copy of this IRECT padded in the Y-axis
   * N.B. Using a positive padding value will expand the IRECT, a negative value will contract it
   * @param padding Top and bottom padding
   * @return IRECT the new rectangle */
  inline IRECT GetVPadded(float padding) const
  {
    return IRECT(L, T-padding, R, B+padding);
  }

  /** Get a copy of this IRECT where its width = 2 * padding but the center point on the X-axis has not changed
   * @param padding Left and right padding (1/2 the new width)
   * @return IRECT the new rectangle */
  inline IRECT GetMidHPadded(float padding) const
  {
    return IRECT(MW()-padding, T, MW()+padding, B);
  }

  /** Get a copy of this IRECT where its height = 2 * padding but the center point on the Y-axis has not changed
   * @param padding Top and bottom padding (1/2 the new height)
   * @return IRECT the new rectangle */
  inline IRECT GetMidVPadded(float padding) const
  {
    return IRECT(L, MH()-padding, R, MH()+padding);
  }

  /** Get a copy of this IRECT with a new width
   * @param w Width of the new rectangle
   * @param rhs If true the new rectangle will expand from the right side, otherwise it will expand from the left
   * @return IRECT the new rectangle */
  inline IRECT GetHSliced(float w, bool rhs = false) const
  {
    if(rhs)
      return IRECT(R - w, T, R, B);
    else
      return IRECT(L, T, L + w, B);
  }
  
  /** Get a copy of this IRECT with a new height
   * @param h Height of the new rectangle
   * @param bot If true the new rectangle will expand from the bottom, otherwise it will expand from the top
   * @return IRECT the new rectangle */
  inline IRECT GetVSliced(float h, bool bot = false) const
  {
    if(bot)
      return IRECT(L, B - h, R, B);
    else
      return IRECT(L, T, R, T + h);
  }
  
  /** \todo 
   * @param rhs \todo */
  void Clank(const IRECT& rhs)
  {
    if (L < rhs.L)
    {
      R = std::min(rhs.R - 1, R + rhs.L - L);
      L = rhs.L;
    }
    if (T < rhs.T)
    {
      B = std::min(rhs.B - 1, B + rhs.T - T);
      T = rhs.T;
    }
    if (R >= rhs.R)
    {
      L = std::max(rhs.L, L - (R - rhs.R + 1));
      R = rhs.R - 1;
    }
    if (B >= rhs.B)
    {
      T = std::max(rhs.T, T - (B - rhs.B + 1));
      B = rhs.B - 1;
    }
  }
  
  /** Multiply each field of this IRECT by `scale`.
   * @param scale The amount to multiply each field by */
  void Scale(float scale)
  {
    L *= scale;
    T *= scale;
    R *= scale;
    B *= scale;
  }
  
  /** Scale the width and height of this IRECT by `scale` without changing the center point
   * @param scale The scaling factor */
  void ScaleAboutCentre(float scale)
  {
    float x = MW();
    float y = MH();
    float hw = W() / 2.f;
    float hh = H() / 2.f;
    L = x - (hw * scale);
    T = y - (hh * scale);
    R = x + (hw * scale);
    B = y + (hh * scale);
  }

  /** Get a copy of this IRECT with all values multiplied by `scale`.
   * @param scale The amount to multiply each value by
   * @return IRECT the resulting rectangle */
  IRECT GetScaled(float scale) const
  {
    IRECT r = *this;
    r.Scale(scale);
    return r;
  }
  
  /** Get a copy of this IRECT where the width and height are multiplied by `scale` without changing the center point
   * @param scale Scaling factor
   * @return IRECT the resulting rectangle */
  IRECT GetScaledAboutCentre(float scale) const
  {
    IRECT r = *this;
    r.ScaleAboutCentre(scale);
    return r;
  }
  
  /** Get a rectangle that is a linear interpolation between `start` and `dest`
   * @param start Starting rectangle
   * @param dest Ending rectangle
   * @param progress Interpolation point
   * @return IRECT the new rectangle */
  static IRECT LinearInterpolateBetween(const IRECT& start, const IRECT& dest, float progress)
  {
    IRECT result;
    result.L = start.L + progress * (dest.L -  start.L);
    result.T = start.T + progress * (dest.T -  start.T);
    result.R = start.R + progress * (dest.R -  start.R);
    result.B = start.B + progress * (dest.B -  start.B);
    return result;
  }

  /** Get a random point within this rectangle
   * @param x OUT output X value of point
   * @param y OUT output Y value of point */
  void GetRandomPoint(float& x, float& y) const
  {
    const float r1 = static_cast<float>(std::rand()/(static_cast<float>(RAND_MAX)+1.f));
    const float r2 = static_cast<float>(std::rand()/(static_cast<float>(RAND_MAX)+1.f));

    x = L + r1 * W();
    y = T + r2 * H();
  }

  /** @return IRECT A random rectangle inside this IRECT */
  IRECT GetRandomSubRect() const
  {
    float l, t, r, b;
    GetRandomPoint(l, t);
    IRECT tmp = IRECT(l, t, R, B);
    tmp.GetRandomPoint(r, b);

    return IRECT(l, t, r, b);
  }

  /** Offset each field of the rectangle
   * @param l Left offset
   * @param t Top offset
   * @param r Right offset
   * @param b Bottom offset */
  void Offset(float l, float t, float r, float b)
  {
    L += l;
    T += t;
    R += r;
    B += b;
  }
  
  /** Get a copy of this rectangle where each field is offset by a specified amount
   * @param l Left offset
   * @param t Top offset
   * @param r Right offset
   * @param b Bottom offset
   * @return IRECT the new rectangle */
  IRECT GetOffset(float l, float t, float r, float b) const
  {
    return IRECT(L + l, T + t, R + r, B + b);
  }
  
  /** Translate this rectangle
   * @param x Offset in the X axis
   * @param y Offset in the Y axis */
  void Translate(float x, float y)
  {
    L += x;
    T += y;
    R += x;
    B += y;
  }
  
  /** Get a translated copy of this rectangle 
   * @param x Offset in the X axis
   * @param y Offset in the Y axis
   * @return IRECT the new rectangle */
  IRECT GetTranslated(float x, float y) const
  {
    return IRECT(L + x, T + y, R + x, B + y);
  }
  
  /** Get a copy of this rectangle translated on the X axis
   * @param x Offset
   * @return IRECT the new rectangle */
  IRECT GetHShifted(float x) const
  {
    return GetTranslated(x, 0.f);
  }
  
  /** Get a copy of this rectangle translated on the Y axis
   * @param y Offset
   * @return IRECT the new rectangle */
  IRECT GetVShifted(float y) const
  {
    return GetTranslated(0.f, y);
  }

  /** Get a rectangle the size of `sr` but with the same center point as this rectangle 
   * @param sr Size rectangle
   * @return IRECT the new rectangle */
  IRECT GetCentredInside(const IRECT& sr) const
  {
    IRECT r;
    r.L = MW() - sr.W() / 2.f;
    r.T = MH() - sr.H() / 2.f;
    r.R = r.L + sr.W();
    r.B = r.T + sr.H();

    return r;
  }
  
  /** Get a rectangle with the same center point as this rectangle and the given size
   * @param w Width of the new rectangle (minimum 1.0)
   * @param h Height of the new rectangle (a value of 0 will make it the same as w, thus a square)
   * @return IRECT the new rectangle */
  IRECT GetCentredInside(float w, float h = 0.f) const
  {
    w = std::max(w, 1.f);
    
    if(h <= 0.f)
      h = w;
    
    IRECT r;
    r.L = MW() - w / 2.f;
    r.T = MH() - h / 2.f;
    r.R = r.L + w;
    r.B = r.T + h;
    
    return r;
  }

  /** Get a rectangle with the same center point as this rectangle and the size of the bitmap
   * @param bitmap Bitmap used to size the new rectangle
   * @return IRECT the new rectangle */
  IRECT GetCentredInside(const IBitmap& bitmap) const
  {
    IRECT r;
    r.L = MW() - bitmap.FW() / 2.f;
    r.T = MH() - bitmap.FH() / 2.f;
    r.R = r.L + (float) bitmap.FW();
    r.B = r.T + (float) bitmap.FH();

    return r;
  }
  
  /** Vertically align this rect to the reference IRECT
   * @param sr the source IRECT to use as reference
   * @param align the vertical alignment */
  void VAlignTo(const IRECT& sr, EVAlign align)
  {
    const float height = H();
    switch (align)
    {
      case EVAlign::Top: T = sr.T; B = sr.T + height; break;
      case EVAlign::Bottom: T = sr.B - height; B = sr.B; break;
      case EVAlign::Middle: T = sr.T + (sr.H() * 0.5f) - (height * 0.5f); B = sr.T + (sr.H() * 0.5f) - (height * 0.5f) + height; break;
    }
  }
  
  /** Horizontally align this rect to the reference IRECT
  * @param sr the IRECT to use as reference
  * @param align the horizontal alignment */
  void HAlignTo(const IRECT& sr, EAlign align)
  {
    const float width = W();
    switch (align)
    {
      case EAlign::Near: L = sr.L; R = sr.L + width; break;
      case EAlign::Far: L = sr.R - width; R = sr.R; break;
      case EAlign::Center: L = sr.L + (sr.W() * 0.5f) - (width * 0.5f); R = sr.L + (sr.W() * 0.5f) - (width * 0.5f) + width; break;
    }
  }

  /** Get a rectangle the same dimensions as this one, vertically aligned to the reference IRECT
  * @param sr the source IRECT to use as reference
  * @param align the vertical alignment
  * @return the new rectangle */
  IRECT GetVAlignedTo(const IRECT& sr, EVAlign align) const
  {
    IRECT result = *this;
    result.VAlignTo(sr, align);
    return result;
  }
  
  /** @return float Either the width or the height of the rectangle, whichever is less */
  float GetLengthOfShortestSide() const
  {
    if(W() < H())
       return W();
    else
      return H();
  }
    
  /** Get a rectangle the same dimensions as this one, horizontally aligned to the reference IRECT
  * @param sr the IRECT to use as reference
  * @param align the horizontal alignment
  * @return the new rectangle */
  IRECT GetHAlignedTo(const IRECT& sr, EAlign align) const
  {
    IRECT result = *this;
    result.HAlignTo(sr, align);
    return result;
  }
  
  /** Print the IRECT's detailes to the console in Debug builds */
  void DBGPrint() { DBGMSG("L: %f, T: %f, R: %f, B: %f,: W: %f, H: %f\n", L, T, R, B, W(), H()); }
};

/** Used to manage mouse modifiers i.e. right click and shift/control/alt keys. Also used for multiple touches, to keep track of touch radius */
struct IMouseMod
{
  bool L, R, S, C, A;
  ITouchID touchID = 0;
  float touchRadius = 0.f;
  
  /** Create an IMouseMod
   * @param l left mouse button pressed
   * @param r right mouse button pressed
   * @param s shift pressed 
   * @param c ctrl pressed
   * @param a alt pressed
   * @param touchID touch identifier, for multi-touch */
  IMouseMod(bool l = false, bool r = false, bool s = false, bool c = false, bool a = false, ITouchID touchID = 0)
  : L(l), R(r), S(s), C(c), A(a), touchID(touchID)
  {}

  /** \c true if this IMouseMod is linked to a touch event */
  bool IsTouch() const { return touchID > 0; }

  /** Print the mouse modifier values to the console in Debug builds */
  void DBGPrint() { DBGMSG("L: %i, R: %i, S: %i, C: %i,: A: %i\n", L, R, S, C, A); }
};

/** Used to group mouse coordinates with mouse modifier information */
struct IMouseInfo
{
  float x, y;
  float dX, dY;
  IMouseMod ms;
};

/** Used to describe a particular gesture */
struct IGestureInfo
{
  float x = 0.f;
  float y = 0.f;
  float scale = 0.f; // pinch,
  float velocity = 0.f; // pinch, rotate
  float angle = 0.f; // rotate,
  EGestureState state = EGestureState::Unknown;
  EGestureType type = EGestureType::Unknown;
};

/** Used to manage a list of rectangular areas and optimize them for drawing to the screen. */
class IRECTList
{
public:
  IRECTList()
  {}
  
  IRECTList(const IRECTList&) = delete;
  IRECTList& operator=(const IRECTList&) = delete;

  /** @return int The number of rectangles in the list */
  int Size() const { return mRects.GetSize(); }
  
  /** Add a rectangle to the list
   * @param rect The IRECT to add */
  void Add(const IRECT& rect)
  {
    mRects.Add(rect);
  }
  
  /** Set a specific rectangle in the list (will crash if idx is invalid)
   * @param idx The index to set
   * @param rect The new IRECT */
  void Set(int idx, const IRECT& rect)
  {
    *(mRects.GetFast() + idx) = rect;
  }
  
  /** Get an IRECT from the list (will crash if idx is invalid)
   * @param idx The index to get
   * @return const IRECT& The IRECT at idx */
  const IRECT& Get(int idx) const
  {
    return *(mRects.GetFast() + idx);
  }
  
  /** Clear the list */
  void Clear()
  {
    mRects.Resize(0);
  }
  
  /** Get a union of all rectangles in the list
   * @return IRECT Union of all rectangles in the list */
  IRECT Bounds()
  {
    IRECT r = Get(0);
    for (auto i = 1; i < mRects.GetSize(); i++)
      r = r.Union(Get(i));
    return r;
  }
  
  /** Align the rectangles to pixel boundaries */
  void PixelAlign()
  {
    for (auto i = 0; i < Size(); i++)
    {
      IRECT r = Get(i);
      r.PixelAlign();
      Set(i, r);
    }
  }

  /** Pixel-align the IRECTs at the given scale factor then scale them back down
   * @param scale Scale value for the alignment */
  void PixelAlign(float scale)
  {
    for (auto i = 0; i < Size(); i++)
    {
      IRECT r = Get(i);
      r.PixelAlign(scale);
      Set(i, r);
    }
  }
  
  /** Find the first index of the rect that contains point x, y, if it exists
   * @param x Horizontal position to check
   * @param y Vertical position to check
   * @return integer index of rect that contains point x,y or -1 if not found */
  int Find(float x, float y) const
  {
    for (auto i = 0; i < Size(); i++)
    {
      if(Get(i).Contains(x, y))
        return i;
    }
    
    return -1;
  }
  
  /** Fill an IRECTList with divions of row and column divisions of an input IRECT 
   * @param input The input rectangle
   * @param rects The output IRECTList
   * @param rowFractions Initializer list of fractions for the grid rows (should sum to 1.0)
   * @param colFractions Initializer list of fractions for the grid columns (should sum to 1.0)
   * @return \c true if the row and column fractions summed to 1.0, and grid creation was successful */
  static bool GetFracGrid(const IRECT& input, IRECTList& rects, const std::initializer_list<float>& rowFractions, const std::initializer_list<float>& colFractions)
  {
    IRECT rowsLeft = input;
    float y = 0.;
    float x = 0.;

    if(std::accumulate(rowFractions.begin(), rowFractions.end(), 0.f) != 1.)
      return false;
    
    if(std::accumulate(colFractions.begin(), colFractions.end(), 0.f) != 1.)
      return false;

    for (auto& rowFrac : rowFractions)
    {
      IRECT thisRow = input.FracRectVertical(rowFrac, true).GetTranslated(0, y);
      
      x = 0.;

      for (auto& colFrac : colFractions)
      {
        IRECT thisCell = thisRow.FracRectHorizontal(colFrac).GetTranslated(x, 0);
        
        rects.Add(thisCell);
        
        x += thisCell.W();
      }
      
      rowsLeft.Intersect(thisRow);
      
      y = rects.Bounds().H();
    }
    
    return true;
  }
  
  /** Remove rects that are contained by other rects and intersections and merge any rects that can be merged */
  void Optimize()
  {
    for (int i = 0; i < Size(); i++)
    {
      for (int j = i + 1; j < Size(); j++)
      {
        if (Get(i).Contains(Get(j)))
        {
          mRects.Delete(j);
          j--;
        }
        else if (Get(j).Contains(Get(i)))
        {
          mRects.Delete(i);
          i--;
          break;
        }
        else if (Get(i).Intersects(Get(j)))
        {
          IRECT intersection = Get(i).Intersect(Get(j));
            
          if (Get(i).Mergeable(intersection))
            Set(i, Shrink(Get(i), intersection));
          else if (Get(j).Mergeable(intersection))
            Set(j, Shrink(Get(j), intersection));
          else if (Get(i).Area() < Get(j).Area())
            Set(i, Split(Get(i), intersection));
          else
            Set(j, Split(Get(j), intersection));
        }
      }
    }
    
    for (int i = 0; i < Size(); i++)
    {
      for (int j = i + 1; j < Size(); j++)
      {
        if (Get(i).Mergeable(Get(j)))
        {
          Set(j, Get(i).Union(Get(j)));
          mRects.Delete(i);
          i = -1;
          break;
        }
      }
    }
  }
  
private:
  /** \todo 
   * @param r \todo
   * @param i \todo
   * @return IRECT \todo */
  IRECT Shrink(const IRECT &r, const IRECT &i)
  {
    if (i.L != r.L)
      return IRECT(r.L, r.T, i.L, r.B);
    if (i.T != r.T)
      return IRECT(r.L, r.T, r.R, i.T);
    if (i.R != r.R)
      return IRECT(i.R, r.T, r.R, r.B);
    return IRECT(r.L, i.B, r.R, r.B);
  }
  
  /** \todo 
   * @param r \todo
   * @param i \todo
   * @return IRECT \todo */
  IRECT Split(const IRECT r, const IRECT &i)
  {
    if (r.L == i.L)
    {
      if (r.T == i.T)
      {
        Add(IRECT(i.R, r.T, r.R, i.B));
        return IRECT(r.L, i.B, r.R, r.B);
      }
      else
      {
        Add(IRECT(r.L, r.T, r.R, i.T));
        return IRECT(i.R, i.T, r.R, r.B);
      }
    }
    
    if (r.T == i.T)
    {
      Add(IRECT(r.L, r.T, i.L, i.B));
      return IRECT(r.L, i.B, r.R, r.B);
    }
    else
    {
      Add(IRECT(r.L, r.T, r.R, i.T));
      return IRECT(r.L, i.T, i.L, r.B);
    }
  }
  
  WDL_TypedBuf<IRECT> mRects;
};

/** Used to store transformation matrices */
struct IMatrix
{
  /** Create an IMatrix, specifying the values
   * @param xx xx component of the affine transformation
   * @param yx yx component of the affine transformation
   * @param xy xy component of the affine transformation
   * @param yy yy component of the affine transformation
   * @param tx X translation component of the affine transformation
   * @param ty Y translation component of the affine transformation */
  IMatrix(double xx, double yx, double xy, double yy, double tx, double ty)
  : mXX(xx), mYX(yx), mXY(xy), mYY(yy), mTX(tx), mTY(ty)
  {}
  
  /** Create an identity matrix */
  IMatrix() : IMatrix(1.0, 0.0, 0.0, 1.0, 0.0, 0.0)
  {}
  
  /** Set the matrix for a translation transform
   * @param x The translation for x values
   * @param y The translation for y values
   * @return IMatrix& The matrix */
  IMatrix& Translate(float x, float y)
  {
    return Transform(IMatrix(1.0, 0.0, 0.0, 1.0, x, y));
  }
  
  /** Set the matrix for a scale transform
   * @param x The scale for x
   * @param y The scale for y
   * @return IMatrix& The matrix */
  IMatrix& Scale(float x, float y)
  {
    return Transform(IMatrix(x, 0.0, 0.0, y, 0.0, 0.0));
  }
  
  /** Set the matrix for a rotation transform
   * @param a The angle of rotation in degrees
   * @return IMatrix& The matrix */
  IMatrix& Rotate(float a)
  {
    const double rad = DegToRad(a);
    const double c = std::cos(rad);
    const double s = std::sin(rad);
    
    return Transform(IMatrix(c, s, -s, c, 0.0, 0.0));
  }
  
  /** Set the matrix for a skew transform
   * @param xa The angle to skew x coordinates in degrees
   * @param ya The angle to skew y coordinates in degrees
   * @return IMatrix& The matrix */
  IMatrix& Skew(float xa, float ya)
  {
    return Transform(IMatrix(1.0, std::tan(DegToRad(ya)), std::tan(DegToRad(xa)), 1.0, 0.0, 0.0));
  }
  
  /** Transforms the point x, y  \todo
   * @param x The x coordinate to transform
   * @param y The y coordinate to transform
   * @param x0 \todo
   * @param y0 \todo */
  void TransformPoint(double& x, double& y, double x0, double y0) const
  {
    x = x0 * mXX + y0 * mXY + mTX;
    y = x0 * mYX + y0 * mYY + mTY;
  };
  
  /** Transforms the point x, y with the matrix
   * @param x The x coordinate to transform
   * @param y The y coordinate to transform */
  void TransformPoint(double& x, double& y) const
  {
    TransformPoint(x, y, x, y);
  };
  
  /** \todo 
   * @param before \todo
   * @param after \todo
   * @return IMatrix& The result of the transform */
  IMatrix& Transform(const IRECT& before, const IRECT& after)
  {
    const double sx = after.W() / before.W();
    const double sy = after.H() / before.H();
    const double tx = after.L - before.L * sx;
    const double ty = after.T - before.T * sy;
    
    return *this = IMatrix(sx, 0.0, 0.0, sy, tx, ty);
  }
  
  /** Transform this matrix with another 
   * @param m The matrix with which to transform this one
   * @return IMatrix& The result of the transform */
  IMatrix& Transform(const IMatrix& m)
  {
    IMatrix p = *this;
    
    mXX = m.mXX * p.mXX + m.mYX * p.mXY;
    mYX = m.mXX * p.mYX + m.mYX * p.mYY;
    mXY = m.mXY * p.mXX + m.mYY * p.mXY;
    mYY = m.mXY * p.mYX + m.mYY * p.mYY;
    mTX = m.mTX * p.mXX + m.mTY * p.mXY + p.mTX;
    mTY = m.mTX * p.mYX + m.mTY * p.mYY + p.mTY;
    
    return *this;
  }
  
  /** Changes the matrix to be the inverse of its original value
   * @return IMatrix& The changed matrix */
  IMatrix& Invert()
  {
    IMatrix m = *this;
    
    double d = 1.0 / (m.mXX * m.mYY - m.mYX * m.mXY);
    
    mXX =  m.mYY * d;
    mYX = -m.mYX * d;
    mXY = -m.mXY * d;
    mYY =  m.mXX * d;
    mTX = (-(m.mTX * mXX) - (m.mTY * mXY));
    mTY = (-(m.mTX * mYX) - (m.mTY * mYY));
    
    return *this;
  }
  
  double mXX, mYX, mXY, mYY, mTX, mTY;
};

/** Used to represent a point/stop in a gradient */
struct IColorStop
{
  IColorStop()
  : mOffset(0.f)
  {}
  
  /** Create an IColor stop
   * @param color The IColor for the stop
   * @param offset The point in the gradient for the stop */
  IColorStop(IColor color, float offset)
  : mColor(color)
  , mOffset(offset)
  {
    assert(offset >= 0.0 && offset <= 1.0);
  }
  
  IColor mColor;
  float mOffset;
};

/** Used to store pattern information for gradients */
struct IPattern
{
  EPatternType mType;
  EPatternExtend mExtend;
  IColorStop mStops[16];
  int mNStops;
  IMatrix mTransform;
  
  /** Create an IPattern
   * @param type The type of pattern, one of EPatternType */
  IPattern(EPatternType type)
  : mType(type), mExtend(EPatternExtend::Pad), mNStops(0)
  {}
  
  /** Create an IPattern with a solid color fill
   * @param color The color for the single stop */
  IPattern(const IColor& color)
  : mType(EPatternType::Solid), mExtend(EPatternExtend::Pad), mNStops(1)
  {
    mStops[0] = IColorStop(color, 0.0);
  }
  
  /** Create a linear gradient IPattern 
   * @param x1 The start x position 
   * @param y1 The start y position 
   * @param x2 The end x position
   * @param y2 The end y position
   * @param stops An initializer list of IColorStops for the stops
   * @return IPattern The new IPattern */
  static IPattern CreateLinearGradient(float x1, float y1, float x2, float y2, const std::initializer_list<IColorStop>& stops = {})
  {
    IPattern pattern(EPatternType::Linear);
    
    // Calculate the affine transform from one line segment to another!
    const double xd = x2 - x1;
    const double yd = y2 - y1;
    const double d = sqrt(xd * xd + yd * yd);
    const double a = atan2(xd, yd);
    const double s = std::sin(a) / d;
    const double c = std::cos(a) / d;
      
    const double x0 = -(x1 * c - y1 * s);
    const double y0 = -(x1 * s + y1 * c);
    
    pattern.SetTransform(static_cast<float>(c),
                         static_cast<float>(s),
                         static_cast<float>(-s),
                         static_cast<float>(c),
                         static_cast<float>(x0),
                         static_cast<float>(y0));
    
    for (auto& stop : stops)
      pattern.AddStop(stop.mColor, stop.mOffset);
    
    return pattern;
  }
  
  /** Create a linear gradient IPattern across a rectangular area
   * @param bounds The rectangular area
   * @param direction If the gradient should be horizontal or vertical
   * @param stops An initializer list of IColorStops for the stops
   * @return IPattern The new IPattern */
  static IPattern CreateLinearGradient(const IRECT& bounds, EDirection direction, const std::initializer_list<IColorStop>& stops = {})
  {
    float x1, y1, x2, y2;
    
    if(direction == EDirection::Horizontal)
    {
      y1 = bounds.MH(); y2 = y1;
      x1 = bounds.L;
      x2 = bounds.R;
    }
    else//(direction == EDirection::Vertical)
    {
      x1 = bounds.MW(); x2 = x1;
      y1 = bounds.T;
      y2 = bounds.B;
    }
    
    return CreateLinearGradient(x1, y1, x2, y2, stops);
  }
  
  /** Create a radial gradient IPattern 
   * @param x1 The x position of the centre 
   * @param y1 The y position of the centre 
   * @param r The radius of the gradient
   * @param stops An initializer list of IColorStops for the stops
   * @return IPattern The new IPattern */
  static IPattern CreateRadialGradient(float x1, float y1, float r, const std::initializer_list<IColorStop>& stops = {})
  {
    IPattern pattern(EPatternType::Radial);
    
    const float s = 1.f / r;

    pattern.SetTransform(s, 0, 0, s, -(x1 * s), -(y1 * s));
    
    for (auto& stop : stops)
      pattern.AddStop(stop.mColor, stop.mOffset);
    
    return pattern;
  }

  /** Create a sweep gradient IPattern (SKIA only)
   * @param x1 The x position of the centre 
   * @param y1 The y position of the centre 
   * @param stops An initializer list of IColorStops for the stops
   * @param angleStart the start angle of the sweep at in degrees clockwise where 0 is up
   * @param angleEnd the end angle of the sweep at in degrees clockwise where 0 is up
   * @return IPattern The new IPattern */
  static IPattern CreateSweepGradient(float x1, float y1, const std::initializer_list<IColorStop>& stops = {},
    float angleStart = 0.f, float angleEnd = 360.f)
  {
    IPattern pattern(EPatternType::Sweep);

    #ifdef IGRAPHICS_SKIA
      angleStart -= 90;
      angleEnd -= 90;
    #endif

    float rad = DegToRad(angleStart);
    float c = std::cos(rad);
    float s = std::sin(rad);

    pattern.SetTransform(c, s, -s, c, -x1, -y1);

    for (auto& stop : stops)
    {
      pattern.AddStop(stop.mColor, stop.mOffset * (angleEnd - angleStart) / 360.f);
    }
    return pattern;
  }
  
  /** @return int The number of IColorStops in the IPattern */
  int NStops() const
  {
    return mNStops;
  }
  
  /** Get the IColorStop at a particular index (will crash if out of bounds)
   * @param idx The index of the stop
   * @return const IColorStop& The stop */
  const IColorStop& GetStop(int idx) const
  {
    return mStops[idx];
  }
  
  /** Add an IColorStop to the IPattern
   * @param color The IColor
   * @param offset The offset */
  void AddStop(IColor color, float offset)
  {
    assert(mType != EPatternType::Solid && mNStops < 16);
    assert(!mNStops || GetStop(mNStops - 1).mOffset < offset);
    if (mNStops < 16)
      mStops[mNStops++] = IColorStop(color, offset);
  }
  
  /** Set the affine transform for the IPattern with values 
   * @param xx xx component of the affine transformation
   * @param yx yx component of the affine transformation
   * @param xy xy component of the affine transformation
   * @param yy yy component of the affine transformation
   * @param tx X translation component of the affine transformation
   * @param ty Y translation component of the affine transformation */
  void SetTransform(float xx, float yx, float xy, float yy, float tx, float ty)
  {
    mTransform = IMatrix(xx, yx, xy, yy, tx, ty);
  }
  
  /** Set the affine transform for the IPattern with an IMatrix 
   * @param transform The affine transform matrix */
  void SetTransform(const IMatrix& transform)
  {
    mTransform = transform;
  }
};

/** An abstraction that is used to store a temporary raster image/framebuffer.
 * The layer is drawn with a specific offset to the graphics context.
 * ILayers take ownership of the underlying bitmaps
 * In GPU-based backends (NanoVG), this is a texture. */
class ILayer
{
  friend IGraphics;
  
public:
  /** Create a layer/offscreen context (used internally)
   * @param pBitmap The APIBitmap to use for the layer
   * @param layerRect The bounds of the layer withing the graphics context
   * @param pControl The control that the layer belongs to
   * @param controlRect The bounds of the control */
  ILayer(APIBitmap* pBitmap, const IRECT& layerRect, IControl* pControl, const IRECT& controlRect)
  : mBitmap(pBitmap)
  , mControl(pControl)
  , mControlRECT(controlRect)
  , mRECT(layerRect)
  , mInvalid(false)
  {}

  ILayer(const ILayer&) = delete;
  ILayer operator=(const ILayer&) = delete;
  
  /** Mark the layer as needing its contents redrawn  */
  void Invalidate() { mInvalid = true; }

  /**  @return const APIBitmap* The API bitmap for the layer */
  const APIBitmap* GetAPIBitmap() const { return mBitmap.get(); }

  /** @return IBitmap An IBitmap to use the layer directly */
  IBitmap GetBitmap() const { return IBitmap(mBitmap.get(), 1, false); }

  /** @return const IRECT& The bounds of the layer withing the graphics context */
  const IRECT& Bounds() const { return mRECT; }
  
private:
  std::unique_ptr<APIBitmap> mBitmap;
  IControl* mControl;
  IRECT mControlRECT;
  IRECT mRECT;
  bool mInvalid;
};

/** ILayerPtr is a managed pointer for transferring the ownership of layers */
using ILayerPtr = std::unique_ptr<ILayer>;

/** Used to specify properties of a drop-shadow to a layer. Use with IGraphics::ApplyLayerDropShadow() */
struct IShadow
{
  IShadow() {}

  /** Create an IShadow 
   * @param pattern The IPattern for the shadow
   * @param blurSize The size of the gaussian blur in points
   * @param xOffset Offset the shadow horizontally
   * @param yOffset Offset the shadow vertically
   * @param opacity The opacity of the shadow 
   * @param drawForeground Should the layer contents be drawn, or just the shadow */
  IShadow(const IPattern& pattern, float blurSize, float xOffset, float yOffset, float opacity, bool drawForeground = true)
  : mPattern(pattern)
  , mBlurSize(blurSize)
  , mXOffset(xOffset)
  , mYOffset(yOffset)
  , mOpacity(opacity)
  , mDrawForeground(drawForeground)
  {}
  
  IPattern mPattern = COLOR_BLACK;
  float mBlurSize = 0.f;
  float mXOffset = 0.f;
  float mYOffset = 0.f;
  float mOpacity = 1.f;
  bool mDrawForeground = true;
};

/** Contains a set of 9 colors used to theme IVControls */
struct IVColorSpec
{
  IColor mColors[kNumVColors];
  
<<<<<<< HEAD
  void SetColor(EVColor idx, const IColor& color)
  {
    mColors[(int) idx] = color;
  }
  
=======
  /** @return The IColor for the EVColor in this ColorSpec */
>>>>>>> 1ffd729d
  const IColor& GetColor(EVColor color) const
  {
    return mColors[(int) color];
  }
  
  /** @return The default IColor for an EVColor */
  static const IColor& GetDefaultColor(EVColor idx)
  {
    switch(idx)
    {
      case kBG: return DEFAULT_BGCOLOR; // Background
      case kFG: return DEFAULT_FGCOLOR; // OFF/Foreground
      case kPR: return DEFAULT_PRCOLOR; // ON/Pressed
      case kFR: return DEFAULT_FRCOLOR; // Frame
      case kHL: return DEFAULT_HLCOLOR; // Highlight
      case kSH: return DEFAULT_SHCOLOR; // Shadow
      case kX1: return DEFAULT_X1COLOR; // Extra 1
      case kX2: return DEFAULT_X2COLOR; // Extra 2
      case kX3: return DEFAULT_X3COLOR; // Extra 3
      default:
        return COLOR_TRANSPARENT;
    };
  }

  /** Create a new IVColorSpec object with default colors */
  IVColorSpec()
  {
    ResetColors();
  }

  /** Create a new IVColorSpec object specifying the colors
   * @param colors Initializer list of IColors */
  IVColorSpec(const std::initializer_list<IColor>& colors)
  {
    assert(colors.size() <= kNumVColors);
    
    int i = 0;
    
    for(auto& c : colors)
    {
      mColors[i++] = c;
    }
    
    for(; i<kNumVColors; i++)
    {
      mColors[i] = GetDefaultColor((EVColor) i);
    }
  }
  
  /** Reset the colors to the defaults */
  void ResetColors()
  {
    for (int i=0; i<kNumVColors; i++)
    {
      mColors[i] = GetDefaultColor((EVColor) i);
    }
  }
};

const IVColorSpec DEFAULT_COLOR_SPEC = IVColorSpec();

static constexpr bool DEFAULT_HIDE_CURSOR = true;
static constexpr bool DEFAULT_SHOW_VALUE = true;
static constexpr bool DEFAULT_SHOW_LABEL = true;
static constexpr bool DEFAULT_DRAW_FRAME = true;
static constexpr bool DEFAULT_DRAW_SHADOWS = true;
static constexpr bool DEFAULT_EMBOSS = false;
static constexpr float DEFAULT_ROUNDNESS = 0.f;
static constexpr float DEFAULT_FRAME_THICKNESS = 1.f;
static constexpr float DEFAULT_SHADOW_OFFSET = 3.f;
static constexpr float DEFAULT_WIDGET_FRAC = 1.f;
static constexpr float DEFAULT_WIDGET_ANGLE = 0.f;
const IText DEFAULT_LABEL_TEXT {DEFAULT_TEXT_SIZE, EVAlign::Top};
const IText DEFAULT_VALUE_TEXT {DEFAULT_TEXT_SIZE, EVAlign::Bottom};

/** A struct encapsulating a set of properties used to configure IVControls */
struct IVStyle
{
  bool hideCursor = DEFAULT_HIDE_CURSOR;
  bool showLabel = DEFAULT_SHOW_LABEL;
  bool showValue = DEFAULT_SHOW_VALUE;
  bool drawFrame = DEFAULT_DRAW_FRAME;
  bool drawShadows = DEFAULT_DRAW_SHADOWS;
  bool emboss = DEFAULT_EMBOSS;
  float roundness = DEFAULT_ROUNDNESS;
  float frameThickness = DEFAULT_FRAME_THICKNESS;
  float shadowOffset = DEFAULT_SHADOW_OFFSET;
  float widgetFrac = DEFAULT_WIDGET_FRAC;
  float angle = DEFAULT_WIDGET_ANGLE;
  IVColorSpec colorSpec = DEFAULT_COLOR_SPEC;
  IText labelText = DEFAULT_LABEL_TEXT;
  IText valueText = DEFAULT_VALUE_TEXT;
  
  /** Create a new IVStyle to configure common styling for IVControls
   * @param showLabel Show the label
   * @param showValue Show the value
   * @param colors An IVColorSpec for the style
   * @param labelText The IText for the label text style
   * @param valueText The IText for the value text style
   * @param hideCursor Should the cursor be hidden e.g. when dragging the control
   * @param drawFrame Should the frame be drawn around the bounds of the control or around the handle, where relevant
   * @param drawShadows Should there be a shadow beneath the control handle
   * @param emboss Should the handle of the control be embossed
   * @param roundness The roundness factor for the control's elements
   * @param frameThickness The thickness of the controls frame elements
   * @param shadowOffset The distance of the shadow from the foreground
   * @param widgetFrac The fraction of the widget area (control area - label/value if shown) that the widget occupies
   * @param angle The rotation angle in degrees of e.g. the handle/pointer on an IVSlider */
  IVStyle(bool showLabel = DEFAULT_SHOW_LABEL,
          bool showValue = DEFAULT_SHOW_VALUE,
          const IVColorSpec& colors = {DEFAULT_BGCOLOR, DEFAULT_FGCOLOR, DEFAULT_PRCOLOR, DEFAULT_FRCOLOR, DEFAULT_HLCOLOR, DEFAULT_SHCOLOR, DEFAULT_X1COLOR, DEFAULT_X2COLOR, DEFAULT_X3COLOR},
          const IText& labelText = DEFAULT_LABEL_TEXT,
          const IText& valueText = DEFAULT_VALUE_TEXT,
          bool hideCursor = DEFAULT_HIDE_CURSOR,
          bool drawFrame = DEFAULT_DRAW_FRAME,
          bool drawShadows = DEFAULT_DRAW_SHADOWS,
          bool emboss = DEFAULT_EMBOSS,
          float roundness = DEFAULT_ROUNDNESS,
          float frameThickness = DEFAULT_FRAME_THICKNESS,
          float shadowOffset = DEFAULT_SHADOW_OFFSET,
          float widgetFrac = DEFAULT_WIDGET_FRAC,
          float angle = DEFAULT_WIDGET_ANGLE)
  : showLabel(showLabel)
  , showValue(showValue)
  , colorSpec(colors)
  , labelText(labelText)
  , valueText(valueText)
  , hideCursor(hideCursor)
  , drawFrame(drawFrame)
  , drawShadows(drawShadows)
  , emboss(emboss)
  , roundness(roundness)
  , frameThickness(frameThickness)
  , shadowOffset(shadowOffset)
  , widgetFrac(widgetFrac)
  , angle(angle)
  {
  }
  
  /** Create a new IVStyle based on a list of colors, and defaults for the other elements
   * @param colors  */
  IVStyle(const std::initializer_list<IColor>& colors)
  : colorSpec(colors)
  {
  }
  
  IVStyle WithShowLabel(bool show = true) const { IVStyle newStyle = *this; newStyle.showLabel = show; return newStyle; }
  IVStyle WithShowValue(bool show = true) const { IVStyle newStyle = *this; newStyle.showValue = show; return newStyle; }
  IVStyle WithLabelText(const IText& text) const { IVStyle newStyle = *this; newStyle.labelText = text; return newStyle;}
  IVStyle WithValueText(const IText& text) const { IVStyle newStyle = *this; newStyle.valueText = text; return newStyle; }
  IVStyle WithHideCursor(bool hide = true) const { IVStyle newStyle = *this; newStyle.hideCursor = hide; return newStyle; }
  IVStyle WithColor(EVColor idx, IColor color) const { IVStyle newStyle = *this; newStyle.colorSpec.mColors[idx] = color; return newStyle; }
  IVStyle WithColors(IVColorSpec spec) const { IVStyle newStyle = *this; newStyle.colorSpec = spec; return newStyle; }
  IVStyle WithRoundness(float v) const { IVStyle newStyle = *this; newStyle.roundness = Clip(v, 0.f, 1.f); return newStyle; }
  IVStyle WithFrameThickness(float v) const { IVStyle newStyle = *this; newStyle.frameThickness = v; return newStyle; }
  IVStyle WithShadowOffset(float v) const { IVStyle newStyle = *this; newStyle.shadowOffset = v; return newStyle; }
  IVStyle WithDrawShadows(bool v = true) const { IVStyle newStyle = *this; newStyle.drawShadows = v; return newStyle; }
  IVStyle WithDrawFrame(bool v = true) const { IVStyle newStyle = *this; newStyle.drawFrame = v; return newStyle; }
  IVStyle WithWidgetFrac(float v) const { IVStyle newStyle = *this; newStyle.widgetFrac = Clip(v, 0.f, 1.f); return newStyle; }
  IVStyle WithAngle(float v) const { IVStyle newStyle = *this; newStyle.angle = Clip(v, 0.f, 360.f); return newStyle; }
  IVStyle WithEmboss(bool v = true) const { IVStyle newStyle = *this; newStyle.emboss = v; return newStyle; }
  
  void SetProp(const std::string& prop, const IPropVar& v)
  {
    if(     prop == "show_label")      { showLabel = *std::get_if<bool>(&v); }
    else if(prop == "show_value")      { showValue = *std::get_if<bool>(&v); }
    else if(prop == "label_text")      { labelText = *std::get_if<IText>(&v); }
    else if(prop == "value_text")      { valueText = *std::get_if<IText>(&v); }
    else if(prop == "colors")          { colorSpec = *std::get_if<IVColorSpec>(&v); }
    else if(prop == "draw_shadows")    { drawShadows = *std::get_if<bool>(&v); }
    else if(prop == "draw_frame")      { drawFrame = *std::get_if<bool>(&v); }
    else if(prop == "emboss")          { emboss = *std::get_if<bool>(&v); }
    else if(prop == "roundness")       { roundness = *std::get_if<float>(&v); }
    else if(prop == "frame_thickness") { frameThickness = *std::get_if<float>(&v); }
    else if(prop == "widget_frac")     { widgetFrac = *std::get_if<float>(&v); }
    else if(prop == "shadow_offset")   { shadowOffset = *std::get_if<float>(&v); }
    else if(prop == "angle")           { angle = *std::get_if<float>(&v); }
  }
  
  IPropMap GetProps() const
  {
    IPropMap map =
    {
      {"show_label", showLabel},
      {"show_value", showValue},
      {"label_text", labelText},
      {"value_text", valueText},
      {"colors",     colorSpec},
      {"draw_shadows", drawShadows},
      {"draw_frame", drawFrame},
      {"emboss", emboss},
      {"roundness", roundness},
      {"frame_thickness", frameThickness},
      {"widget_frac", widgetFrac},
      {"shadow_offset", shadowOffset},
      {"angle", angle},
    };
    
    return map;
  }
};

const IVStyle DEFAULT_STYLE = IVStyle();

END_IGRAPHICS_NAMESPACE
END_IPLUG_NAMESPACE

/**@}*/<|MERGE_RESOLUTION|>--- conflicted
+++ resolved
@@ -2387,15 +2387,12 @@
 {
   IColor mColors[kNumVColors];
   
-<<<<<<< HEAD
   void SetColor(EVColor idx, const IColor& color)
   {
     mColors[(int) idx] = color;
   }
   
-=======
   /** @return The IColor for the EVColor in this ColorSpec */
->>>>>>> 1ffd729d
   const IColor& GetColor(EVColor color) const
   {
     return mColors[(int) color];
