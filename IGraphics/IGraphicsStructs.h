/*
 ==============================================================================

 This file is part of the iPlug 2 library. Copyright (C) the iPlug 2 developers.

 See LICENSE.txt for  more info.

 ==============================================================================
*/

#pragma once

/**
 * @file Public structs and small classes used throughout IGraphics code
 * \addtogroup IGraphicsStructs
 * @{
 */

#include <functional>
#include <chrono>
#include <numeric>

#include "IGraphicsPrivate.h"
#include "IGraphicsUtilities.h"
#include "IPlugUtilities.h"
#include "IPlugLogger.h"
#include "IGraphicsConstants.h"

BEGIN_IPLUG_NAMESPACE
BEGIN_IGRAPHICS_NAMESPACE

class IGraphics;
class IControl;
class ILambdaControl;
struct IRECT;
struct IMouseInfo;
struct IKeyPress;
struct IColor;

using IActionFunction = std::function<void(IControl*)>;
using IAnimationFunction = std::function<void(IControl*)>;
using ILambdaDrawFunction = std::function<void(ILambdaControl*, IGraphics&, IRECT&)>;
using IKeyHandlerFunc = std::function<bool(const IKeyPress& key, bool isUp)>;
using IMsgBoxCompletionHanderFunc = std::function<void(EMsgBoxResult result)>;
using IColorPickerHandlerFunc = std::function<void(const IColor& result)>;

void EmptyClickActionFunc(IControl* pCaller);
void DefaultClickActionFunc(IControl* pCaller);
void DefaultAnimationFunc(IControl* pCaller);
void SplashClickActionFunc(IControl* pCaller);
void SplashAnimationFunc(IControl* pCaller);

using TimePoint = std::chrono::time_point<std::chrono::high_resolution_clock>;
using Milliseconds = std::chrono::duration<double, std::chrono::milliseconds::period>;

/** User-facing bitmap abstraction that you use to manage bitmap data, independant of draw class/platform.
 * IBitmap doesn't actually own the image data \see APIBitmap
 * An IBitmap's width and height are always in relation to a 1:1 (low dpi) screen. Any scaling happens at the drawing stage. */
class IBitmap
{
public:
  /** IBitmap Constructor
   @param pAPIBitmap Pointer to a drawing API bitmap
   @param n Number of frames (for multi frame film-strip bitmaps)
   @param framesAreHorizontal framesAreHorizontal \c true if the frames are positioned horizontally
   @param name Resource name for the bitmap */
  IBitmap(APIBitmap* pAPIBitmap, int n, bool framesAreHorizontal, const char* name = "")
    : mAPIBitmap(pAPIBitmap)
    , mW(pAPIBitmap->GetWidth() / pAPIBitmap->GetScale())
    , mH(pAPIBitmap->GetHeight() / pAPIBitmap->GetScale())
    , mN(n)
    , mFramesAreHorizontal(framesAreHorizontal)
    , mResourceName(name, (int) strlen(name))
  {
  }

  IBitmap()
  : mAPIBitmap(nullptr)
  , mW(0)
  , mH(0)
  , mN(0)
  , mFramesAreHorizontal(false)
  {
  }
  
  /** @return overall bitmap width in pixels */
  int W() const { return mW; }

  /** @return overall bitmap height in pixels */
  int H() const { return mH; }

  /** @return Width of a single frame in pixels */
  int FW() const { return (mFramesAreHorizontal ? mW / mN : mW); }
  
  /** @return Height of a single frame in pixels */
  int FH() const { return (mFramesAreHorizontal ? mH : mH / mN); }
  
  /** @return number of frames */
  int N() const { return mN; }
  
  /** @return the scale of the bitmap */
  int GetScale() const { return mAPIBitmap->GetScale(); }

  /** @return the draw scale of the bitmap */
  float GetDrawScale() const { return mAPIBitmap->GetDrawScale(); }
    
  /** @return a pointer to the referenced APIBitmap */
  APIBitmap* GetAPIBitmap() const { return mAPIBitmap; }

  /** @return whether or not frames are stored horizontally */
  bool GetFramesAreHorizontal() const { return mFramesAreHorizontal; }
  
  /** @return the resource name */
  const WDL_String& GetResourceName() const { return mResourceName; }
  
  /** @return \true if the bitmap has valid data */
  inline bool IsValid() const { return mAPIBitmap != nullptr; }

private:
  /** Pointer to the API specific bitmap */
  APIBitmap* mAPIBitmap;
  /** Bitmap width (in pixels) */
  int mW;
  /** Bitmap height (in pixels) */
  int mH;
  /** Number of frames (for stacked bitmaps) */
  int mN;
  /** \c true if the frames are positioned horizontally */
  bool mFramesAreHorizontal;
  /** Resource path/name for the bitmap */
  WDL_String mResourceName;
};

/** User-facing SVG abstraction that you use to manage SVG data
 * ISVG doesn't actually own the image data */
struct ISVG
{  
  ISVG(NSVGimage* pImage)
  {
    mImage = pImage;
  }
  
  /** /todo */
  float W() const
  {
    if (mImage)
      return mImage->width;
    else
      return 0;
  }

  /** /todo */
  float H() const
  {
    if (mImage)
      return mImage->height;
    else
      return 0;
  }
  
  /** @return \true if the SVG has valid data */
  inline bool IsValid() const { return mImage != nullptr; }
  
  NSVGimage* mImage = nullptr;
};

/** Used to manage color data, independent of draw class/platform. */
struct IColor
{
  int A, R, G, B;
  
  IColor(int a = 255, int r = 0, int g = 0, int b = 0) : A(a), R(r), G(g), B(b) {}

  bool operator==(const IColor& rhs) { return (rhs.A == A && rhs.R == R && rhs.G == G && rhs.B == B); }
  
  bool operator!=(const IColor& rhs) { return !operator==(rhs); }
  
  /** /todo */
  bool Empty() const { return A == 0 && R == 0 && G == 0 && B == 0; }
  
  /** /todo */
  void Clamp() { A = Clip(A, 0, 255); R = Clip(R, 0, 255); Clip(G, 0, 255); B = Clip(B, 0, 255); }
  
  /** /todo 
   * @param alpha */
  void Randomise(int alpha = 255) { A = alpha; R = std::rand() % 255; G = std::rand() % 255; B = std::rand() % 255; }

  /**  @param c /todo */
  void AddContrast(double c)
  {
    const int mod = int(c * 255.);
    R = std::min(R += mod, 255);
    G = std::min(G += mod, 255);
    B = std::min(B += mod, 255);
  }

  /** /todo 
   * @param c /todo
   * @return IColor /todo */
  IColor GetContrasted(double c) const
  {
    const int mod = int(c * 255.);
    IColor n = *this;
    n.R = std::min(n.R += mod, 255);
    n.G = std::min(n.G += mod, 255);
    n.B = std::min(n.B += mod, 255);
    return n;
  }
  
  /** Get the color as a 3 float array
   * @param rgbf ptr to array of 3 floats */
  void GetRGBf(float* rgbf) const
  {
    rgbf[0] = R / 255.f;
    rgbf[1] = G / 255.f;
    rgbf[2] = B / 255.f;
  }

  /** Get the color as a 4 float array
   * @param rgbaf ptr to array of 4 floats */
  void GetRGBAf(float* rgbaf) const
  {
    rgbaf[0] = R / 255.f;
    rgbaf[1] = G / 255.f;
    rgbaf[2] = B / 255.f;
    rgbaf[3] = A / 255.f;
  }
  
  /** /todo 
   * @param randomAlpha /todo
   * @return IColor /todo */
  static IColor GetRandomColor(bool randomAlpha = false)
  {
    int A = randomAlpha ? std::rand() & 0xFF : 255;
    int R = std::rand() & 0xFF;
    int G = std::rand() & 0xFF;
    int B = std::rand() & 0xFF;

    return IColor(A, R, G, B);
  }

  /** Create an IColor from a 3 float RGB array
   * @param rgbf ptr to array of 3 floats
   * @return IColor A new IColor based on the input array */
  static IColor FromRGBf(float* rgbf)
  {
    int A = 255;
    int R = rgbf[0] * 255;
    int G = rgbf[1] * 255;
    int B = rgbf[2] * 255;
    
    return IColor(A, R, G, B);
  }
  
  /** Create an IColor from a 4 float RGBA array
   * @param rgbaf ptr to array of 3 floats
   * @return IColor A new IColor based on the input array */
  static IColor FromRGBAf(float* rgbaf)
  {
    int R = rgbaf[0] * 255;
    int G = rgbaf[1] * 255;
    int B = rgbaf[2] * 255;
    int A = rgbaf[3] * 255;

    return IColor(A, R, G, B);
  }
  
  /** /todo 
   * @param h /todo
   * @param s /todo
   * @param l /todo
   * @param a /todo
   * @return IColor /todo */
  static IColor GetFromHSLA(float h, float s, float l, float a = 1.)
  {
    auto hue = [](float h, float m1, float m2)
    {
      if (h < 0) h += 1;
      if (h > 1) h -= 1;
      if (h < 1.0f / 6.0f)
        return m1 + (m2 - m1) * h * 6.0f;
      else if (h < 3.0f / 6.0f)
        return m2;
      else if (h < 4.0f / 6.0f)
        return m1 + (m2 - m1) * (2.0f / 3.0f - h) * 6.0f;
      return m1;
    };

    IColor col;
    h = std::fmodf(h, 1.0f);
    if (h < 0.0f) h += 1.0f;
    s = Clip(s, 0.0f, 1.0f);
    l = Clip(l, 0.0f, 1.0f);
    float m2 = l <= 0.5f ? (l * (1 + s)) : (l + s - l * s);
    float m1 = 2 * l - m2;
    col.R = static_cast<int>(Clip(hue(h + 1.0f / 3.0f, m1, m2), 0.0f, 1.0f) * 255.f);
    col.G = static_cast<int>(Clip(hue(h, m1, m2), 0.0f, 1.0f) * 255.f);
    col.B = static_cast<int>(Clip(hue(h - 1.0f / 3.0f, m1, m2), 0.0f, 1.0f) * 255.f);
    col.A = static_cast<int>(a * 255.f);
    return col;
  }

  /** /todo 
   * @return int /todo */
  int GetLuminosity() const
  {
    int min = R < G ? (R < B ? R : B) : (G < B ? G : B);
    int max = R > G ? (R > B ? R : B) : (G > B ? G : B);
    return (min + max) / 2;
  };
  
  /** /todo 
   * @param start /todo
   * @param dest /todo
   * @param result /todo
   * @param progress /todo */
  static void LinearInterpolateBetween(const IColor& start, const IColor& dest, IColor& result, float progress)
  {
    result.A = start.A + static_cast<int>(progress * static_cast<float>(dest.A -  start.A));
    result.R = start.R + static_cast<int>(progress * static_cast<float>(dest.R -  start.R));
    result.G = start.G + static_cast<int>(progress * static_cast<float>(dest.G -  start.G));
    result.B = start.B + static_cast<int>(progress * static_cast<float>(dest.B -  start.B));
  }
};

const IColor COLOR_TRANSPARENT(0, 0, 0, 0);
const IColor COLOR_TRANSLUCENT(10, 0, 0, 0);
const IColor COLOR_BLACK(255, 0, 0, 0);
const IColor COLOR_BLACK_DROP_SHADOW(128, 0, 0, 0);
const IColor COLOR_GRAY(255, 127, 127, 127);
const IColor COLOR_LIGHT_GRAY(255, 240, 240, 240);
const IColor COLOR_MID_GRAY(255, 200, 200, 200);
const IColor COLOR_DARK_GRAY(255, 70, 70, 70);
const IColor COLOR_WHITE(255, 255, 255, 255);
const IColor COLOR_RED(255, 255, 0, 0);
const IColor COLOR_GREEN(255, 0, 255, 0);
const IColor COLOR_BLUE(255, 0, 0, 255);
const IColor COLOR_YELLOW(255, 255, 255, 0);
const IColor COLOR_ORANGE(255, 255, 127, 0);

const IColor DEFAULT_GRAPHICS_BGCOLOR = COLOR_GRAY;
const IColor DEFAULT_BGCOLOR = COLOR_TRANSPARENT;
const IColor DEFAULT_FGCOLOR = COLOR_MID_GRAY;
const IColor DEFAULT_PRCOLOR = COLOR_LIGHT_GRAY;

const IColor DEFAULT_FRCOLOR = COLOR_DARK_GRAY;
const IColor DEFAULT_HLCOLOR = COLOR_TRANSLUCENT;
const IColor DEFAULT_SHCOLOR = IColor(60, 0, 0, 0);
const IColor DEFAULT_X1COLOR = COLOR_BLACK;
const IColor DEFAULT_X2COLOR = COLOR_GREEN;
const IColor DEFAULT_X3COLOR = COLOR_BLUE;

const IColor DEFAULT_TEXT_FGCOLOR = COLOR_BLACK;
const IColor DEFAULT_TEXTENTRY_BGCOLOR = COLOR_WHITE;
const IColor DEFAULT_TEXTENTRY_FGCOLOR = COLOR_BLACK;

/** Used to manage composite/blend operations, independent of draw class/platform */
struct IBlend
{
  EBlend mMethod;
  float mWeight;

  /** Creates a new IBlend
   * @param type Blend type (defaults to none)
   * @param weight normalised alpha blending amount */
  IBlend(EBlend type = EBlend::Default, float weight = 1.0f)
  : mMethod(type)
  , mWeight(Clip(weight, 0.f, 1.f))
  {}
};

/** /todo 
 * @param pBlend /todo
 * @return float /todo */
inline float BlendWeight(const IBlend* pBlend)
{
  return (pBlend ? pBlend->mWeight : 1.0f);
}

const IBlend BLEND_75 = IBlend(EBlend::Default, 0.75f);
const IBlend BLEND_50 = IBlend(EBlend::Default, 0.5f);
const IBlend BLEND_25 = IBlend(EBlend::Default, 0.25f);
const IBlend BLEND_10 = IBlend(EBlend::Default, 0.1f);
const IBlend BLEND_05 = IBlend(EBlend::Default, 0.05f);
const IBlend BLEND_01 = IBlend(EBlend::Default, 0.01f);

/** Used to manage fill behaviour for path based drawing back ends */
struct IFillOptions
{
  EFillRule mFillRule { EFillRule::Winding };
  bool mPreserve { false };
};

/** Used to manage stroke behaviour for path based drawing back ends */
struct IStrokeOptions
{
  /** Used to manage dashes for stroke */
  class DashOptions
  {
  public:

    DashOptions()
    : mCount(0)
    , mOffset(0)
    {}

    DashOptions(float* array, float offset, int count)
    {
      SetDash(array, offset, count);
    }

    /** @return int /todo */
    int GetCount() const { return mCount; }

    /** @return float  /todo */
    float GetOffset() const { return mOffset; }

    /** @return float* /todo */
    const float* GetArray() const { return mArray; }

    /** /todo 
     * @param array /todo
     * @param offset /todo
     * @param count /todo */
    void SetDash(float* array, float offset, int count)
    {
      assert(count >= 0 && count <= 8);

      mCount = count;
      mOffset = offset;

      for (int i = 0; i < count; i++)
        mArray[i] = array[i];
    }

  private:
    float mArray[8];
    float mOffset;
    int mCount;
  };

  float mMiterLimit = 10.f;
  bool mPreserve = false;
  ELineCap mCapOption = ELineCap::Butt;
  ELineJoin mJoinOption = ELineJoin::Miter;
  DashOptions mDash;
};

static const char* TextStyleString(ETextStyle style)
{
  switch (style)
  {
    case ETextStyle::Normal:  return "Regular";
    case ETextStyle::Bold:    return "Bold";
    case ETextStyle::Italic:  return "Italic";
  }
}

/** Used to manage font and text/text entry style for a piece of text on the UI, independent of draw class/platform.*/
struct IText
{
  /** /todo 
   * @param size /todo
   * @param color /todo
   * @param font /todo
   * @param align /todo
   * @param valign /todo
   * @param angle /todo
   * @param TEBGColor /todo
   * @param TEFGColor /todo */
  IText(float size = DEFAULT_TEXT_SIZE,
        const IColor& color = DEFAULT_TEXT_FGCOLOR,
        const char* font = nullptr,
        EAlign align = EAlign::Center,
        EVAlign valign = EVAlign::Middle,
        float angle = 0,
        const IColor& TEBGColor = DEFAULT_TEXTENTRY_BGCOLOR,
        const IColor& TEFGColor = DEFAULT_TEXTENTRY_FGCOLOR)
    : mSize(size)
    , mFGColor(color)
    , mAlign(align)
    , mVAlign(valign)
    , mAngle(angle)
    , mTextEntryBGColor(TEBGColor)
    , mTextEntryFGColor(TEFGColor)
  {
    strcpy(mFont, (font ? font : DEFAULT_FONT));
  }

  /** /todo 
    * @param size /todo
    * @param valign /todo */
  IText(float size, EVAlign valign)
  : IText()
  {
    mSize = size;
    mVAlign = valign;
  }
  
  /** /todo 
   * @param size /todo
   * @param align /todo */
  IText(float size, EAlign align)
  : IText()
  {
    mSize = size;
    mAlign = align;
  }
  
  IText(float size, const char* font)
  : IText()
  {
    mSize = size;
    strcpy(mFont, (font ? font : DEFAULT_FONT));
  }
  
  IText WithFGColor(const IColor& fgColor) const { IText newText = *this; newText.mFGColor = fgColor; return newText; }
  IText WithTEColors(const IColor& teBgColor, const IColor& teFgColor) const { IText newText = *this; newText.mTextEntryBGColor = teBgColor; newText.mTextEntryFGColor = teFgColor; return newText; }
  IText WithAlign(EAlign align) const { IText newText = *this; newText.mAlign = align; return newText; }
  IText WithVAlign(EVAlign valign) const { IText newText = *this; newText.mVAlign = valign; return newText; }
  IText WithSize(float size) const { IText newText = *this; newText.mSize = size; return newText; }
  IText WithAngle(float v) const { IText newText = *this; newText.mAngle = v; return newText; }

  char mFont[FONT_LEN];
  float mSize;
  IColor mFGColor;
  IColor mTextEntryBGColor;
  IColor mTextEntryFGColor;
  float mAngle = 0.f; // Degrees ccwise from normal.
  EAlign mAlign = EAlign::Near;
  EVAlign mVAlign = EVAlign::Middle;
};

const IText DEFAULT_TEXT = IText();

<<<<<<< HEAD
struct Vec2
{
	float x, y;
	Vec2() = default;
	Vec2(float x, float y) : x(x), y(y) {}
	
	Vec2 operator-(const Vec2 b) { return Vec2{x-b.x, y-b.y}; }
	Vec2 operator+(const Vec2 b) { return Vec2{x+b.x, y+b.y}; }
};

/** Used to manage a rectangular area, independant of draw class/platform.
=======
/** Used to manage a rectangular area, independent of draw class/platform.
>>>>>>> 3add4564
 * An IRECT is always specified in 1:1 pixels, any scaling for high DPI happens in the drawing class.
 * In IGraphics 0,0 is top left. */
struct IRECT
{
  float L, T, R, B;

  /** /todo  */
  IRECT()
  {
    L = T = R = B = 0.f;
  }
  
  /** /todo 
   * @param l /todo
   * @param t /todo
   * @param r /todo
   * @param b /todo */
  IRECT(float l, float t, float r, float b)
  : L(l), R(r), T(t), B(b)
  {}
  
  /** /todo 
   * @param x /todo
   * @param y /todo
   * @param bitmap /todo */
  IRECT(float x, float y, const IBitmap& bitmap)
  {
    L = x;
    T = y;
    R = L + (float) bitmap.FW();
    B = T + (float) bitmap.FH();
  }

  /** @return true */
  bool Empty() const
  {
    return (L == 0.f && T == 0.f && R == 0.f && B == 0.f);
  }

  /** /todo  */
  void Clear()
  {
    L = T = R = B = 0.f;
  }
  
  bool operator==(const IRECT& rhs) const
  {
    return (L == rhs.L && T == rhs.T && R == rhs.R && B == rhs.B);
  }

  bool operator!=(const IRECT& rhs) const
  {
    return !(*this == rhs);
  }

  /** @return float /todo  */
  inline float W() const { return R - L; }

  /** @return float /todo  */
  inline float H() const { return B - T; }

  /** @return float /todo  */
  inline float MW() const { return 0.5f * (L + R); }

  /** @return float /todo  */
  inline float MH() const { return 0.5f * (T + B); }

  /** @return float /todo  */
  inline float Area() const { return W() * H(); }
  
  /** /todo 
   * @param rhs /todo
   * @return IRECT /todo*/
  inline IRECT Union(const IRECT& rhs) const
  {
    if (Empty()) { return rhs; }
    if (rhs.Empty()) { return *this; }
    return IRECT(std::min(L, rhs.L), std::min(T, rhs.T), std::max(R, rhs.R), std::max(B, rhs.B));
  }

  /** /todo 
   * @param rhs /todo
   * @return IRECT /todo */
  inline IRECT Intersect(const IRECT& rhs) const
  {
    if (Intersects(rhs))
      return IRECT(std::max(L, rhs.L), std::max(T, rhs.T), std::min(R, rhs.R), std::min(B, rhs.B));

    return IRECT();
  }

  /** /todo 
   * @param rhs /todo
   * @return true /todo
   * @return false /todo */
  inline bool Intersects(const IRECT& rhs) const
  {
    return (!Empty() && !rhs.Empty() && R >= rhs.L && L < rhs.R && B >= rhs.T && T < rhs.B);
  }

  /** /todo 
   * @param rhs /todo
   * @return true /todo
   * @return false /todo */
  inline bool Contains(const IRECT& rhs) const
  {
    return (!Empty() && !rhs.Empty() && rhs.L >= L && rhs.R <= R && rhs.T >= T && rhs.B <= B);
  }

  /** /todo 
   * @param x /todo
   * @param y /todo
   * @return true /todo
   * @return false /todo */
  inline bool Contains(float x, float y) const
  {
    return (!Empty() && x >= L && x < R && y >= T && y < B);
  }
  
  /** /todo
   * includes right-most and bottom-most pixels
   * @param x /todo
   * @param y /todo
   * @return true /todo
   * @return false /todo */
  inline bool ContainsEdge(float x, float y) const
  {
    return (!Empty() && x >= L && x <= R && y >= T && y <= B);
  }

  /** /todo 
   * @param x /todo
   * @param y /todo */
  inline void Constrain(float& x, float& y) const
  {
    if (x < L) x = L;
    else if (x > R) x = R;

    if (y < T) y = T;
    else if (y > B) y = B;
  }
  
  /** /todo
   * The two rects cover exactly the area returned by Union()
   * @param rhs /todo
   * @return true /todo */
  bool Mergeable(const IRECT& rhs) const
  {
    if (Empty() || rhs.Empty())
      return true;
    if (L == rhs.L && R == rhs.R && ((T >= rhs.T && T <= rhs.B) || (rhs.T >= T && rhs.T <= B)))
      return true;
    return T == rhs.T && B == rhs.B && ((L >= rhs.L && L <= rhs.R) || (rhs.L >= L && rhs.L <= R));
  }
  
  /** /todo 
   * @param layoutDir /todo
   * @param frac /todo
   * @param fromTopOrRight /todo
   * @return IRECT /todo */
  inline IRECT FracRect(EDirection layoutDir, float frac, bool fromTopOrRight = false) const
  {
    if(layoutDir == EDirection::Vertical)
      return FracRectVertical(frac, fromTopOrRight);
    else
      return FracRectHorizontal(frac, fromTopOrRight);
  }
  
  /** /todo 
   * @param frac /todo
   * @param rhs /todo
   * @return IRECT /todo */
  inline IRECT FracRectHorizontal(float frac, bool rhs = false) const
  {
    float widthOfSubRect = W() * frac;
    
    if(rhs)
      return IRECT(R - widthOfSubRect, T, R, B);
    else
      return IRECT(L, T, L + widthOfSubRect, B);
  }
  
  /** /todo 
   * @param frac /todo
   * @param fromTop /todo
   * @return IRECT /todo */
  inline IRECT FracRectVertical(float frac, bool fromTop = false) const
  {
    float heightOfSubRect = H() * frac;

    if(fromTop)
      return IRECT(L, T, R, T + heightOfSubRect);
    else
      return IRECT(L, B - heightOfSubRect, R, B);
  }

  /** /todo 
   * @param numSlices /todo
   * @param sliceIdx /todo
   * @return IRECT /todo */
  inline IRECT SubRectVertical(int numSlices, int sliceIdx) const
  {
    float heightOfSubRect = H() / (float) numSlices;
    float t = heightOfSubRect * (float) sliceIdx;

    return IRECT(L, T + t, R, T + t + heightOfSubRect);
  }

  /** /todo 
   * @param numSlices /todo
   * @param sliceIdx /todo
   * @return IRECT /todo */
  inline IRECT SubRectHorizontal(int numSlices, int sliceIdx) const
  {
    float widthOfSubRect = W() / (float) numSlices;
    float l = widthOfSubRect * (float) sliceIdx;

    return IRECT(L + l, T, L + l + widthOfSubRect, B);
  }
  
  /** /todo 
   * @param layoutDir /todo
   * @param numSlices /todo
   * @param sliceIdx /todo
   * @return IRECT /todo */
  inline IRECT SubRect(EDirection layoutDir, int numSlices, int sliceIdx) const
  {
    if(layoutDir == EDirection::Vertical)
      return SubRectVertical(numSlices, sliceIdx);
    else
      return SubRectHorizontal(numSlices, sliceIdx);
  }
  
  /** /todo 
   * @param w /todo
   * @param h /todo
   * @return IRECT /todo */
  inline IRECT GetFromTLHC(float w, float h) const { return IRECT(L, T, L+w, T+h); }

  /** /todo 
   * @param w /todo
   * @param h /todo
   * @return IRECT /todo */
  inline IRECT GetFromBLHC(float w, float h) const { return IRECT(L, B-h, L+w, B); }

  /** /todo 
   * @param w /todo
   * @param h /todo
   * @return IRECT /todo */
  inline IRECT GetFromTRHC(float w, float h) const { return IRECT(R-w, T, R, T+h); }

  /** /todo 
   * @param w /todo
   * @param h /todo
   * @return IRECT /todo */
  inline IRECT GetFromBRHC(float w, float h) const { return IRECT(R-w, B-h, R, B); }

  /** Get a subrect of this IRECT bounded in Y by the top edge and 'amount'
   * @param amount Size in Y of the desired IRECT
   * @return IRECT The resulting subrect */
  inline IRECT GetFromTop(float amount) const { return IRECT(L, T, R, T+amount); }

  /** Get a subrect of this IRECT bounded in Y by 'amount' and the bottom edge
   * @param amount Size in Y of the desired IRECT
   * @return IRECT The resulting subrect */
  inline IRECT GetFromBottom(float amount) const { return IRECT(L, B-amount, R, B); }

  /** Get a subrect of this IRECT bounded in X by the left edge and 'amount'
   * @param amount Size in X of the desired IRECT
   * @return IRECT The resulting subrect */
  inline IRECT GetFromLeft(float amount) const { return IRECT(L, T, L+amount, B); }

  /** Get a subrect of this IRECT bounded in X by 'amount' and the right edge
   * @param amount Size in X of the desired IRECT
   * @return IRECT The resulting subrect */
  inline IRECT GetFromRight(float amount) const { return IRECT(R-amount, T, R, B); }
  
  /** Get a subrect of this IRECT reduced in height from the top edge by 'amount'
   * @param amount Size in Y to reduce by
   * @return IRECT The resulting subrect */
  inline IRECT GetReducedFromTop(float amount) const { return IRECT(L, T+amount, R, B); }

  /** Get a subrect of this IRECT reduced in height from the bottom edge by 'amount'
   * @param amount Size in Y to reduce by
   * @return IRECT The resulting subrect */
  inline IRECT GetReducedFromBottom(float amount) const { return IRECT(L, T, R, B-amount); }

  /** Get a subrect of this IRECT reduced in width from the left edge by 'amount'
   * @param amount Size in X to reduce by
   * @return IRECT The resulting subrect */
  inline IRECT GetReducedFromLeft(float amount) const { return IRECT(L+amount, T, R, B); }

  /** Get a subrect of this IRECT reduced in width from the right edge by 'amount'
   * @param amount Size in X to reduce by
   * @return IRECT The resulting subrect */
  inline IRECT GetReducedFromRight(float amount) const { return IRECT(L, T, R-amount, B); }
  
  /** Reduce in height from the top edge by 'amount' and return the removed region
   * @param amount Size in Y to reduce by
   * @return IRECT The removed subrect */
  inline IRECT ReduceFromTop(float amount) { IRECT r = GetFromTop(amount); T+=amount; return r; }
  
  /** Reduce in height from the bottom edge by 'amount' and return the removed region
   * @param amount Size in Y to reduce by
   * @return IRECT The removed subrect */
  inline IRECT ReduceFromBottom(float amount) { IRECT r = GetFromBottom(amount); B-=amount; return r; }
  
  /** Reduce in width from the left edge by 'amount' and return the removed region
   * @param amount Size in X to reduce by
   * @return IRECT The removed subrect */
  inline IRECT ReduceFromLeft(float amount) { IRECT r = GetFromLeft(amount); L+=amount; return r; }
  
  /** Reduce in width from the right edge by 'amount' and return the removed region
   * @param amount Size in X to reduce by
   * @return IRECT The removed subrect */
  inline IRECT ReduceFromRight(float amount) { IRECT r = GetFromRight(amount); R-=amount; return r; }
  
  /** Get a subrect (by row, column) of this IRECT which is a cell in a grid of size (nRows * nColumns)
   * @param row Row index of the desired subrect
   * @param col Column index of the desired subrect
   * @param nRows Number of rows in the cell grid
   * @param nColumns Number of columns in the cell grid
   * @return IRECT The resulting subrect */
  inline IRECT GetGridCell(int row, int col, int nRows, int nColumns/*, EDirection = EDirection::Horizontal*/) const
  {
    assert(row * col <= nRows * nColumns); // not enough cells !
    
    const IRECT vrect = SubRectVertical(nRows, row);
    return vrect.SubRectHorizontal(nColumns, col);
  }
  
  /** Get a subrect (by index) of this IRECT which is a cell in a grid of size (nRows * nColumns)
   * @param cellIndex Index of the desired cell in the cell grid
   * @param nRows Number of rows in the cell grid
   * @param nColumns Number of columns in the cell grid
   * @param dir Desired direction of indexing, by row (EDirection::Horizontal) or by column (EDirection::Vertical)
   * @return IRECT The resulting subrect */
  inline IRECT GetGridCell(int cellIndex, int nRows, int nColumns, EDirection dir = EDirection::Horizontal) const
  {
    assert(cellIndex <= nRows * nColumns); // not enough cells !

    int cell = 0;
    
    if(dir == EDirection::Horizontal)
    {
      for(int row = 0; row < nRows; row++)
      {
        for(int col = 0; col < nColumns; col++)
        {
          if(cell == cellIndex)
          {
            const IRECT vrect = SubRectVertical(nRows, row);
            return vrect.SubRectHorizontal(nColumns, col);
          }

          cell++;
        }
      }
    }
    else
    {
      for(int col = 0; col < nColumns; col++)
      {
        for(int row = 0; row < nRows; row++)
        {
          if(cell == cellIndex)
          {
            const IRECT hrect = SubRectHorizontal(nColumns, col);
            return hrect.SubRectVertical(nRows, row);
          }
          
          cell++;
        }
      }
    }
    
    return *this;
  }
  
  /** @return true /todo */
  bool IsPixelAligned() const
  {
    // If all values are within 1/1000th of a pixel of an integer the IRECT is considered pixel aligned
      
    auto isInteger = [](float x){ return std::fabs(x - std::round(x)) <= static_cast<float>(1e-3); };
      
    return isInteger(L) && isInteger(T) && isInteger(R) && isInteger(B);
  }
  
  /** /todo
   * @param scale /todo
   * @return false /todo */
  bool IsPixelAligned(float scale) const
  {
    IRECT r = *this;
    r.Scale(scale);
    return r.IsPixelAligned();
  }
  
  /** Pixel aligns the rect in an inclusive manner (moves all points outwards) */
  inline void PixelAlign() 
  {
    L = std::floor(L);
    T = std::floor(T);
    R = std::ceil(R);
    B = std::ceil(B);
  }

  /** /todo 
   * @param scale /todo */
  inline void PixelAlign(float scale)
  {
    // N.B. - double precision is *required* for accuracy of the reciprocal
    Scale(scale);
    PixelAlign();
    Scale(static_cast<float>(1.0/static_cast<double>(scale)));
  }
  
  /** /todo 
   * @return IRECT /todo  */
  inline IRECT GetPixelAligned() const
  {
    IRECT r = *this;
    r.PixelAlign();
    return r;
  }
  
  /** /todo 
   * @param scale /todo
   * @return IRECT /todo */
  inline IRECT GetPixelAligned(float scale) const
  {
    IRECT r = *this;
    r.PixelAlign(scale);
    return r;
  }
    
  /** Pixel aligns to nearest pixels */
  inline void PixelSnap()
  {
    L = std::round(L);
    T = std::round(T);
    R = std::round(R);
    B = std::round(B);
  }
  
  /** /todo 
   * @param scale /todo */
  inline void PixelSnap(float scale)
  {
    // N.B. - double precision is *required* for accuracy of the reciprocal
    Scale(scale);
    PixelSnap();
    Scale(static_cast<float>(1.0/static_cast<double>(scale)));
  }
  
  /** @return IRECT /todo */
  inline IRECT GetPixelSnapped() const
  {
    IRECT r = *this;
    r.PixelSnap();
    return r;
  }
  
  /** /todo 
   * @param scale /todo
   * @return IRECT /todo */
  inline IRECT GetPixelSnapped(float scale) const
  {
    IRECT r = *this;
    r.PixelSnap(scale);
    return r;
  }
  
  /** /todo 
   * @param padding /todo */
  inline void Pad(float padding)
  {
    L -= padding;
    T -= padding;
    R += padding;
    B += padding;
  }
  
  /** /todo 
   * @param padL /todo
   * @param padT /todo
   * @param padR /todo
   * @param padB /todo */
  inline void Pad(float padL, float padT, float padR, float padB)
  {
    L -= padL;
    T -= padT;
    R += padR;
    B += padB;
  }
  
  /** /todo 
  * @param padding /todo */
  inline void HPad(float padding)
  {
    L -= padding;
    R += padding;
  }
  
  /** /todo 
  * @param padding /todo */
  inline void VPad(float padding)
  {
    T -= padding;
    B += padding;
  }
  
  /** /todo 
   * @param padding /todo */
  inline void MidHPad(float padding)
  {
    const float mw = MW();
    L = mw - padding;
    R = mw + padding;
  }
  
  /** /todo 
   * @param padding /todo */
  inline void MidVPad(float padding)
  {
    const float mh = MH();
    T = mh - padding;
    B = mh + padding;
  }

  /** /todo 
   * @param padding /todo
   * @return IRECT /todo */
  inline IRECT GetPadded(float padding) const
  {
    return IRECT(L-padding, T-padding, R+padding, B+padding);
  }

  /** /todo 
   * @param padding /todo
   * @return IRECT /todo */
  inline IRECT GetPadded(float padL, float padT, float padR, float padB) const
  {
    return IRECT(L-padL, T-padT, R+padR, B+padB);
  }

  /** /todo 
   * @param padding /todo
   * @return IRECT /todo */
  inline IRECT GetHPadded(float padding) const
  {
    return IRECT(L-padding, T, R+padding, B);
  }

  /** /todo 
   * @param padding /todo
   * @return IRECT /todo */
  inline IRECT GetVPadded(float padding) const
  {
    return IRECT(L, T-padding, R, B+padding);
  }

  /** /todo 
   * @param padding /todo
   * @return IRECT /todo */
  inline IRECT GetMidHPadded(float padding) const
  {
    return IRECT(MW()-padding, T, MW()+padding, B);
  }

  /** /todo 
   * @param padding /todo
   * @return IRECT /todo */
  inline IRECT GetMidVPadded(float padding) const
  {
    return IRECT(L, MH()-padding, R, MH()+padding);
  }

  /** /todo 
   * @param w /todo
   * @param rhs /todo
   * @return IRECT /todo */
  inline IRECT GetHSliced(float w, bool rhs = false) const
  {
    if(rhs)
      return IRECT(R - w, T, R, B);
    else
      return IRECT(L, T, L + w, B);
  }
  
  /** /todo 
   * @param h /todo
   * @param bot /todo
   * @return IRECT /todo */
  inline IRECT GetVSliced(float h, bool bot = false) const
  {
    if(bot)
      return IRECT(L, B - h, R, B);
    else
      return IRECT(L, T + h, R, B);
  }
  
  /** /todo 
   * @param rhs /todo */
  void Clank(const IRECT& rhs)
  {
    if (L < rhs.L)
    {
      R = std::min(rhs.R - 1, R + rhs.L - L);
      L = rhs.L;
    }
    if (T < rhs.T)
    {
      B = std::min(rhs.B - 1, B + rhs.T - T);
      T = rhs.T;
    }
    if (R >= rhs.R)
    {
      L = std::max(rhs.L, L - (R - rhs.R + 1));
      R = rhs.R - 1;
    }
    if (B >= rhs.B)
    {
      T = std::max(rhs.T, T - (B - rhs.B + 1));
      B = rhs.B - 1;
    }
  }
  
  /** /todo 
   * @param scale /todo */
  void Scale(float scale)
  {
    L *= scale;
    T *= scale;
    R *= scale;
    B *= scale;
  }
  
  /** /todo 
   * @param scale /todo  */
  void ScaleAboutCentre(float scale)
  {
    float x = MW();
    float y = MH();
    float hw = W() / 2.f;
    float hh = H() / 2.f;
    L = x - (hw * scale);
    T = y - (hh * scale);
    R = x + (hw * scale);
    B = y + (hh * scale);
  }
  
  /** /todo 
   * @param scale /todo
   * @return IRECT /todo */
  IRECT GetScaledAboutCentre(float scale)
  {
    const float x = MW();
    const float y = MH();
    const float hw = W() / 2.f;
    const float hh = H() / 2.f;
    
    return IRECT(x - (hw * scale), y - (hh * scale), x + (hw * scale), y + (hh * scale));
  }
  
  /** /todo 
   * @param start /todo
   * @param dest /todo
   * @param result /todo
   * @param progress /todo */
  static void LinearInterpolateBetween(const IRECT& start, const IRECT& dest, IRECT& result, float progress)
  {
    result.L = start.L + progress * (dest.L -  start.L);
    result.T = start.T + progress * (dest.T -  start.T);
    result.R = start.R + progress * (dest.R -  start.R);
    result.B = start.B + progress * (dest.B -  start.B);
  }

  /** /todo 
   * @param scale /todo
   * @return IRECT /todo */
  IRECT GetScaled(float scale) const
  {
    IRECT r = *this;
    r.Scale(scale);
    return r;
  }

  /** /todo 
   * @param x /todo
   * @param y /todo */
  void GetRandomPoint(float& x, float& y) const
  {
    const float r1 = static_cast<float>(std::rand()/(RAND_MAX+1.f));
    const float r2 = static_cast<float>(std::rand()/(RAND_MAX+1.f));

    x = L + r1 * W();
    y = T + r2 * H();
  }

  /** @return IRECT /todo */
  IRECT GetRandomSubRect() const
  {
    float l, t, r, b;
    GetRandomPoint(l, t);
    IRECT tmp = IRECT(l, t, R, B);
    tmp.GetRandomPoint(r, b);

    return IRECT(l, t, r, b);
  }

  /** /todo 
   * @param l /todo
   * @param t /todo
   * @param r /todo
   * @param b /todo */
  void Alter(float l, float t, float r, float b)
  {
    L += l;
    T += t;
    R += r;
    B += b;
  }
  
  /** /todo 
   * @param l /todo
   * @param t /todo
   * @param r /todo
   * @param b /todo
   * @return IRECT /todo  */
  IRECT GetAltered(float l, float t, float r, float b) const
  {
    return IRECT(L + l, T + t, R + r, B + b);
  }
  
  /** /todo 
   * @param x /todo
   * @param y /todo */
  void Translate(float x, float y)
  {
    L += x;
    T += y;
    R += x;
    B += y;
  }
  
  /** /todo 
   * @param x /todo
   * @param y /todo
   * @return IRECT /todo */
  IRECT GetTranslated(float x, float y) const
  {
    return IRECT(L + x, T + y, R + x, B + y);
  }
  
  /** /todo 
   * @param x /todo
   * @return IRECT /todo */
  IRECT GetHShifted(float x) const
  {
    return GetTranslated(x, 0.f);
  }
  
  /** /todo 
   * @param y /todo
   * @return IRECT /todo */
  IRECT GetVShifted(float y) const
  {
    return GetTranslated(0.f, y);
  }

  /** /todo 
   * @param sr /todo
   * @return IRECT /todo */
  IRECT GetCentredInside(const IRECT& sr) const
  {
    IRECT r;
    r.L = MW() - sr.W() / 2.f;
    r.T = MH() - sr.H() / 2.f;
    r.R = r.L + sr.W();
    r.B = r.T + sr.H();

    return r;
  }
  
  /** /todo 
   * @param w /todo
   * @param h /todo
   * @return IRECT /todo */
  IRECT GetCentredInside(float w, float h = 0.f) const
  {
    assert(w > 0.f);
    
    if(h <= 0.f)
      h = w;
    
    IRECT r;
    r.L = MW() - w / 2.f;
    r.T = MH() - h / 2.f;
    r.R = r.L + w;
    r.B = r.T + h;
    
    return r;
  }

  /** /todo 
   * @param bitmap /todo
   * @return IRECT /todo */
  IRECT GetCentredInside(const IBitmap& bitmap) const
  {
    IRECT r;
    r.L = MW() - bitmap.FW() / 2.f;
    r.T = MH() - bitmap.FH() / 2.f;
    r.R = r.L + (float) bitmap.FW();
    r.B = r.T + (float) bitmap.FH();

    return r;
  }
  
  /** /todo 
   * @return float /todo */
  float GetLengthOfShortestSide() const
  {
    if(W() < H())
       return W();
    else
      return H();
  }
};

/** Used for key press info, such as ASCII representation, virtual key (mapped to win32 codes) and modifiers */
struct IKeyPress
{
  int VK; // Windows VK_XXX
  char utf8[5] = {0}; // UTF8 key
  bool S, C, A; // SHIFT / CTRL(WIN) or CMD (MAC) / ALT
  
  /** /todo 
   * @param _utf8 /todo
   * @param vk /todo
   * @param s /todo
   * @param c /todo
   * @param a /todo */
  IKeyPress(const char* _utf8, int vk, bool s = false, bool c = false, bool a = false)
  : VK(vk)
  , S(s), C(c), A(a)
  {
    strcpy(utf8, _utf8);
  }
  
  void DBGPrint() const { DBGMSG("VK: %i\n", VK); }
};

/** Used to manage mouse modifiers i.e. right click and shift/control/alt keys. */
struct IMouseMod
{
  bool L, R, S, C, A;

  /** /todo 
   * @param l /todo
   * @param r /todo
   * @param s /todo
   * @param c /todo
   * @param a /todo */
  IMouseMod(bool l = false, bool r = false, bool s = false, bool c = false, bool a = false)
    : L(l), R(r), S(s), C(c), A(a) 
    {}
  
  /** /todo */
  void DBGPrint() { DBGMSG("L: %i, R: %i, S: %i, C: %i,: A: %i\n", L, R, S, C, A); }
};

/** Used to group mouse coordinates with mouse modifier information */
struct IMouseInfo
{
  float x, y;
  IMouseMod ms;
};

/** Used to manage a list of rectangular areas and optimize them for drawing to the screen. */
class IRECTList
{
public:
  IRECTList()
  {}
  
  IRECTList(const IRECTList&) = delete;
  IRECTList& operator=(const IRECTList&) = delete;

  /** /todo
   * @return int /todo */
  int Size() const { return mRects.GetSize(); }
  
  /** /todo 
   * @param rect /todo */
  void Add(const IRECT rect)
  {
    mRects.Add(rect);
  }
  
  /** /todo 
   * @param idx /todo
   * @param rect /todo */
  void Set(int idx, const IRECT rect)
  {
    *(mRects.GetFast() + idx) = rect;
  }
  
  /** /todo 
   * @param idx /todo
   * @return const IRECT& /todo */
  const IRECT& Get(int idx) const
  {
    return *(mRects.GetFast() + idx);
  }
  
  /** /todo */
  void Clear()
  {
    mRects.Resize(0);
  }
  
  /** /todo * @return IRECT /todo */
  IRECT Bounds()
  {
    IRECT r = Get(0);
    for (auto i = 1; i < mRects.GetSize(); i++)
      r = r.Union(Get(i));
    return r;
  }
  
  /** /todo */
  void PixelAlign()
  {
    for (auto i = 0; i < Size(); i++)
    {
      IRECT r = Get(i);
      r.PixelAlign();
      Set(i, r);
    }
  }

  /** /todo 
   * @param scale /todo */
  void PixelAlign(float scale)
  {
    for (auto i = 0; i < Size(); i++)
    {
      IRECT r = Get(i);
      r.PixelAlign(scale);
      Set(i, r);
    }
  }
  
  /** /todo 
   * @param input /todo
   * @param rects /todo
   * @param rowFractions /todo
   * @param colFractions /todo
   * @return true /todo
   * @return false /todo */
  static bool GetFracGrid(const IRECT& input, IRECTList& rects, const std::initializer_list<float>& rowFractions, const std::initializer_list<float>& colFractions)
  {
    IRECT rowsLeft = input;
    float y = 0.;
    float x = 0.;

    if(std::accumulate(rowFractions.begin(), rowFractions.end(), 0.f) != 1.)
      return false;
    
    if(std::accumulate(colFractions.begin(), colFractions.end(), 0.f) != 1.)
      return false;

    for (auto& rowFrac : rowFractions)
    {
      IRECT thisRow = input.FracRectVertical(rowFrac, true).GetTranslated(0, y);
      
      x = 0.;

      for (auto& colFrac : colFractions)
      {
        IRECT thisCell = thisRow.FracRectHorizontal(colFrac).GetTranslated(x, 0);
        
        rects.Add(thisCell);
        
        x += thisCell.W();
      }
      
      rowsLeft.Intersect(thisRow);
      
      y = rects.Bounds().H();
    }
    
    return true;
  }
  
  /** /todo  */
  void Optimize()
  {
    // Remove rects that are contained by other rects and intersections
    for (int i = 0; i < Size(); i++)
    {
      for (int j = i + 1; j < Size(); j++)
      {
        if (Get(i).Contains(Get(j)))
        {
          mRects.Delete(j);
          j--;
        }
        else if (Get(j).Contains(Get(i)))
        {
          mRects.Delete(i);
          i--;
          break;
        }
        else if (Get(i).Intersects(Get(j)))
        {
          IRECT intersection = Get(i).Intersect(Get(j));
            
          if (Get(i).Mergeable(intersection))
            Set(i, Shrink(Get(i), intersection));
          else if (Get(j).Mergeable(intersection))
            Set(j, Shrink(Get(j), intersection));
          else if (Get(i).Area() < Get(j).Area())
            Set(i, Split(Get(i), intersection));
          else
            Set(j, Split(Get(j), intersection));
        }
      }
    }
    
    // Merge any rects that can be merged
    for (int i = 0; i < Size(); i++)
    {
      for (int j = i + 1; j < Size(); j++)
      {
        if (Get(i).Mergeable(Get(j)))
        {
          Set(j, Get(i).Union(Get(j)));
          mRects.Delete(i);
          i = -1;
          break;
        }
      }
    }
  }
  
private:
  /** /todo 
   * @param r /todo
   * @param i /todo
   * @return IRECT /todo */
  IRECT Shrink(const IRECT &r, const IRECT &i)
  {
    if (i.L != r.L)
      return IRECT(r.L, r.T, i.L, r.B);
    if (i.T != r.T)
      return IRECT(r.L, r.T, r.R, i.T);
    if (i.R != r.R)
      return IRECT(i.R, r.T, r.R, r.B);
    return IRECT(r.L, i.B, r.R, r.B);
  }
  
  /** /todo 
   * @param r /todo
   * @param i /todo
   * @return IRECT /todo */
  IRECT Split(const IRECT r, const IRECT &i)
  {
    if (r.L == i.L)
    {
      if (r.T == i.T)
      {
        Add(IRECT(i.R, r.T, r.R, i.B));
        return IRECT(r.L, i.B, r.R, r.B);
      }
      else
      {
        Add(IRECT(r.L, r.T, r.R, i.T));
        return IRECT(i.R, i.T, r.R, r.B);
      }
    }
    
    if (r.T == i.T)
    {
      Add(IRECT(r.L, r.T, i.L, i.B));
      return IRECT(r.L, i.B, r.R, r.B);
    }
    else
    {
      Add(IRECT(r.L, r.T, r.R, i.T));
      return IRECT(r.L, i.T, i.L, r.B);
    }
  }
  
  WDL_TypedBuf<IRECT> mRects;
};

/** Used to store transformation matrices **/
struct IMatrix
{
  /** /todo 
   * @param xx /todo
   * @param yx /todo
   * @param xy /todo
   * @param yy /todo
   * @param tx /todo
   * @param ty /todo */
  IMatrix(double xx, double yx, double xy, double yy, double tx, double ty)
  : mXX(xx), mYX(yx), mXY(xy), mYY(yy), mTX(tx), mTY(ty)
  {}
  
  /** /todo */
  IMatrix() : IMatrix(1.0, 0.0, 0.0, 1.0, 0.0, 0.0)
  {}
  
  /** /todo 
   * @param x /todo
   * @param y /todo
   * @return IMatrix& /todo */
  IMatrix& Translate(float x, float y)
  {
    return Transform(IMatrix(1.0, 0.0, 0.0, 1.0, x, y));
  }
  
  /** /todo 
   * @param x /todo
   * @param y /todo
   * @return IMatrix& /todo */
  IMatrix& Scale(float x, float y)
  {
    return Transform(IMatrix(x, 0.0, 0.0, y, 0.0, 0.0));
  }
  
  /** /todo 
   * @param a /todo
   * @return IMatrix& /todo */
  IMatrix& Rotate(float a)
  {
    const double rad = DegToRad(a);
    const double c = std::cos(rad);
    const double s = std::sin(rad);
    
    return Transform(IMatrix(c, s, -s, c, 0.0, 0.0));
  }
  
  /** /todo 
   * @param xa /todo
   * @param ya /todo
   * @return IMatrix& /todo */
  IMatrix& Skew(float xa, float ya)
  {
    return Transform(IMatrix(1.0, std::tan(DegToRad(ya)), std::tan(DegToRad(xa)), 1.0, 0.0, 0.0));
  }
  
  /** /todo 
   * @param x /todo
   * @param y /todo
   * @param x0 /todo
   * @param y0 /todo */
  void TransformPoint(double& x, double& y, double x0, double y0) const
  {
    x = x0 * mXX + y0 * mXY + mTX;
    y = x0 * mYX + y0 * mYY + mTY;
  };
  
  /** /todo 
   * @param x /todo
   * @param y /todo */
  void TransformPoint(double& x, double& y) const
  {
    TransformPoint(x, y, x, y);
  };
  
  /** /todo 
   * @param before /todo
   * @param after /todo
   * @return IMatrix& /todo */
  IMatrix& Transform(const IRECT& before, const IRECT& after)
  {
    const double sx = after.W() / before.W();
    const double sy = after.H() / before.H();
    const double tx = after.L - before.L * sx;
    const double ty = after.T - before.T * sy;
    
    return *this = IMatrix(sx, 0.0, 0.0, sy, tx, ty);
  }
  
  /** /todo 
   * @param m /todo
   * @return IMatrix& /todo */
  IMatrix& Transform(const IMatrix& m)
  {
    IMatrix p = *this;
    
    mXX = m.mXX * p.mXX + m.mYX * p.mXY;
    mYX = m.mXX * p.mYX + m.mYX * p.mYY;
    mXY = m.mXY * p.mXX + m.mYY * p.mXY;
    mYY = m.mXY * p.mYX + m.mYY * p.mYY;
    mTX = m.mTX * p.mXX + m.mTY * p.mXY + p.mTX;
    mTY = m.mTX * p.mYX + m.mTY * p.mYY + p.mTY;
    
    return *this;
  }
  
  /** /todo 
   * @return IMatrix& /todo */
  IMatrix& Invert()
  {
    IMatrix m = *this;
    
    double d = 1.0 / (m.mXX * m.mYY - m.mYX * m.mXY);
    
    mXX =  m.mYY * d;
    mYX = -m.mYX * d;
    mXY = -m.mXY * d;
    mYY =  m.mXX * d;
    mTX = (-(m.mTX * mXX) - (m.mTY * mXY));
    mTY = (-(m.mTX * mYX) - (m.mTY * mYY));
    
    return *this;
  }
  
  double mXX, mYX, mXY, mYY, mTX, mTY;
};

/** Used to represent a point/stop in a gradient **/
struct IColorStop
{
  IColorStop()
  : mOffset(0.f)
  {}
  
  /** /todo 
   * @param color /todo
   * @param offset /todo */
  IColorStop(IColor color, float offset)
  : mColor(color)
  , mOffset(offset)
  {
    assert(offset >= 0.0 && offset <= 1.0);
  }
  
  IColor mColor;
  float mOffset;
};

/** Used to store pattern information for gradients **/
struct IPattern
{
  EPatternType mType;
  EPatternExtend mExtend;
  IColorStop mStops[16];
  int mNStops;
  IMatrix mTransform;
  
  /** /todo 
   * @param type /todo */
  IPattern(EPatternType type)
  : mType(type), mExtend(EPatternExtend::Pad), mNStops(0)
  {}
  
  /** /todo 
   * @param color /todo */
  IPattern(const IColor& color)
  : mType(EPatternType::Solid), mExtend(EPatternExtend::Pad), mNStops(1)
  {
    mStops[0] = IColorStop(color, 0.0);
  }
  
  /** /todo 
   * @param x1 /todo
   * @param y1 /todo
   * @param x2 /todo
   * @param y2 /todo
   * @param stops /todo
   * @return IPattern /todo */
  static IPattern CreateLinearGradient(float x1, float y1, float x2, float y2, const std::initializer_list<IColorStop>& stops = {})
  {
    IPattern pattern(EPatternType::Linear);
    
    // Calculate the affine transform from one line segment to another!
    const double xd = x2 - x1;
    const double yd = y2 - y1;
    const double d = sqrt(xd * xd + yd * yd);
    const double a = atan2(xd, yd);
    const double s = std::sin(a) / d;
    const double c = std::cos(a) / d;
      
    const double x0 = -(x1 * c - y1 * s);
    const double y0 = -(x1 * s + y1 * c);
    
    pattern.SetTransform(static_cast<float>(c),
                         static_cast<float>(s),
                         static_cast<float>(-s),
                         static_cast<float>(c),
                         static_cast<float>(x0),
                         static_cast<float>(y0));
    
    for (auto& stop : stops)
      pattern.AddStop(stop.mColor, stop.mOffset);
    
    return pattern;
  }
  
  /** /todo 
   * @param bounds /todo
   * @param direction /todo
   * @param stops /todo
   * @return IPattern /todo */
  static IPattern CreateLinearGradient(const IRECT& bounds, EDirection direction, const std::initializer_list<IColorStop>& stops = {})
  {
    float x1, y1, x2, y2;
    
    if(direction == EDirection::Horizontal)
    {
      y1 = bounds.MH(); y2 = y1;
      x1 = bounds.L;
      x2 = bounds.R;
    }
    else//(direction == EDirection::Vertical)
    {
      x1 = bounds.MW(); x2 = x1;
      y1 = bounds.T;
      y2 = bounds.B;
    }
    
    return CreateLinearGradient(x1, y1, x2, y2, stops);
  }
  
  /** /todo 
   * @param x1 /todo
   * @param y1 /todo
   * @param r /todo
   * @param stops /todo
   * @return IPattern /todo */
  static IPattern CreateRadialGradient(float x1, float y1, float r, const std::initializer_list<IColorStop>& stops = {})
  {
    IPattern pattern(EPatternType::Radial);
    
    const float s = 1.f / r;

    pattern.SetTransform(s, 0, 0, s, -(x1 * s), -(y1 * s));
    
    for (auto& stop : stops)
      pattern.AddStop(stop.mColor, stop.mOffset);
    
    return pattern;
  }
  
  /** /todo 
   * @return int /todo */
  int NStops() const
  {
    return mNStops;
  }
  
  /** /todo 
   * @param idx /todo
   * @return const IColorStop& /todo */
  const IColorStop& GetStop(int idx) const
  {
    return mStops[idx];
  }
  
  /** /todo 
   * @param color /todo
   * @param offset /todo */
  void AddStop(IColor color, float offset)
  {
    assert(mType != EPatternType::Solid && mNStops < 16);
    assert(!mNStops || GetStop(mNStops - 1).mOffset < offset);
    if (mNStops < 16)
      mStops[mNStops++] = IColorStop(color, offset);
  }
  
  /** /todo 
   * @param xx /todo
   * @param yx /todo
   * @param xy /todo
   * @param yy /todo
   * @param x0 /todo
   * @param y0 /todo */
  void SetTransform(float xx, float yx, float xy, float yy, float x0, float y0)
  {
    mTransform = IMatrix(xx, yx, xy, yy, x0, y0);
  }
  
  /** /todo 
   * @param transform /todo */
  void SetTransform(const IMatrix& transform)
  {
    mTransform = transform;
  }
};

/** An abstraction that is used to store a temporary raster image/framebuffer.
 * The layer is drawn with a specific offset to the graphics context.
 * ILayers take ownership of the underlying bitmaps
 * In GPU-based backends (NanoVG), this is a texture. */
class ILayer
{
  friend IGraphics;
  
public:
  /** /todo 
   * @param pBitmap /todo
   * @param r /todo
   * @param pControl /todo
   * @param cr /todo */
  ILayer(APIBitmap* pBitmap, const IRECT& r, IControl* pControl, const IRECT& cr)
  : mBitmap(pBitmap)
  , mControl(pControl)
  , mControlRECT(cr)
  , mRECT(r)
  , mInvalid(false)
  {}

  ILayer(const ILayer&) = delete;
  ILayer operator=(const ILayer&) = delete;
  
  /** /todo */
  void Invalidate() { mInvalid = true; }

  /**  @return const APIBitmap* /todo */
  const APIBitmap* GetAPIBitmap() const { return mBitmap.get(); }

  /** @return IBitmap /todo */
  IBitmap GetBitmap() const { return IBitmap(mBitmap.get(), 1, false); }

  /** @return const IRECT& /todo*/
  const IRECT& Bounds() const { return mRECT; }
  
private:
  APIBitmap* AccessAPIBitmap() { return mBitmap.get(); }
  
  std::unique_ptr<APIBitmap> mBitmap;
  IControl* mControl;
  IRECT mControlRECT;
  IRECT mRECT;
  bool mInvalid;
};

/** ILayerPtr is a managed pointer for transferring the ownership of layers */
using ILayerPtr = std::unique_ptr<ILayer>;

/** Used to specify a gaussian drop-shadow. */
struct IShadow
{
  IShadow() {}

  /** /todo 
   * @param pattern /todo
   * @param blurSize /todo
   * @param xOffset /todo
   * @param yOffset /todo
   * @param opacity /todo
   * @param drawForeground /todo */
  IShadow(const IPattern& pattern, float blurSize, float xOffset, float yOffset, float opacity, bool drawForeground = true)
  : mPattern(pattern)
  , mBlurSize(blurSize)
  , mXOffset(xOffset)
  , mYOffset(yOffset)
  , mOpacity(opacity)
  , mDrawForeground(drawForeground)
  {}
    
  IPattern mPattern = COLOR_BLACK;
  float mBlurSize = 0.f;
  float mXOffset = 0.f;
  float mYOffset = 0.f;
  float mOpacity = 1.f;
  bool mDrawForeground = true;
};

/** Contains a set of colors used to theme IVControls */
struct IVColorSpec
{
  IColor mColors[kNumDefaultVColors];
  
  void SetColors(const IColor BGColor = DEFAULT_BGCOLOR,
                 const IColor FGColor = DEFAULT_FGCOLOR,
                 const IColor PRColor = DEFAULT_PRCOLOR,
                 const IColor FRColor = DEFAULT_FRCOLOR,
                 const IColor HLColor = DEFAULT_HLCOLOR,
                 const IColor SHColor = DEFAULT_SHCOLOR,
                 const IColor X1Color = DEFAULT_X1COLOR,
                 const IColor X2Color = DEFAULT_X2COLOR,
                 const IColor X3Color = DEFAULT_X3COLOR)
  {
  }
  
  const IColor& GetColor(EVColor color) const
  {
    return mColors[(int) color];
  }
  
  static const IColor& GetDefaultColor(EVColor idx)
  {
    switch(idx)
    {
      case kBG: return DEFAULT_BGCOLOR; // Background
      case kFG: return DEFAULT_FGCOLOR; // Foreground
      case kPR: return DEFAULT_PRCOLOR; // Pressed
      case kFR: return DEFAULT_FRCOLOR; // Frame
      case kHL: return DEFAULT_HLCOLOR; // Highlight
      case kSH: return DEFAULT_SHCOLOR; // Shadow
      case kX1: return DEFAULT_X1COLOR; // Extra 1
      case kX2: return DEFAULT_X2COLOR; // Extra 2
      case kX3: return DEFAULT_X3COLOR; // Extra 3
      default:
        return COLOR_TRANSPARENT;
    };
  }
  
  IVColorSpec()
  {
    mColors[kBG] = DEFAULT_BGCOLOR; // Background
    mColors[kFG] = DEFAULT_FGCOLOR; // Foreground
    mColors[kPR] = DEFAULT_PRCOLOR; // Pressed
    mColors[kFR] = DEFAULT_FRCOLOR; // Frame
    mColors[kHL] = DEFAULT_HLCOLOR; // Highlight
    mColors[kSH] = DEFAULT_SHCOLOR; // Shadow
    mColors[kX1] = DEFAULT_X1COLOR; // Extra 1
    mColors[kX2] = DEFAULT_X2COLOR; // Extra 2
    mColors[kX3] = DEFAULT_X3COLOR; // Extra 3
  }
  
  IVColorSpec(const std::initializer_list<IColor>& colors)
  {
    assert(colors.size() <= kNumDefaultVColors);
    
    int i = 0;
    
    for(auto& c : colors)
    {
      mColors[i++] = c;
    }
    
    for(;i < kNumDefaultVColors; i++)
    {
      mColors[i] = GetDefaultColor((EVColor) i);
    }
  }
  
  /** /todo  */
  void ResetColors() { SetColors(); }
};

const IVColorSpec DEFAULT_COLOR_SPEC = IVColorSpec();

static constexpr bool DEFAULT_HIDE_CURSOR = true;
static constexpr bool DEFAULT_SHOW_VALUE = true;
static constexpr bool DEFAULT_SHOW_LABEL = true;
static constexpr bool DEFAULT_DRAW_FRAME = true;
static constexpr bool DEFAULT_DRAW_SHADOWS = true;
static constexpr float DEFAULT_ROUNDNESS = 0.f;
static constexpr float DEFAULT_FRAME_THICKNESS = 1.f;
static constexpr float DEFAULT_SHADOW_OFFSET = 3.f;
static constexpr float DEFAULT_WIDGET_FRAC = 1.f;
static constexpr float DEFAULT_WIDGET_ANGLE = 0.f;
const IText DEFAULT_LABEL_TEXT {DEFAULT_TEXT_SIZE + 5.f, EVAlign::Top};
const IText DEFAULT_VALUE_TEXT {DEFAULT_TEXT_SIZE, EVAlign::Bottom};

struct IVStyle
{
  bool hideCursor = DEFAULT_HIDE_CURSOR;
  bool showLabel = DEFAULT_SHOW_LABEL;
  bool showValue = DEFAULT_SHOW_VALUE;
  bool drawFrame = DEFAULT_DRAW_FRAME;
  bool drawShadows = DEFAULT_DRAW_SHADOWS;
  float roundness = DEFAULT_ROUNDNESS;
  float frameThickness = DEFAULT_FRAME_THICKNESS;
  float shadowOffset = DEFAULT_SHADOW_OFFSET;
  float widgetFrac = DEFAULT_WIDGET_FRAC;
  float angle = DEFAULT_WIDGET_ANGLE;
  IVColorSpec colorSpec = DEFAULT_COLOR_SPEC;
  IText labelText = DEFAULT_LABEL_TEXT;
  IText valueText = DEFAULT_VALUE_TEXT;
  
  IVStyle(bool showLabel = DEFAULT_SHOW_LABEL,
          bool showValue = DEFAULT_SHOW_VALUE,
          const std::initializer_list<IColor>& colors = {DEFAULT_BGCOLOR, DEFAULT_FGCOLOR, DEFAULT_PRCOLOR, DEFAULT_FRCOLOR, DEFAULT_HLCOLOR, DEFAULT_SHCOLOR, DEFAULT_X1COLOR, DEFAULT_X2COLOR, DEFAULT_X3COLOR},
          const IText& labelText = DEFAULT_LABEL_TEXT,
          const IText& valueText = DEFAULT_VALUE_TEXT,
          bool hideCursor = DEFAULT_HIDE_CURSOR,
          bool drawFrame = DEFAULT_DRAW_FRAME,
          bool drawShadows = DEFAULT_DRAW_SHADOWS,
          float roundness = DEFAULT_ROUNDNESS,
          float frameThickness = DEFAULT_FRAME_THICKNESS,
          float shadowOffset = DEFAULT_SHADOW_OFFSET,
          float widgetFrac = DEFAULT_WIDGET_FRAC,
          float angle = DEFAULT_WIDGET_ANGLE)
  : showLabel(showLabel)
  , showValue(showValue)
  , colorSpec(colors)
  , labelText(labelText)
  , valueText(valueText)
  , hideCursor(hideCursor)
  , drawFrame(drawFrame)
  , drawShadows(drawShadows)
  , roundness(roundness)
  , frameThickness(frameThickness)
  , shadowOffset(shadowOffset)
  , widgetFrac(widgetFrac)
  , angle(angle)
  {
  }
  
  IVStyle(const std::initializer_list<IColor>& colors)
  : colorSpec(colors)
  {
  }
  
  IVStyle WithShowLabel(bool show) const { IVStyle newStyle = *this; newStyle.showLabel = show; return newStyle; }
  IVStyle WithShowValue(bool show) const { IVStyle newStyle = *this; newStyle.showValue = show; return newStyle; }
  IVStyle WithLabelText(const IText& text) const { IVStyle newStyle = *this; newStyle.labelText = text; return newStyle;}
  IVStyle WithValueText(const IText& text) const { IVStyle newStyle = *this; newStyle.valueText = text; return newStyle; }
  IVStyle WithColor(EVColor idx, IColor color) const { IVStyle newStyle = *this; newStyle.colorSpec.mColors[idx] = color; return newStyle; }
  IVStyle WithColors(IVColorSpec spec) const { IVStyle newStyle = *this; newStyle.colorSpec = spec; return newStyle; }
  IVStyle WithRoundness(float r) const { IVStyle newStyle = *this; newStyle.roundness = r; return newStyle; }
  IVStyle WithFrameThickness(float t) const { IVStyle newStyle = *this; newStyle.frameThickness = t; return newStyle; }
  IVStyle WithShadowOffset(float t) const { IVStyle newStyle = *this; newStyle.shadowOffset = t; return newStyle; }
  IVStyle WithDrawShadows(bool v) const { IVStyle newStyle = *this; newStyle.drawShadows = v; return newStyle; }
  IVStyle WithDrawFrame(bool v) const { IVStyle newStyle = *this; newStyle.drawFrame = v; return newStyle; }
  IVStyle WithWidgetFrac(float v) const { IVStyle newStyle = *this; newStyle.widgetFrac = v; return newStyle; }
  IVStyle WithAngle(float v) const { IVStyle newStyle = *this; newStyle.angle = v; return newStyle; }
};

const IVStyle DEFAULT_STYLE = IVStyle();

END_IGRAPHICS_NAMESPACE
END_IPLUG_NAMESPACE

/**@}*/<|MERGE_RESOLUTION|>--- conflicted
+++ resolved
@@ -33,6 +33,7 @@
 class IControl;
 class ILambdaControl;
 struct IRECT;
+struct Vec2;
 struct IMouseInfo;
 struct IKeyPress;
 struct IColor;
@@ -533,21 +534,7 @@
 
 const IText DEFAULT_TEXT = IText();
 
-<<<<<<< HEAD
-struct Vec2
-{
-	float x, y;
-	Vec2() = default;
-	Vec2(float x, float y) : x(x), y(y) {}
-	
-	Vec2 operator-(const Vec2 b) { return Vec2{x-b.x, y-b.y}; }
-	Vec2 operator+(const Vec2 b) { return Vec2{x+b.x, y+b.y}; }
-};
-
-/** Used to manage a rectangular area, independant of draw class/platform.
-=======
 /** Used to manage a rectangular area, independent of draw class/platform.
->>>>>>> 3add4564
  * An IRECT is always specified in 1:1 pixels, any scaling for high DPI happens in the drawing class.
  * In IGraphics 0,0 is top left. */
 struct IRECT
