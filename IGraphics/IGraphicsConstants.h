--- conflicted
+++ resolved
@@ -109,11 +109,6 @@
 
 static const char* kVColorStrs[kNumDefaultVColors] =
 {
-<<<<<<< HEAD
-  kFillWinding,
-  kFillEvenOdd,
-	kFillPreserveExisting
-=======
   "background",
   "foreground/off states",
   "pressed/on states",
@@ -123,7 +118,6 @@
   "extra1/greyed",
   "extra2",
   "extra3"
->>>>>>> 3add4564
 };
 
 /** /todo */
@@ -133,7 +127,7 @@
 enum class EWinding { CW, CCW };
 
 /** /todo */
-enum class EFillRule { Winding, EvenOdd };
+enum class EFillRule { Winding, EvenOdd, Preserve };
 
 /** /todo */
 enum class ELineCap { Butt, Round, Square };
