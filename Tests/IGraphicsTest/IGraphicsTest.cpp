--- conflicted
+++ resolved
@@ -93,16 +93,10 @@
     "Font",
     "TextOrientation",
     "TextSize",
-<<<<<<< HEAD
     "Metal Performance Shaders (NanoVG MTL only)",
     "OpenGL (NanoVG GL only)",
-//    "Gesture Recognizers (iOS only)",
+    "Gesture Recognizers (iOS only)",
     "MultiTouch (iOS/Windows only)",
-=======
-    "MPSControl",
-    "OpenGL",
-    "Gestures",
->>>>>>> 79804183
     "DirBrowse"
     };
     
@@ -134,13 +128,9 @@
         case 19: pNewControl = new TestTextSizeControl(testRect, kParamDummy); break;
         case 20: pNewControl = new TestMPSControl(testRect, pGraphics->LoadBitmap(SMILEY_FN), kParamDummy); break;
         case 21: pNewControl = new TestGLControl(testRect); break;
-<<<<<<< HEAD
-//        case 22: pNewControl = new TestGesturesControl(testRect); break;
-        case 22: pNewControl = new TestMTControl(testRect); pNewControl->SetWantsMultiTouch(true); break;
-=======
         case 22: pNewControl = new TestGesturesControl(testRect); break;
->>>>>>> 79804183
-        case 23:
+        case 23: pNewControl = new TestMTControl(testRect); pNewControl->SetWantsMultiTouch(true); break;
+        case 24:
         {
           WDL_String path;
           // DesktopPath(path);
