--- conflicted
+++ resolved
@@ -60,12 +60,6 @@
       return false;
     });
     
-<<<<<<< HEAD
-    pGraphics->LoadFont(ROBOTTO_FN);
-    pGraphics->LoadFont(MONTSERRAT_FN);
-		ISVG tiger = pGraphics->LoadSVG(TIGER_FN);
-		ISVG orbs = pGraphics->LoadSVG(ORBS_FN);
-=======
     pGraphics->LoadFont("Roboto-Regular", ROBOTO_FN);
     if (!pGraphics->LoadFont("Alternative Font", "Times New Roman", ETextStyle::Normal))
     {
@@ -75,7 +69,6 @@
     pGraphics->LoadFont("Montserrat-LightItalic", MONTSERRAT_FN);
     ISVG tiger = pGraphics->LoadSVG(TIGER_FN);
     ISVG orbs = pGraphics->LoadSVG(ORBS_FN);
->>>>>>> 3add4564
     IBitmap smiley = pGraphics->LoadBitmap(SMILEY_FN);
     IBitmap iplug = pGraphics->LoadBitmap(IPLUG_FN);
 
