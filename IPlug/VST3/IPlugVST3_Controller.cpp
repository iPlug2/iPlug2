--- conflicted
+++ resolved
@@ -1,10 +1,10 @@
 /*
  ==============================================================================
- 
- This file is part of the iPlug 2 library. Copyright (C) the iPlug 2 developers. 
- 
+
+ This file is part of the iPlug 2 library. Copyright (C) the iPlug 2 developers.
+
  See LICENSE.txt for  more info.
- 
+
  ==============================================================================
 */
 
@@ -17,18 +17,11 @@
 using namespace Vst;
 
 IPlugVST3Controller::IPlugVST3Controller(const InstanceInfo& info, const Config& config)
-<<<<<<< HEAD
-  : IPlugAPIBase(config, kAPIVST3),
-	mPlugIsInstrument(config.plugType == EIPlugPluginType::Instrument),
-	mDoesMidiIn(config.plugDoesMidiIn),
-	mProcessorGUID(info.mOtherGUID)
-=======
-: IPlugAPIBase(config, kAPIVST3)
-, mPlugIsInstrument(config.plugType == kInstrument)
-, mDoesMidiIn(config.plugDoesMidiIn)
-, mProcessorGUID(info.mOtherGUID)
-, IPlugVST3ControllerBase(parameters)
->>>>>>> aabf2928
+	: IPlugAPIBase(config, kAPIVST3)
+	, mPlugIsInstrument(config.plugType == EIPlugPluginType::Instrument)
+	, mDoesMidiIn(config.plugDoesMidiIn)
+	, mProcessorGUID(info.mOtherGUID)
+	, IPlugVST3ControllerBase(parameters)
 {
 	CreateTimer();
 }
@@ -39,20 +32,20 @@
 
 tresult PLUGIN_API IPlugVST3Controller::initialize(FUnknown* context)
 {
-  if (EditControllerEx1::initialize(context) == kResultTrue)
-  {
-    Initialize(this, mPlugIsInstrument, mDoesMidiIn);
-    IPlugVST3GetHost(this, context);
-    OnHostIdentified();
-    OnParamReset(kReset);
-    
-    // Load iplug parameters into the GUI thread visible values
-    
-    for (int i = 0; i < NParams(); ++i)
-      parameters.getParameter(i)->setNormalized(GetParam(i)->GetNormalized());
-    
-    return kResultTrue;
-  }
+	if (EditControllerEx1::initialize(context) == kResultTrue)
+	{
+		Initialize(this, mPlugIsInstrument, mDoesMidiIn);
+		IPlugVST3GetHost(this, context);
+		OnHostIdentified();
+		OnParamReset(kReset);
+
+		// Load iplug parameters into the GUI thread visible values
+
+		for (int i = 0; i < NParams(); ++i)
+			parameters.getParameter(i)->setNormalized(GetParam(i)->GetNormalized());
+
+		return kResultTrue;
+	}
 
 	return kResultFalse;
 }
@@ -87,15 +80,15 @@
 
 ParamValue PLUGIN_API IPlugVST3Controller::getParamNormalized(ParamID tag)
 {
-  return IPlugVST3ControllerBase::GetParamNormalized(tag);
+	return IPlugVST3ControllerBase::GetParamNormalized(tag);
 }
 
 tresult PLUGIN_API IPlugVST3Controller::setParamNormalized(ParamID tag, ParamValue value)
 {
-  if (IPlugVST3ControllerBase::SetParamNormalized(this, tag, value))
-    return kResultTrue;
-  else
-    return kResultFalse;
+	if (IPlugVST3ControllerBase::SetParamNormalized(this, tag, value))
+		return kResultTrue;
+	else
+		return kResultFalse;
 }
 
 tresult PLUGIN_API IPlugVST3Controller::getMidiControllerAssignment(Steinberg::int32 busIndex,
@@ -178,7 +171,7 @@
 	if (!strcmp(message->getMessageID(), "SCVFD"))
 	{
 		Steinberg::int64 ctrlTag = kNoTag;
-		double normalizedValue   = 0.;
+		double normalizedValue = 0.;
 
 		if (message->getAttributes()->getInt("CT", ctrlTag) == kResultFalse)
 			return kResultFalse;
@@ -192,7 +185,7 @@
 	{
 		const void* data;
 		Steinberg::int64 ctrlTag = kNoTag;
-		Steinberg::int64 msgTag  = kNoTag;
+		Steinberg::int64 msgTag = kNoTag;
 
 		if (message->getAttributes()->getInt("CT", ctrlTag) == kResultFalse)
 			return kResultFalse;
@@ -233,7 +226,7 @@
 		{
 			if (message->getAttributes()->getInt("O", offset) == kResultOk)
 			{
-				ISysEx msg {static_cast<int>(offset), static_cast<const uint8_t*>(data), static_cast<int>(size)};
+				ISysEx msg{static_cast<int>(offset), static_cast<const uint8_t*>(data), static_cast<int>(size)};
 				SendSysexMsgFromDelegate(msg);
 			}
 		}
@@ -276,9 +269,9 @@
 
 	if (dataSize == 0)  // allow sending messages with no data
 	{
-		dataSize      = 1;
+		dataSize = 1;
 		uint8_t dummy = 0;
-		pData         = &dummy;
+		pData = &dummy;
 	}
 
 	message->setMessageID("SAMFUI");
@@ -290,6 +283,6 @@
 
 void IPlugVST3Controller::SendParameterValueFromUI(int paramIdx, double normalisedValue)
 {
-  IPlugVST3ControllerBase::SetVST3ParamNormalized(paramIdx, normalisedValue);
-  IPlugAPIBase::SendParameterValueFromUI(paramIdx, normalisedValue);
+	IPlugVST3ControllerBase::SetVST3ParamNormalized(paramIdx, normalisedValue);
+	IPlugAPIBase::SendParameterValueFromUI(paramIdx, normalisedValue);
 }