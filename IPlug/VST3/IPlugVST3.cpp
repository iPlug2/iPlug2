--- conflicted
+++ resolved
@@ -26,13 +26,8 @@
 
 IPlugVST3::IPlugVST3(IPlugInstanceInfo instanceInfo, IPlugConfig c)
 : IPlugAPIBase(c, kAPIVST3)
-<<<<<<< HEAD
-, IPlugProcessor<PLUG_SAMPLE_DST>(c, kAPIVST3)
-, mMidiOutputQueue(DEFAULT_BLOCK_SIZE)
-=======
 , IPlugVST3ProcessorBase(c, *this)
 , mView(nullptr)
->>>>>>> 027433ec
 {
   CreateTimer();
 }
@@ -94,298 +89,7 @@
 {
   TRACE;
 
-<<<<<<< HEAD
-  if(data.processContext)
-    memcpy(&mProcessContext, data.processContext, sizeof(ProcessContext));
-
-  PreProcess();
-
-  //process parameters
-  IParameterChanges* paramChanges = data.inputParameterChanges;
-  if (paramChanges)
-  {
-    int32 numParamsChanged = paramChanges->getParameterCount();
-
-    //it is possible to get a finer resolution of control here by retrieving more values (points) from the queue
-    //for now we just grab the last one
-
-    for (int32 i = 0; i < numParamsChanged; i++)
-    {
-      IParamValueQueue* paramQueue = paramChanges->getParameterData(i);
-      if (paramQueue)
-      {
-        int32 numPoints = paramQueue->getPointCount();
-        int32 offsetSamples;
-        double value;
-
-        if (paramQueue->getPoint(numPoints - 1,  offsetSamples, value) == kResultTrue)
-        {
-          int idx = paramQueue->getParameterId();
-
-          switch (idx)
-          {
-            case kBypassParam:
-            {
-             const bool bypassed = (value > 0.5);
-
-              if (bypassed != GetBypassed())
-                SetBypassed(bypassed);
-
-              break;
-            }
-            case kPresetParam:
-              //RestorePreset((int)round(FromNormalizedParam(value, 0, NPresets(), 1.))); // TODO
-              break;
-              //TODO: pitch bend, modwheel etc
-            default:
-              {
-                if (idx >= 0 && idx < NParams())
-                {
-                  ENTER_PARAMS_MUTEX;
-                  GetParam(idx)->SetNormalized((double)value);
-                  SendParameterValueFromAPI(idx, (double) value, true);
-                  OnParamChange(idx, kHost, offsetSamples);
-                  LEAVE_PARAMS_MUTEX;
-                }
-              }
-              break;
-          }
-
-        }
-      }
-    }
-  }
-
-  if(DoesMIDIIn())
-  {
-    IMidiMsg msg;
-
-    //process events.. only midi note on and note off?
-    IEventList* eventList = data.inputEvents;
-    if (eventList)
-    {
-      int32 numEvent = eventList->getEventCount();
-      for (int32 i=0; i<numEvent; i++)
-      {
-        Event event;
-        if (eventList->getEvent(i, event) == kResultOk)
-        {
-          switch (event.type)
-          {
-            case Event::kNoteOnEvent:
-            {
-              msg.MakeNoteOnMsg(event.noteOn.pitch, event.noteOn.velocity * 127, event.sampleOffset, event.noteOn.channel);
-              ProcessMidiMsg(msg);
-              mMidiMsgsFromProcessor.Push(msg);
-              break;
-            }
-            case Event::kNoteOffEvent:
-            {
-              msg.MakeNoteOffMsg(event.noteOff.pitch, event.sampleOffset, event.noteOff.channel);
-              ProcessMidiMsg(msg);
-              mMidiMsgsFromProcessor.Push(msg);
-              break;
-            }
-            case Event::kPolyPressureEvent:
-            {
-              msg.MakePolyATMsg(event.polyPressure.pitch, event.polyPressure.pressure * 127., event.sampleOffset, event.polyPressure.channel);
-              ProcessMidiMsg(msg);
-              mMidiMsgsFromProcessor.Push(msg);
-              break;
-            }
-            case Event::kDataEvent:
-            {
-              ISysEx syx = ISysEx(event.sampleOffset, event.data.bytes, event.data.size);
-              ProcessSysEx(syx);
-              //mSysexMsgsFromProcessor.Push
-              break;
-            }
-          }
-        }
-      }
-    }
-    
-    while (mMidiMsgsFromEditor.Pop(msg))
-    {
-      ProcessMidiMsg(msg);
-    }
-  }
-
-#pragma mark process single precision
-
-  if (processSetup.symbolicSampleSize == kSample32)
-  {
-    if (data.numInputs)
-    {
-      if (HasSidechainInput())
-      {
-        if (getAudioInput(1)->isActive()) // Sidechain is active
-        {
-          mSidechainActive = true;
-          SetChannelConnections(ERoute::kInput, 0, MaxNChannels(ERoute::kInput), true);
-        }
-        else
-        {
-          if (mSidechainActive)
-          {
-            ZeroScratchBuffers();
-            mSidechainActive = false;
-          }
-
-          SetChannelConnections(ERoute::kInput, 0, MaxNChannels(ERoute::kInput), true);
-          SetChannelConnections(ERoute::kInput, data.inputs[0].numChannels, MaxNChannels(ERoute::kInput) - NSidechainChannels(), false);
-        }
-
-        AttachBuffers(ERoute::kInput, 0, MaxNChannels(ERoute::kInput) - NSidechainChannels(), data.inputs[0].channelBuffers32, data.numSamples);
-        AttachBuffers(ERoute::kInput, NSidechainChannels(), MaxNChannels(ERoute::kInput) - NSidechainChannels(), data.inputs[1].channelBuffers32, data.numSamples);
-      }
-      else
-      {
-        SetChannelConnections(ERoute::kInput, 0, data.inputs[0].numChannels, true);
-        SetChannelConnections(ERoute::kInput, data.inputs[0].numChannels, MaxNChannels(ERoute::kInput) - data.inputs[0].numChannels, false);
-        AttachBuffers(ERoute::kInput, 0, MaxNChannels(ERoute::kInput), data.inputs[0].channelBuffers32, data.numSamples);
-      }
-    }
-
-    for (int outBus = 0, chanOffset = 0; outBus < data.numOutputs; outBus++)
-    {
-      int busChannels = data.outputs[outBus].numChannels;
-      SetChannelConnections(ERoute::kOutput, chanOffset, busChannels, (bool) getAudioOutput(outBus)->isActive());
-      SetChannelConnections(ERoute::kOutput, chanOffset + busChannels, MaxNChannels(ERoute::kOutput) - (chanOffset + busChannels), false);
-      AttachBuffers(ERoute::kOutput, chanOffset, busChannels, data.outputs[outBus].channelBuffers32, data.numSamples);
-      chanOffset += busChannels;
-    }
-
-    if (GetBypassed())
-      PassThroughBuffers(0.0f, data.numSamples);
-    else
-      ProcessBuffers(0.0f, data.numSamples); // process buffers single precision
-  }
-
-#pragma mark process double precision
-
-  else if (processSetup.symbolicSampleSize == kSample64)
-  {
-    if (data.numInputs)
-    {
-      if (HasSidechainInput())
-      {
-        if (getAudioInput(1)->isActive()) // Sidechain is active
-        {
-          mSidechainActive = true;
-          SetChannelConnections(ERoute::kInput, 0, MaxNChannels(ERoute::kInput), true);
-        }
-        else
-        {
-          if (mSidechainActive)
-          {
-            ZeroScratchBuffers();
-            mSidechainActive = false;
-          }
-
-          SetChannelConnections(ERoute::kInput, 0, MaxNChannels(ERoute::kInput), true);
-          SetChannelConnections(ERoute::kInput, data.inputs[0].numChannels, MaxNChannels(ERoute::kInput) - NSidechainChannels(), false);
-        }
-
-        AttachBuffers(ERoute::kInput, 0, MaxNChannels(ERoute::kInput) - NSidechainChannels(), data.inputs[0].channelBuffers64, data.numSamples);
-        AttachBuffers(ERoute::kInput, NSidechainChannels(), MaxNChannels(ERoute::kInput) - NSidechainChannels(), data.inputs[1].channelBuffers64, data.numSamples);
-      }
-      else
-      {
-        SetChannelConnections(ERoute::kInput, 0, data.inputs[0].numChannels, true);
-        SetChannelConnections(ERoute::kInput, data.inputs[0].numChannels, MaxNChannels(ERoute::kInput) - data.inputs[0].numChannels, false);
-        AttachBuffers(ERoute::kInput, 0, MaxNChannels(ERoute::kInput), data.inputs[0].channelBuffers64, data.numSamples);
-      }
-    }
-
-    for (int outBus = 0, chanOffset = 0; outBus < data.numOutputs; outBus++)
-    {
-      int busChannels = data.outputs[outBus].numChannels;
-      SetChannelConnections(ERoute::kOutput, chanOffset, busChannels, (bool) getAudioOutput(outBus)->isActive());
-      SetChannelConnections(ERoute::kOutput, chanOffset + busChannels, MaxNChannels(ERoute::kOutput) - (chanOffset + busChannels), false);
-      AttachBuffers(ERoute::kOutput, chanOffset, busChannels, data.outputs[outBus].channelBuffers64, data.numSamples);
-      chanOffset += busChannels;
-    }
-
-    if (GetBypassed())
-      PassThroughBuffers(0.0, data.numSamples);
-    else
-      ProcessBuffers(0.0, data.numSamples); // process buffers double precision
-  }
-
-  if (DoesMIDIOut())
-  {
-    IEventList* outputEvents = data.outputEvents;
-    
-    //MIDI
-    if (mMidiOutputQueue.ElementsAvailable() && outputEvents)
-    {
-      Event toAdd = {0};
-      IMidiMsg msg;
-      
-      while (mMidiOutputQueue.ElementsAvailable())
-      {
-        IMidiMsg msg;
-        
-        mMidiOutputQueue.Pop(msg);
-          
-        if (msg.StatusMsg() == IMidiMsg::kNoteOn)
-        {
-          toAdd.type = Event::kNoteOnEvent;
-          toAdd.noteOn.channel = msg.Channel();
-          toAdd.noteOn.pitch = msg.NoteNumber();
-          toAdd.noteOn.tuning = 0.;
-          toAdd.noteOn.velocity = (float) msg.Velocity() * (1.f / 127.f);
-          toAdd.noteOn.length = -1;
-          toAdd.noteOn.noteId = -1; // TODO ?
-          toAdd.sampleOffset = msg.mOffset;
-          outputEvents->addEvent(toAdd);
-        }
-        else if (msg.StatusMsg() == IMidiMsg::kNoteOff)
-        {
-          toAdd.type = Event::kNoteOffEvent;
-          toAdd.noteOff.channel = msg.Channel();
-          toAdd.noteOff.pitch = msg.NoteNumber();
-          toAdd.noteOff.velocity = (float) msg.Velocity() * (1.f / 127.f);
-          toAdd.noteOff.noteId = -1; // TODO ?
-          toAdd.sampleOffset = msg.mOffset;
-          outputEvents->addEvent(toAdd);
-        }
-        else if (msg.StatusMsg() == IMidiMsg::kPolyAftertouch)
-        {
-          toAdd.type = Event::kPolyPressureEvent;
-          toAdd.polyPressure.channel = msg.Channel();
-          toAdd.polyPressure.pitch = msg.NoteNumber();
-          toAdd.polyPressure.pressure = (float) msg.PolyAfterTouch() * (1.f / 127.f);
-          toAdd.polyPressure.noteId = -1; // TODO ?
-          toAdd.sampleOffset = msg.mOffset;
-          outputEvents->addEvent(toAdd);
-        }
-        
-        // don't add any midi messages other than noteon/noteoff
-      }
-    }
-      
-    //Output SYSEX from the editor, which has bypassed the processors' ProcessSysEx()
-    if(mSysExDataFromEditor.ElementsAvailable())
-    {
-      Event toAdd = {0};
-      
-      while (mSysExDataFromEditor.Pop(mSysexBuf))
-      {
-        toAdd.type = Event::kDataEvent;
-        toAdd.sampleOffset = mSysexBuf.mOffset;
-        toAdd.data.type = DataEvent::kMidiSysEx;
-        toAdd.data.size = mSysexBuf.mSize;
-        toAdd.data.bytes = (uint8*) mSysexBuf.mData; // TODO!  this is a problem if more than one message in this block!
-        outputEvents->addEvent(toAdd);
-      }
-    }
-  }
-
-=======
   Process(data, processSetup, audioInputs, audioOutputs, mMidiMsgsFromEditor, mMidiMsgsFromProcessor, mSysExDataFromEditor, mSysexBuf);
->>>>>>> 027433ec
   return kResultOk;
 }
 
@@ -578,133 +282,4 @@
 
   FUnknownPtr<IComponentHandler>handler(componentHandler);
   handler->restartComponent(kLatencyChanged);
-<<<<<<< HEAD
-}
-
-#pragma mark IPlugVST3
-void IPlugVST3::PreProcess()
-{
-  ITimeInfo timeInfo;
-
-  if(mProcessContext.state & ProcessContext::kProjectTimeMusicValid)
-    timeInfo.mSamplePos = (double) mProcessContext.projectTimeSamples;
-  timeInfo.mPPQPos = mProcessContext.projectTimeMusic;
-  timeInfo.mTempo = mProcessContext.tempo;
-  timeInfo.mLastBar = mProcessContext.barPositionMusic;
-  timeInfo.mCycleStart = mProcessContext.cycleStartMusic;
-  timeInfo.mCycleEnd = mProcessContext.cycleEndMusic;
-  timeInfo.mNumerator = mProcessContext.timeSigNumerator;
-  timeInfo.mDenominator = mProcessContext.timeSigDenominator;
-  timeInfo.mTransportIsRunning = mProcessContext.state & ProcessContext::kPlaying;
-  timeInfo.mTransportLoopEnabled = mProcessContext.state & ProcessContext::kCycleActive;
-  const bool offline = processSetup.processMode == Steinberg::Vst::kOffline;
-  SetTimeInfo(timeInfo);
-  SetRenderingOffline(offline);
-}
-
-bool IPlugVST3::SendMidiMsg(const IMidiMsg& msg)
-{
-  mMidiOutputQueue.Push(msg);
-  return true;
-}
-
-#pragma mark - IPlugVST3View
-IPlugVST3View::IPlugVST3View(IPlugVST3* pPlug)
-  : mPlug(pPlug)
-{
-  if (mPlug)
-    mPlug->addRef();
-}
-
-IPlugVST3View::~IPlugVST3View()
-{
-  if (mPlug)
-  {
-    mPlug->removeDependentView(this);
-    mPlug->release();
-  }
-}
-
-tresult PLUGIN_API IPlugVST3View::isPlatformTypeSupported(FIDString type)
-{
-  if(mPlug->HasUI()) // for no editor plugins
-  {
-#ifdef OS_WIN
-    if (strcmp(type, kPlatformTypeHWND) == 0)
-      return kResultTrue;
-
-#elif defined OS_MAC
-    if (strcmp (type, kPlatformTypeNSView) == 0)
-      return kResultTrue;
-#endif
-  }
-
-  return kResultFalse;
-}
-
-tresult PLUGIN_API IPlugVST3View::onSize(ViewRect* newSize)
-{
-  TRACE;
-
-  if (newSize)
-    rect = *newSize;
-
-  return kResultTrue;
-}
-
-tresult PLUGIN_API IPlugVST3View::getSize(ViewRect* size)
-{
-  TRACE;
-
-  if (mPlug->HasUI())
-  {
-    *size = ViewRect(0, 0, mPlug->GetEditorWidth(), mPlug->GetEditorHeight());
-
-    return kResultTrue;
-  }
-  else
-  {
-    return kResultFalse;
-  }
-}
-
-tresult PLUGIN_API IPlugVST3View::attached(void* parent, FIDString type)
-{
-  if (mPlug->HasUI())
-  {
-    void* pView = nullptr;
-    #ifdef OS_WIN
-    if (strcmp(type, kPlatformTypeHWND) == 0)
-      pView = mPlug->OpenWindow(parent);
-    #elif defined OS_MAC
-    if (strcmp (type, kPlatformTypeNSView) == 0)
-      pView = mPlug->OpenWindow(parent);
-    else // Carbon
-      return kResultFalse;
-    #endif
-    if (pView)
-      mPlug->OnUIOpen();
-
-    return kResultTrue;
-  }
-
-  return kResultFalse;
-}
-
-tresult PLUGIN_API IPlugVST3View::removed()
-{
-  if (mPlug->HasUI())
-    mPlug->CloseWindow();
-
-  return CPluginView::removed();
-}
-
-void IPlugVST3View::resize(int w, int h)
-{
-  TRACE;
-
-  ViewRect newSize = ViewRect(0, 0, w, h);
-  plugFrame->resizeView(this, &newSize);
-=======
->>>>>>> 027433ec
 }