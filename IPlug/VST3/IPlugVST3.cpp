/*
 ==============================================================================
 
 This file is part of the iPlug 2 library. Copyright (C) the iPlug 2 developers. 
 
 See LICENSE.txt for  more info.
 
 ==============================================================================
*/

#include "IPlugPlatform.h"

BEGIN_INCLUDE_DEPENDENCIES
#include "pluginterfaces/base/ustring.h"
#include "pluginterfaces/base/ibstream.h"
#include "pluginterfaces/vst/ivstparameterchanges.h"
#include "pluginterfaces/vst/ivstevents.h"
#include "pluginterfaces/vst/ivstmidicontrollers.h"
#include "public.sdk/source/vst/vsteditcontroller.h"
#include "pluginterfaces/vst/ivstchannelcontextinfo.h"
END_INCLUDE_DEPENDENCIES

#include "IPlugVST3.h"

using namespace iplug;
using namespace Steinberg;
using namespace Vst;

#include "IPlugVST3_Parameter.h"

#pragma mark - IPlugVST3 Constructor/Destructor

IPlugVST3::IPlugVST3(const InstanceInfo& info, const Config& config)
	: IPlugAPIBase(config, kAPIVST3)
	, IPlugVST3ProcessorBase(config, *this)
	, mView(nullptr)
{
	CreateTimer();
}

IPlugVST3::~IPlugVST3() {}

#pragma mark AudioEffect overrides

tresult PLUGIN_API IPlugVST3::initialize(FUnknown* context)
{
	TRACE

	if (SingleComponentEffect::initialize(context) == kResultOk)
	{
		IPlugVST3ProcessorBase::Initialize(this);
		IPlugVST3ControllerBase::Initialize(this, parameters, IsInstrument(), DoesMIDIIn());

		IPlugVST3GetHost(this, context);
		OnHostIdentified();
		OnParamReset(kReset);

		return kResultOk;
	}

	return kResultFalse;
}

tresult PLUGIN_API IPlugVST3::terminate()
{
	TRACE

	return SingleComponentEffect::terminate();
}

tresult PLUGIN_API IPlugVST3::setBusArrangements(SpeakerArrangement* pInputBusArrangements,
												 Steinberg::int32 numInBuses,
												 SpeakerArrangement* pOutputBusArrangements,
												 Steinberg::int32 numOutBuses)
{
	TRACE

	return IPlugVST3ProcessorBase::SetBusArrangements(
			   this, pInputBusArrangements, numInBuses, pOutputBusArrangements, numOutBuses)
			   ? kResultTrue
			   : kResultFalse;
}

tresult PLUGIN_API IPlugVST3::setActive(TBool state)
{
	TRACE

	OnActivate((bool) state);
	return SingleComponentEffect::setActive(state);
}

tresult PLUGIN_API IPlugVST3::setupProcessing(ProcessSetup& newSetup)
{
	TRACE

	return SetupProcessing(newSetup, processSetup) ? kResultOk : kResultFalse;
}

tresult PLUGIN_API IPlugVST3::setProcessing(TBool state)
{
	Trace(TRACELOC, " state: %i", state);

	return SetProcessing((bool) state) ? kResultOk : kResultFalse;
}

tresult PLUGIN_API IPlugVST3::process(ProcessData& data)
{
	TRACE

	Process(data,
			processSetup,
			audioInputs,
			audioOutputs,
			mMidiMsgsFromEditor,
			mMidiMsgsFromProcessor,
			mSysExDataFromEditor,
			mSysexBuf);
	return kResultOk;
}

tresult PLUGIN_API IPlugVST3::canProcessSampleSize(Steinberg::int32 symbolicSampleSize)
{
	return CanProcessSampleSize(symbolicSampleSize) ? kResultTrue : kResultFalse;
}

tresult PLUGIN_API IPlugVST3::setState(IBStream* pState)
{
	TRACE

	return IPlugVST3State::SetState(this, pState) ? kResultOk : kResultFalse;
}

tresult PLUGIN_API IPlugVST3::getState(IBStream* pState)
{
	TRACE

	return IPlugVST3State::GetState(this, pState) ? kResultOk : kResultFalse;
}

#pragma mark IEditController overrides
ParamValue PLUGIN_API IPlugVST3::getParamNormalized(ParamID tag)
{
<<<<<<< HEAD
	if (tag >= kBypassParam)
		return EditControllerEx1::getParamNormalized(tag);

	return IPlugVST3ControllerBase::GetParamNormalized(this, tag);
=======
  return IPlugVST3ControllerBase::GetParamNormalized(parameters, tag);
>>>>>>> 985a7a51
}

tresult PLUGIN_API IPlugVST3::setParamNormalized(ParamID tag, ParamValue value)
{
<<<<<<< HEAD
	IPlugVST3ControllerBase::SetParamNormalized(this, tag, value);

	return EditControllerEx1::setParamNormalized(tag, value);
=======
  if (IPlugVST3ControllerBase::SetParamNormalized(this, parameters, tag, value))
    return kResultTrue;
  else
    return kResultFalse;
>>>>>>> 985a7a51
}

IPlugView* PLUGIN_API IPlugVST3::createView(const char* name)
{
	if (name && strcmp(name, "editor") == 0)
	{
		mView = new ViewType(*this);
		return mView;
	}

	return 0;
}

//tresult PLUGIN_API IPlugVST3::setEditorState(IBStream* pState)
//{
//	// Currently nothing to do here
//	return kResultOk;
//}
//
//tresult PLUGIN_API IPlugVST3::getEditorState(IBStream* pState)
//{
//	// Currently nothing to do here
//	return kResultOk;
//}

tresult PLUGIN_API IPlugVST3::setComponentState(IBStream* pState)
{
	// We get the state through setState so do nothing here
	return kResultOk;
}

#pragma mark IMidiMapping overrides

tresult PLUGIN_API IPlugVST3::getMidiControllerAssignment(Steinberg::int32 busIndex,
														  int16 midiChannel,
														  CtrlNumber midiCCNumber,
														  ParamID& tag)
{
	if (busIndex == 0 && midiChannel < VST3_NUM_CC_CHANS)
	{
		tag = kMIDICCParamStartIdx + (midiChannel * kCountCtrlNumber) + midiCCNumber;
		return kResultTrue;
	}

	return kResultFalse;
}

#pragma mark IInfoListener overrides

Steinberg::tresult PLUGIN_API IPlugVST3::setChannelContextInfos(Steinberg::Vst::IAttributeList* pList)
{
	return IPlugVST3ControllerBase::SetChannelContextInfos(pList) ? kResultTrue : kResultFalse;
}

#pragma mark IPlugAPIBase overrides

void IPlugVST3::BeginInformHostOfParamChange(int idx)
{
	Trace(TRACELOC, "%d", idx);
	beginEdit(idx);
}

void IPlugVST3::InformHostOfParamChange(int idx, double normalizedValue)
{
	Trace(TRACELOC, "%d:%f", idx, normalizedValue);
	performEdit(idx, normalizedValue);
}

void IPlugVST3::EndInformHostOfParamChange(int idx)
{
	Trace(TRACELOC, "%d", idx);
	endEdit(idx);
}

void IPlugVST3::InformHostOfParameterDetailsChange()
{
	FUnknownPtr<IComponentHandler> handler(componentHandler);
	handler->restartComponent(kParamTitlesChanged);
}

bool IPlugVST3::EditorResize(int viewWidth, int viewHeight)
{
	if (HasUI())
	{
		if (viewWidth != GetEditorWidth() || viewHeight != GetEditorHeight())
			mView->Resize(viewWidth, viewHeight);

		SetEditorSize(viewWidth, viewHeight);
	}

	return true;
}

#pragma mark IEditorDelegate overrides

void IPlugVST3::DirtyParametersFromUI()
{
	startGroupEdit();
	IPlugAPIBase::DirtyParametersFromUI();
	finishGroupEdit();
}

void IPlugVST3::SendParameterValueFromUI(int paramIdx, double normalisedValue)
{
  IPlugVST3ControllerBase::SetVST3ParamNormalized(parameters, paramIdx, normalisedValue);
  IPlugAPIBase::SendParameterValueFromUI(paramIdx, normalisedValue);
}

void IPlugVST3::SetLatency(int latency)
{
	IPlugProcessor::SetLatency(latency);

	FUnknownPtr<IComponentHandler> handler(componentHandler);
	handler->restartComponent(kLatencyChanged);
}<|MERGE_RESOLUTION|>--- conflicted
+++ resolved
@@ -140,28 +140,15 @@
 #pragma mark IEditController overrides
 ParamValue PLUGIN_API IPlugVST3::getParamNormalized(ParamID tag)
 {
-<<<<<<< HEAD
-	if (tag >= kBypassParam)
-		return EditControllerEx1::getParamNormalized(tag);
-
-	return IPlugVST3ControllerBase::GetParamNormalized(this, tag);
-=======
   return IPlugVST3ControllerBase::GetParamNormalized(parameters, tag);
->>>>>>> 985a7a51
 }
 
 tresult PLUGIN_API IPlugVST3::setParamNormalized(ParamID tag, ParamValue value)
 {
-<<<<<<< HEAD
-	IPlugVST3ControllerBase::SetParamNormalized(this, tag, value);
-
-	return EditControllerEx1::setParamNormalized(tag, value);
-=======
   if (IPlugVST3ControllerBase::SetParamNormalized(this, parameters, tag, value))
     return kResultTrue;
   else
     return kResultFalse;
->>>>>>> 985a7a51
 }
 
 IPlugView* PLUGIN_API IPlugVST3::createView(const char* name)
