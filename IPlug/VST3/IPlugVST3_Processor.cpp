/*
 ==============================================================================
 
 This file is part of the iPlug 2 library. Copyright (C) the iPlug 2 developers. 
 
 See LICENSE.txt for  more info.
 
 ==============================================================================
*/

#include "IPlugVST3_Processor.h"

#pragma mark - IPlugVST3Processor Constructor/Destructor

using namespace iplug;
using namespace Steinberg;
using namespace Vst;

IPlugVST3Processor::IPlugVST3Processor(const InstanceInfo& info, const Config& config)
  : IPlugAPIBase(config, kAPIVST3),
	IPlugVST3ProcessorBase(config, *this)
{
	setControllerClass(info.mOtherGUID);
	CreateTimer();
}

IPlugVST3Processor::~IPlugVST3Processor() {}

#pragma mark AudioEffect overrides

tresult PLUGIN_API IPlugVST3Processor::initialize(FUnknown* context)
{
<<<<<<< HEAD
	TRACE

	if (AudioEffect::initialize(context) == kResultOk)
	{
		Initialize(this);
		IPlugVST3GetHost(this, context);
		OnHostIdentified();
		return kResultOk;
	}

	return kResultFalse;
=======
  TRACE
  
  if (AudioEffect::initialize(context) == kResultOk)
  {
    Initialize(this);
    IPlugVST3GetHost(this, context);
    OnHostIdentified();
    OnParamReset(kReset);
    
    return kResultOk;
  }
  
  return kResultFalse;
>>>>>>> 985a7a51
}

tresult PLUGIN_API IPlugVST3Processor::terminate()
{
	return AudioEffect::terminate();
}

tresult PLUGIN_API IPlugVST3Processor::setBusArrangements(SpeakerArrangement* pInputBusArrangements,
														  Steinberg::int32 numInBuses,
														  SpeakerArrangement* pOutputBusArrangements,
														  Steinberg::int32 numOutBuses)
{
	TRACE

	return SetBusArrangements(this, pInputBusArrangements, numInBuses, pOutputBusArrangements, numOutBuses)
			   ? kResultTrue
			   : kResultFalse;
}

tresult PLUGIN_API IPlugVST3Processor::setActive(TBool state)
{
	TRACE

	OnActivate((bool) state);
	return AudioEffect::setActive(state);
}

tresult PLUGIN_API IPlugVST3Processor::setupProcessing(ProcessSetup& newSetup)
{
	TRACE

	return SetupProcessing(newSetup, processSetup) ? kResultOk : kResultFalse;
}

tresult PLUGIN_API IPlugVST3Processor::setProcessing(TBool state)
{
	Trace(TRACELOC, " state: %i", state);

	return SetProcessing((bool) state) ? kResultOk : kResultFalse;
}

tresult PLUGIN_API IPlugVST3Processor::process(ProcessData& data)
{
	TRACE

	Process(data,
			processSetup,
			audioInputs,
			audioOutputs,
			mMidiMsgsFromEditor,
			mMidiMsgsFromProcessor,
			mSysExDataFromEditor,
			mSysexBuf);
	return kResultOk;
}

tresult PLUGIN_API IPlugVST3Processor::canProcessSampleSize(Steinberg::int32 symbolicSampleSize)
{
	return CanProcessSampleSize(symbolicSampleSize) ? kResultTrue : kResultFalse;
}

tresult PLUGIN_API IPlugVST3Processor::setState(IBStream* pState)
{
	TRACE

	return IPlugVST3State::SetState(this, pState) ? kResultOk : kResultFalse;
}

tresult PLUGIN_API IPlugVST3Processor::getState(IBStream* pState)
{
	TRACE

	return IPlugVST3State::GetState(this, pState) ? kResultOk : kResultFalse;
}

#pragma mark IEditorDelegate overrides

void IPlugVST3Processor::SendControlValueFromDelegate(int ctrlTag, double normalizedValue)
{
	OPtr<IMessage> message = allocateMessage();

	if (!message)
		return;

	message->setMessageID("SCVFD");
	message->getAttributes()->setInt("CT", ctrlTag);
	message->getAttributes()->setFloat("NV", normalizedValue);

	sendMessage(message);
}

void IPlugVST3Processor::SendControlMsgFromDelegate(int ctrlTag, int msgTag, int dataSize, const void* pData)
{
	OPtr<IMessage> message = allocateMessage();

	if (!message)
		return;

	message->setMessageID("SCMFD");
	message->getAttributes()->setInt("CT", ctrlTag);
	message->getAttributes()->setInt("MT", msgTag);
	message->getAttributes()->setBinary("D", pData, dataSize);

	sendMessage(message);
}

void IPlugVST3Processor::SendArbitraryMsgFromDelegate(int msgTag, int dataSize, const void* pData)
{
	OPtr<IMessage> message = allocateMessage();

	if (!message)
		return;

	if (dataSize == 0)  // allow sending messages with no data
	{
		dataSize      = 1;
		uint8_t dummy = 0;
		pData         = &dummy;
	}

	message->setMessageID("SAMFD");
	message->getAttributes()->setInt("MT", msgTag);
	message->getAttributes()->setBinary("D", pData, dataSize);
	sendMessage(message);
}

#pragma mark IConnectionPoint override

tresult PLUGIN_API IPlugVST3Processor::notify(IMessage* message)
{
	if (!message)
		return kInvalidArgument;

	const void* data = nullptr;
	Steinberg::uint32 size;

	if (!strcmp(message->getMessageID(), "SMMFUI"))  // midi message from UI
	{
		if (message->getAttributes()->getBinary("D", data, size) == kResultOk)
		{
			if (size == sizeof(IMidiMsg))
			{
				IMidiMsg msg;
				memcpy(&msg, data, size);
				mMidiMsgsFromEditor.Push(msg);
				return kResultOk;
			}

			return kResultFalse;
		}
	}
	else if (!strcmp(message->getMessageID(), "SAMFUI"))  // message from UI
	{
		int64 msgTag;
		int64 ctrlTag;

		if (message->getAttributes()->getInt("MT", msgTag) == kResultOk &&
			message->getAttributes()->getInt("CT", ctrlTag) == kResultOk)
		{
			if (message->getAttributes()->getBinary("D", data, size) == kResultOk)
			{
				if (OnMessage((int) msgTag, (int) ctrlTag, size, data))
				{
					return kResultOk;
				}
			}

			return kResultFalse;
		}
	}

	return AudioEffect::notify(message);
}

#pragma mark Messaging overrides

void IPlugVST3Processor::TransmitMidiMsgFromProcessor(const IMidiMsg& msg)
{
	OPtr<IMessage> message = allocateMessage();

	if (!message)
		return;

	message->setMessageID("SMMFD");
	message->getAttributes()->setBinary("D", (void*) &msg, sizeof(IMidiMsg));
	sendMessage(message);
}

void IPlugVST3Processor::TransmitSysExDataFromProcessor(const SysExData& data)
{
	OPtr<IMessage> message = allocateMessage();

	if (!message)
		return;

	message->setMessageID("SSMFD");
	message->getAttributes()->setBinary("D", (void*) data.mData, data.mSize);
	message->getAttributes()->setInt("O", data.mOffset);
	sendMessage(message);
}<|MERGE_RESOLUTION|>--- conflicted
+++ resolved
@@ -30,19 +30,6 @@
 
 tresult PLUGIN_API IPlugVST3Processor::initialize(FUnknown* context)
 {
-<<<<<<< HEAD
-	TRACE
-
-	if (AudioEffect::initialize(context) == kResultOk)
-	{
-		Initialize(this);
-		IPlugVST3GetHost(this, context);
-		OnHostIdentified();
-		return kResultOk;
-	}
-
-	return kResultFalse;
-=======
   TRACE
   
   if (AudioEffect::initialize(context) == kResultOk)
@@ -56,7 +43,6 @@
   }
   
   return kResultFalse;
->>>>>>> 985a7a51
 }
 
 tresult PLUGIN_API IPlugVST3Processor::terminate()
