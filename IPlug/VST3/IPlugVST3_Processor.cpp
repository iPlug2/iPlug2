--- conflicted
+++ resolved
@@ -14,12 +14,7 @@
 
 IPlugVST3Processor::IPlugVST3Processor(IPlugInstanceInfo instanceInfo, IPlugConfig c)
 : IPlugAPIBase(c, kAPIVST3)
-<<<<<<< HEAD
-, IPlugProcessor<PLUG_SAMPLE_DST>(c, kAPIVST3)
-, mMidiOutputQueue(DEFAULT_BLOCK_SIZE)
-=======
 , IPlugVST3ProcessorBase(c, *this)
->>>>>>> 027433ec
 {
   setControllerClass(instanceInfo.mOtherGUID);
   CreateTimer();
@@ -76,296 +71,7 @@
 {
   TRACE;
   
-<<<<<<< HEAD
-  if(data.processContext)
-    memcpy(&mProcessContext, data.processContext, sizeof(ProcessContext));
-  
-  PrepareProcessContext();
-  
-  //process parameters
-  IParameterChanges* paramChanges = data.inputParameterChanges;
-  if (paramChanges)
-  {
-    int32 numParamsChanged = paramChanges->getParameterCount();
-    
-    //it is possible to get a finer resolution of control here by retrieving more values (points) from the queue
-    //for now we just grab the last one
-    
-    for (int32 i = 0; i < numParamsChanged; i++)
-    {
-      IParamValueQueue* paramQueue = paramChanges->getParameterData(i);
-      if (paramQueue)
-      {
-        int32 numPoints = paramQueue->getPointCount();
-        int32 offsetSamples;
-        double value;
-        
-        if (paramQueue->getPoint(numPoints - 1,  offsetSamples, value) == kResultTrue)
-        {
-          int idx = paramQueue->getParameterId();
-          
-          switch (idx)
-          {
-            case kBypassParam:
-            {
-              const bool bypassed = (value > 0.5);
-              
-              if (bypassed != GetBypassed())
-                SetBypassed(bypassed);
-              
-              break;
-            }
-            case kPresetParam:
-              //RestorePreset((int)round(FromNormalizedParam(value, 0, NPresets(), 1.))); // TODO
-              break;
-              //TODO: pitch bend, modwheel etc
-            default:
-            {
-              if (idx >= 0 && idx < NParams())
-              {
-                ENTER_PARAMS_MUTEX;
-                GetParam(idx)->SetNormalized((double)value);
-                OnParamChange(idx, kHost, offsetSamples);
-                LEAVE_PARAMS_MUTEX;
-              }
-            }
-              break;
-          }
-          
-        }
-      }
-    }
-  }
-  
-  if(DoesMIDIIn())
-  {
-    IMidiMsg msg;
-
-    //process events.. only midi note on and note off?
-    IEventList* eventList = data.inputEvents;
-    if (eventList)
-    {
-      int32 numEvent = eventList->getEventCount();
-      for (int32 i=0; i<numEvent; i++)
-      {
-        Event event;
-        if (eventList->getEvent(i, event) == kResultOk)
-        {
-          switch (event.type)
-          {
-            case Event::kNoteOnEvent:
-            {
-              msg.MakeNoteOnMsg(event.noteOn.pitch, event.noteOn.velocity * 127, event.sampleOffset, event.noteOn.channel);
-              ProcessMidiMsg(msg);
-              mMidiMsgsFromProcessor.Push(msg);
-              break;
-            }
-              
-            case Event::kNoteOffEvent:
-            {
-              msg.MakeNoteOffMsg(event.noteOff.pitch, event.sampleOffset, event.noteOff.channel);
-              ProcessMidiMsg(msg);
-              mMidiMsgsFromProcessor.Push(msg);
-              break;
-            }
-            case Event::kPolyPressureEvent:
-            {
-              msg.MakePolyATMsg(event.polyPressure.pitch, event.polyPressure.pressure * 127., event.sampleOffset, event.polyPressure.channel);
-              ProcessMidiMsg(msg);
-              mMidiMsgsFromProcessor.Push(msg);
-              break;
-            }
-            case Event::kDataEvent:
-            {
-              ISysEx syx = ISysEx(event.sampleOffset, event.data.bytes, event.data.size);
-              ProcessSysEx(syx);
-              //mSysexMsgsFromProcessor.Push
-              break;
-            }
-          }
-        }
-      }
-    }
-    
-    while (mMidiMsgsFromEditor.Pop(msg))
-    {
-      ProcessMidiMsg(msg);
-    }
-  }
-  
-#pragma mark process single precision
-  
-  if (processSetup.symbolicSampleSize == kSample32)
-  {
-    if (data.numInputs)
-    {
-      if (HasSidechainInput())
-      {
-        if (getAudioInput(1)->isActive()) // Sidechain is active
-        {
-          mSidechainActive = true;
-          SetChannelConnections(ERoute::kInput, 0, MaxNChannels(ERoute::kInput), true);
-        }
-        else
-        {
-          if (mSidechainActive)
-          {
-            ZeroScratchBuffers();
-            mSidechainActive = false;
-          }
-          
-          SetChannelConnections(ERoute::kInput, 0, MaxNChannels(ERoute::kInput), true);
-          SetChannelConnections(ERoute::kInput, data.inputs[0].numChannels, MaxNChannels(ERoute::kInput) - NSidechainChannels(), false);
-        }
-        
-        AttachBuffers(ERoute::kInput, 0, MaxNChannels(ERoute::kInput) - NSidechainChannels(), data.inputs[0].channelBuffers32, data.numSamples);
-        AttachBuffers(ERoute::kInput, NSidechainChannels(), MaxNChannels(ERoute::kInput) - NSidechainChannels(), data.inputs[1].channelBuffers32, data.numSamples);
-      }
-      else
-      {
-        SetChannelConnections(ERoute::kInput, 0, data.inputs[0].numChannels, true);
-        SetChannelConnections(ERoute::kInput, data.inputs[0].numChannels, MaxNChannels(ERoute::kInput) - data.inputs[0].numChannels, false);
-        AttachBuffers(ERoute::kInput, 0, MaxNChannels(ERoute::kInput), data.inputs[0].channelBuffers32, data.numSamples);
-      }
-    }
-    
-    for (int outBus = 0, chanOffset = 0; outBus < data.numOutputs; outBus++)
-    {
-      int busChannels = data.outputs[outBus].numChannels;
-      SetChannelConnections(ERoute::kOutput, chanOffset, busChannels, (bool) getAudioOutput(outBus)->isActive());
-      SetChannelConnections(ERoute::kOutput, chanOffset + busChannels, MaxNChannels(ERoute::kOutput) - (chanOffset + busChannels), false);
-      AttachBuffers(ERoute::kOutput, chanOffset, busChannels, data.outputs[outBus].channelBuffers32, data.numSamples);
-      chanOffset += busChannels;
-    }
-    
-    if (GetBypassed())
-      PassThroughBuffers(0.0f, data.numSamples);
-    else
-      ProcessBuffers(0.0f, data.numSamples); // process buffers single precision
-  }
-  
-#pragma mark process double precision
-  
-  else if (processSetup.symbolicSampleSize == kSample64)
-  {
-    if (data.numInputs)
-    {
-      if (HasSidechainInput())
-      {
-        if (getAudioInput(1)->isActive()) // Sidechain is active
-        {
-          mSidechainActive = true;
-          SetChannelConnections(ERoute::kInput, 0, MaxNChannels(ERoute::kInput), true);
-        }
-        else
-        {
-          if (mSidechainActive)
-          {
-            ZeroScratchBuffers();
-            mSidechainActive = false;
-          }
-          
-          SetChannelConnections(ERoute::kInput, 0, MaxNChannels(ERoute::kInput), true);
-          SetChannelConnections(ERoute::kInput, data.inputs[0].numChannels, MaxNChannels(ERoute::kInput) - NSidechainChannels(), false);
-        }
-        
-        AttachBuffers(ERoute::kInput, 0, MaxNChannels(ERoute::kInput) - NSidechainChannels(), data.inputs[0].channelBuffers64, data.numSamples);
-        AttachBuffers(ERoute::kInput, NSidechainChannels(), MaxNChannels(ERoute::kInput) - NSidechainChannels(), data.inputs[1].channelBuffers64, data.numSamples);
-      }
-      else
-      {
-        SetChannelConnections(ERoute::kInput, 0, data.inputs[0].numChannels, true);
-        SetChannelConnections(ERoute::kInput, data.inputs[0].numChannels, MaxNChannels(ERoute::kInput) - data.inputs[0].numChannels, false);
-        AttachBuffers(ERoute::kInput, 0, MaxNChannels(ERoute::kInput), data.inputs[0].channelBuffers64, data.numSamples);
-      }
-    }
-    
-    for (int outBus = 0, chanOffset = 0; outBus < data.numOutputs; outBus++)
-    {
-      int busChannels = data.outputs[outBus].numChannels;
-      SetChannelConnections(ERoute::kOutput, chanOffset, busChannels, (bool) getAudioOutput(outBus)->isActive());
-      SetChannelConnections(ERoute::kOutput, chanOffset + busChannels, MaxNChannels(ERoute::kOutput) - (chanOffset + busChannels), false);
-      AttachBuffers(ERoute::kOutput, chanOffset, busChannels, data.outputs[outBus].channelBuffers64, data.numSamples);
-      chanOffset += busChannels;
-    }
-    
-    if (GetBypassed())
-      PassThroughBuffers(0.0, data.numSamples);
-    else
-      ProcessBuffers(0.0, data.numSamples); // process buffers double precision
-  }
-  
-  if (DoesMIDIOut())
-  {
-    IEventList* outputEvents = data.outputEvents;
-    
-    //MIDI
-      if (mMidiOutputQueue.ElementsAvailable() && outputEvents)
-    {
-      Event toAdd = {0};
-      IMidiMsg msg;
-      
-      while (mMidiOutputQueue.ElementsAvailable())
-      {
-        IMidiMsg msg;
-          
-        mMidiOutputQueue.Pop(msg);
-        
-        if (msg.StatusMsg() == IMidiMsg::kNoteOn)
-        {
-          toAdd.type = Event::kNoteOnEvent;
-          toAdd.noteOn.channel = msg.Channel();
-          toAdd.noteOn.pitch = msg.NoteNumber();
-          toAdd.noteOn.tuning = 0.;
-          toAdd.noteOn.velocity = (float) msg.Velocity() * (1.f / 127.f);
-          toAdd.noteOn.length = -1;
-          toAdd.noteOn.noteId = -1; // TODO ?
-          toAdd.sampleOffset = msg.mOffset;
-          outputEvents->addEvent(toAdd);
-        }
-        else if (msg.StatusMsg() == IMidiMsg::kNoteOff)
-        {
-          toAdd.type = Event::kNoteOffEvent;
-          toAdd.noteOff.channel = msg.Channel();
-          toAdd.noteOff.pitch = msg.NoteNumber();
-          toAdd.noteOff.velocity = (float) msg.Velocity() * (1.f / 127.f);
-          toAdd.noteOff.noteId = -1; // TODO ?
-          toAdd.sampleOffset = msg.mOffset;
-          outputEvents->addEvent(toAdd);
-        }
-        else if (msg.StatusMsg() == IMidiMsg::kPolyAftertouch)
-        {
-          toAdd.type = Event::kPolyPressureEvent;
-          toAdd.polyPressure.channel = msg.Channel();
-          toAdd.polyPressure.pitch = msg.NoteNumber();
-          toAdd.polyPressure.pressure = (float) msg.PolyAfterTouch() * (1.f / 127.f);
-          toAdd.polyPressure.noteId = -1; // TODO ?
-          toAdd.sampleOffset = msg.mOffset;
-          outputEvents->addEvent(toAdd);
-        }
-      }
-    }
-      
-    //Output SYSEX from the editor, which has bypassed the processors' ProcessSysEx()
-    if(mSysExDataFromEditor.ElementsAvailable())
-    {
-      Event toAdd = {0};
-
-      while (mSysExDataFromEditor.Pop(mSysexBuf))
-      {
-        toAdd.type = Event::kDataEvent;
-        toAdd.sampleOffset = mSysexBuf.mOffset;
-        toAdd.data.type = DataEvent::kMidiSysEx;
-        toAdd.data.size = mSysexBuf.mSize;
-        toAdd.data.bytes = (uint8*) mSysexBuf.mData; // TODO!  this is a problem if more than one message in this block!
-        outputEvents->addEvent(toAdd);
-      }
-    }
-  }
-  
-=======
   Process(data, processSetup, audioInputs, audioOutputs, mMidiMsgsFromEditor, mMidiMsgsFromProcessor, mSysExDataFromEditor, mSysexBuf);
->>>>>>> 027433ec
   return kResultOk;
 }
 
@@ -439,15 +145,7 @@
   sendMessage(message);
 }
 
-<<<<<<< HEAD
-bool IPlugVST3Processor::SendMidiMsg(const IMidiMsg& msg)
-{
-  mMidiOutputQueue.Push(msg);
-  return true;
-}
-=======
 #pragma mark IConnectionPoint override
->>>>>>> 027433ec
 
 tresult PLUGIN_API IPlugVST3Processor::notify(IMessage* message)
 {
