/*
 ==============================================================================
 
 This file is part of the iPlug 2 library. Copyright (C) the iPlug 2 developers. 
 
 See LICENSE.txt for  more info.
 
 ==============================================================================
*/

#ifndef _IPLUGAPI_
#define _IPLUGAPI_
// Only load one API class!

/**
 * @file
 * @copydoc IPlugVST3
 */

#include <vector>

#undef stricmp
#undef strnicmp

#include "public.sdk/source/vst/vstsinglecomponenteffect.h"
#include "pluginterfaces/vst/ivstprocesscontext.h"
#include "pluginterfaces/vst/vsttypes.h"
#include "pluginterfaces/vst/ivstcontextmenu.h"

#include "IPlugAPIBase.h"
#include "IPlugProcessor.h"

#include "IPlugVST3_Common.h"
#include "IPlugVST3_ProcessorBase.h"
#include "IPlugVST3_View.h"

/** Used to pass various instance info to the API class, where needed */
struct IPlugInstanceInfo {};

using namespace Steinberg;

/**  VST3 base class for a non-distributed IPlug VST3 plug-in
*   @ingroup APIClasses */
class IPlugVST3 : public IPlugAPIBase
                , public IPlugVST3ProcessorBase
                , public IPlugVST3ControllerBase
                , public Vst::SingleComponentEffect
{
public:
  using ViewType = IPlugVST3View<IPlugVST3>;
    
  IPlugVST3(IPlugInstanceInfo instanceInfo, IPlugConfig config);
  ~IPlugVST3();

  // IPlugAPIBase
  void BeginInformHostOfParamChange(int idx) override;
  void InformHostOfParamChange(int idx, double normalizedValue) override;
  void EndInformHostOfParamChange(int idx) override;
  void InformHostOfProgramChange() override {}
  void InformHostOfParameterDetailsChange() override;
  bool EditorResizeFromDelegate(int viewWidth, int viewHeight) override;

  // IEditorDelegate
  void DirtyParametersFromUI() override;
  
  // IPlugProcessor
  void SetLatency(int samples) override;
  
  // AudioEffect
  tresult PLUGIN_API initialize(FUnknown* context) override;
  tresult PLUGIN_API terminate() override;
  tresult PLUGIN_API setBusArrangements(Vst::SpeakerArrangement* pInputs, int32 numIns, Vst::SpeakerArrangement* pOutputs, int32 numOuts) override;
  tresult PLUGIN_API setActive(TBool state) override;
  tresult PLUGIN_API setupProcessing(Vst::ProcessSetup& newSetup) override;
  tresult PLUGIN_API process(Vst::ProcessData& data) override;
  tresult PLUGIN_API canProcessSampleSize(int32 symbolicSampleSize) override;
  uint32 PLUGIN_API getLatencySamples() override { return GetLatency(); }
  uint32 PLUGIN_API getTailSamples() override { return GetTailSize(); } //TODO - infinite tail
  tresult PLUGIN_API setState(IBStream* pState) override;
  tresult PLUGIN_API getState(IBStream* pState) override;
    
  // IEditController
  ParamValue PLUGIN_API getParamNormalized (ParamID tag) override;
  tresult PLUGIN_API setParamNormalized(ParamID tag, ParamValue value) override;
  IPlugView* PLUGIN_API createView(const char* name) override;
  tresult PLUGIN_API setEditorState(IBStream* pState) override;
  tresult PLUGIN_API getEditorState(IBStream* pState) override;
  tresult PLUGIN_API setComponentState(IBStream *state) override;
 
  // IUnitInfo
  int32 PLUGIN_API getUnitCount() override;
  tresult PLUGIN_API getUnitInfo(int32 unitIndex, Vst::UnitInfo& info) override;
  int32 PLUGIN_API getProgramListCount() override;
  tresult PLUGIN_API getProgramListInfo(int32 listIndex, Vst::ProgramListInfo& info) override;
  tresult PLUGIN_API getProgramName(int32 listId, int32 programIndex, Vst::String128 name) override;

  tresult PLUGIN_API getProgramInfo(int32 listId, int32 programIndex, Vst::CString attributeId, Vst::String128 attributeValue) override { return kNotImplemented; }
  tresult PLUGIN_API hasProgramPitchNames(int32 listId, int32 programIndex) override { return kNotImplemented; }
  tresult PLUGIN_API getProgramPitchName(int32 listId, int32 programIndex, int16 midiPitch, Vst::String128 name) override { return kNotImplemented; }
  int32 PLUGIN_API getSelectedUnit() override { return Vst::kRootUnitId; }
  tresult PLUGIN_API selectUnit(int32 unitId) override { return kNotImplemented; }
  tresult PLUGIN_API getUnitByBus(Vst::MediaType type, Vst::BusDirection dir, int32 busIndex, int32 channel, int32& unitId) override { return kNotImplemented; }
  tresult PLUGIN_API setUnitProgramData(int32 listOrUnitId, int32 programIndex, IBStream* data) override { return kNotImplemented; }
  
  Vst::IComponentHandler* GetComponentHandler() { return componentHandler; }
  ViewType* GetView() { return mView; }
   
  // Interface    
  OBJ_METHODS(IPlugVST3, SingleComponentEffect)
  DEFINE_INTERFACES
  END_DEFINE_INTERFACES(SingleComponentEffect)
  REFCOUNT_METHODS(SingleComponentEffect)
<<<<<<< HEAD

  void addDependentView (IPlugVST3View* view);
  void removeDependentView (IPlugVST3View* view);
  tresult beginEdit(uint32 tag) override;
  tresult performEdit(uint32 tag, double valueNormalized) override;
  tresult endEdit(uint32 tag) override;
  Vst::AudioBus* getAudioInput(int32 index);
  Vst::AudioBus* getAudioOutput(int32 index);
  uint64_t getSpeakerArrForChans(int32 chans);

  bool mSidechainActive = false;
  IPlugQueue<IMidiMsg> mMidiOutputQueue;
  Vst::ProcessContext mProcessContext;
  std::vector <IPlugVST3View*> mViews;
  
  friend class IPlugVST3View;
=======
    
private:
  ViewType* mView;
>>>>>>> 027433ec
};

IPlugVST3* MakePlug();
#endif<|MERGE_RESOLUTION|>--- conflicted
+++ resolved
@@ -110,28 +110,9 @@
   DEFINE_INTERFACES
   END_DEFINE_INTERFACES(SingleComponentEffect)
   REFCOUNT_METHODS(SingleComponentEffect)
-<<<<<<< HEAD
-
-  void addDependentView (IPlugVST3View* view);
-  void removeDependentView (IPlugVST3View* view);
-  tresult beginEdit(uint32 tag) override;
-  tresult performEdit(uint32 tag, double valueNormalized) override;
-  tresult endEdit(uint32 tag) override;
-  Vst::AudioBus* getAudioInput(int32 index);
-  Vst::AudioBus* getAudioOutput(int32 index);
-  uint64_t getSpeakerArrForChans(int32 chans);
-
-  bool mSidechainActive = false;
-  IPlugQueue<IMidiMsg> mMidiOutputQueue;
-  Vst::ProcessContext mProcessContext;
-  std::vector <IPlugVST3View*> mViews;
-  
-  friend class IPlugVST3View;
-=======
     
 private:
   ViewType* mView;
->>>>>>> 027433ec
 };
 
 IPlugVST3* MakePlug();
