--- conflicted
+++ resolved
@@ -52,7 +52,6 @@
 				  public Steinberg::Vst::IMidiMapping,
 				  public Steinberg::Vst::ChannelContext::IInfoListener
 {
-<<<<<<< HEAD
  public:
 	using ViewType = IPlugVST3View<IPlugVST3>;
 
@@ -67,55 +66,40 @@
 	void InformHostOfParameterDetailsChange() override;
 	bool EditorResize(int viewWidth, int viewHeight) override;
 
-	// IEditorDelegate
-	void DirtyParametersFromUI() override;
+  // IEditorDelegate
+  void DirtyParametersFromUI() override;
+  void SendParameterValueFromUI(int paramIdx, double normalisedValue) override;
 
-	// IPlugProcessor
-	void SetLatency(int samples) override;
-
-	// AudioEffect
-	Steinberg::tresult PLUGIN_API initialize(FUnknown* context) override;
-	Steinberg::tresult PLUGIN_API terminate() override;
-	Steinberg::tresult PLUGIN_API setBusArrangements(Steinberg::Vst::SpeakerArrangement* pInputs,
-													 Steinberg::int32 numIns,
-													 Steinberg::Vst::SpeakerArrangement* pOutputs,
-													 Steinberg::int32 numOuts) override;
-	Steinberg::tresult PLUGIN_API setActive(Steinberg::TBool state) override;
-	Steinberg::tresult PLUGIN_API setupProcessing(Steinberg::Vst::ProcessSetup& newSetup) override;
-	Steinberg::tresult PLUGIN_API setProcessing(Steinberg::TBool state) override;
-	Steinberg::tresult PLUGIN_API process(Steinberg::Vst::ProcessData& data) override;
-	Steinberg::tresult PLUGIN_API canProcessSampleSize(Steinberg::int32 symbolicSampleSize) override;
-	Steinberg::uint32 PLUGIN_API getLatencySamples() override
-	{
-		return GetLatency();
-	}
-	Steinberg::uint32 PLUGIN_API getTailSamples() override
-	{
-		return GetTailSize();
-	}  //TODO - infinite tail
-	Steinberg::tresult PLUGIN_API setState(Steinberg::IBStream* pState) override;
-	Steinberg::tresult PLUGIN_API getState(Steinberg::IBStream* pState) override;
-
-	// IEditController
-	Steinberg::Vst::ParamValue PLUGIN_API getParamNormalized(Steinberg::Vst::ParamID tag) override;
-	Steinberg::tresult PLUGIN_API setParamNormalized(Steinberg::Vst::ParamID tag,
-													 Steinberg::Vst::ParamValue value) override;
-	Steinberg::IPlugView* PLUGIN_API createView(const char* name) override;
-
-	// Something missing? There is no override for setEditorState and getEditorState
-	//Steinberg::tresult PLUGIN_API setEditorState(Steinberg::IBStream* pState) override;
-	//Steinberg::tresult PLUGIN_API getEditorState(Steinberg::IBStream* pState) override;
-
-	Steinberg::tresult PLUGIN_API setComponentState(Steinberg::IBStream* state) override;
-
-	// IMidiMapping
-	Steinberg::tresult PLUGIN_API getMidiControllerAssignment(Steinberg::int32 busIndex,
-															  Steinberg::int16 channel,
-															  Steinberg::Vst::CtrlNumber midiCCNumber,
-															  Steinberg::Vst::ParamID& tag) override;
-
-	// IInfoListener
-	Steinberg::tresult PLUGIN_API setChannelContextInfos(Steinberg::Vst::IAttributeList* list) override;
+  // IPlugProcessor
+  void SetLatency(int samples) override;
+  
+  // AudioEffect
+  Steinberg::tresult PLUGIN_API initialize(FUnknown* context) override;
+  Steinberg::tresult PLUGIN_API terminate() override;
+  Steinberg::tresult PLUGIN_API setBusArrangements(Steinberg::Vst::SpeakerArrangement* pInputs, Steinberg::int32 numIns, Steinberg::Vst::SpeakerArrangement* pOutputs, Steinberg::int32 numOuts) override;
+  Steinberg::tresult PLUGIN_API setActive(Steinberg::TBool state) override;
+  Steinberg::tresult PLUGIN_API setupProcessing(Steinberg::Vst::ProcessSetup& newSetup) override;
+  Steinberg::tresult PLUGIN_API setProcessing (Steinberg::TBool state) override;
+  Steinberg::tresult PLUGIN_API process(Steinberg::Vst::ProcessData& data) override;
+  Steinberg::tresult PLUGIN_API canProcessSampleSize(Steinberg::int32 symbolicSampleSize) override;
+  Steinberg::uint32 PLUGIN_API getLatencySamples() override { return GetLatency(); }
+  Steinberg::uint32 PLUGIN_API getTailSamples() override { return GetTailSize(); } //TODO - infinite tail
+  Steinberg::tresult PLUGIN_API setState(Steinberg::IBStream* pState) override;
+  Steinberg::tresult PLUGIN_API getState(Steinberg::IBStream* pState) override;
+    
+  // IEditController
+  Steinberg::Vst::ParamValue PLUGIN_API getParamNormalized(Steinberg::Vst::ParamID tag) override;
+  Steinberg::tresult PLUGIN_API setParamNormalized(Steinberg::Vst::ParamID tag, Steinberg::Vst::ParamValue value) override;
+  Steinberg::IPlugView* PLUGIN_API createView(const char* name) override;
+  //Steinberg::tresult PLUGIN_API setEditorState(Steinberg::IBStream* pState) override;
+  //Steinberg::tresult PLUGIN_API getEditorState(Steinberg::IBStream* pState) override;
+  Steinberg::tresult PLUGIN_API setComponentState(Steinberg::IBStream *state) override;
+ 
+  // IMidiMapping
+  Steinberg::tresult PLUGIN_API getMidiControllerAssignment(Steinberg::int32 busIndex, Steinberg::int16 channel, Steinberg::Vst::CtrlNumber midiCCNumber, Steinberg::Vst::ParamID& tag) override;
+  
+  // IInfoListener
+  Steinberg::tresult PLUGIN_API setChannelContextInfos(Steinberg::Vst::IAttributeList* list) override;
 
 	/** Get the color of the track that the plug-in is inserted on */
 	virtual void GetTrackColor(int& r, int& g, int& b) override
@@ -194,111 +178,6 @@
 
  private:
 	ViewType* mView;
-=======
-public:
-  using ViewType = IPlugVST3View<IPlugVST3>;
-    
-  IPlugVST3(const InstanceInfo& info, const Config& config);
-  ~IPlugVST3();
-
-  // IPlugAPIBase
-  void BeginInformHostOfParamChange(int idx) override;
-  void InformHostOfParamChange(int idx, double normalizedValue) override;
-  void EndInformHostOfParamChange(int idx) override;
-  void InformHostOfPresetChange() override {}
-  void InformHostOfParameterDetailsChange() override;
-  bool EditorResize(int viewWidth, int viewHeight) override;
-
-  // IEditorDelegate
-  void DirtyParametersFromUI() override;
-  void SendParameterValueFromUI(int paramIdx, double normalisedValue) override;
-
-  // IPlugProcessor
-  void SetLatency(int samples) override;
-  
-  // AudioEffect
-  Steinberg::tresult PLUGIN_API initialize(FUnknown* context) override;
-  Steinberg::tresult PLUGIN_API terminate() override;
-  Steinberg::tresult PLUGIN_API setBusArrangements(Steinberg::Vst::SpeakerArrangement* pInputs, Steinberg::int32 numIns, Steinberg::Vst::SpeakerArrangement* pOutputs, Steinberg::int32 numOuts) override;
-  Steinberg::tresult PLUGIN_API setActive(Steinberg::TBool state) override;
-  Steinberg::tresult PLUGIN_API setupProcessing(Steinberg::Vst::ProcessSetup& newSetup) override;
-  Steinberg::tresult PLUGIN_API setProcessing (Steinberg::TBool state) override;
-  Steinberg::tresult PLUGIN_API process(Steinberg::Vst::ProcessData& data) override;
-  Steinberg::tresult PLUGIN_API canProcessSampleSize(Steinberg::int32 symbolicSampleSize) override;
-  Steinberg::uint32 PLUGIN_API getLatencySamples() override { return GetLatency(); }
-  Steinberg::uint32 PLUGIN_API getTailSamples() override { return GetTailSize(); } //TODO - infinite tail
-  Steinberg::tresult PLUGIN_API setState(Steinberg::IBStream* pState) override;
-  Steinberg::tresult PLUGIN_API getState(Steinberg::IBStream* pState) override;
-    
-  // IEditController
-  Steinberg::Vst::ParamValue PLUGIN_API getParamNormalized(Steinberg::Vst::ParamID tag) override;
-  Steinberg::tresult PLUGIN_API setParamNormalized(Steinberg::Vst::ParamID tag, Steinberg::Vst::ParamValue value) override;
-  Steinberg::IPlugView* PLUGIN_API createView(const char* name) override;
-  Steinberg::tresult PLUGIN_API setEditorState(Steinberg::IBStream* pState) override;
-  Steinberg::tresult PLUGIN_API getEditorState(Steinberg::IBStream* pState) override;
-  Steinberg::tresult PLUGIN_API setComponentState(Steinberg::IBStream *state) override;
- 
-  // IMidiMapping
-  Steinberg::tresult PLUGIN_API getMidiControllerAssignment(Steinberg::int32 busIndex, Steinberg::int16 channel, Steinberg::Vst::CtrlNumber midiCCNumber, Steinberg::Vst::ParamID& tag) override;
-  
-  // IInfoListener
-  Steinberg::tresult PLUGIN_API setChannelContextInfos(Steinberg::Vst::IAttributeList* list) override;
-
-  /** Get the color of the track that the plug-in is inserted on */
-  virtual void GetTrackColor(int& r, int& g, int& b) override { r = (mChannelColor>>16)&0xff; g = (mChannelColor>>8)&0xff; b = mChannelColor&0xff; };
-
-  /** Get the name of the track that the plug-in is inserted on */
-  virtual void GetTrackName(WDL_String& str) override { str = mChannelName; };
-
-  /** Get the index of the track that the plug-in is inserted on */
-  virtual int GetTrackIndex() override { return mChannelIndex; };
-
-  /** Get the namespace of the track that the plug-in is inserted on */
-  virtual void GetTrackNamespace(WDL_String& str) override { str = mChannelNamespace; };
-
-  /** Get the namespace index of the track that the plug-in is inserted on */
-  virtual int GetTrackNamespaceIndex() override { return mChannelNamespaceIndex; };
-
-  Steinberg::Vst::IComponentHandler* GetComponentHandler() { return componentHandler; }
-  ViewType* GetView() { return mView; }
-  
-  Steinberg::Vst::AudioBus* getAudioInput(Steinberg::int32 index)
-  {
-    Steinberg::Vst::AudioBus* bus = nullptr;
-    if (index < static_cast<Steinberg::int32> (audioInputs.size ()))
-      bus = Steinberg::FCast<Steinberg::Vst::AudioBus> (audioInputs.at (index));
-    return bus;
-  }
-
-  Steinberg::Vst::AudioBus* getAudioOutput(Steinberg::int32 index)
-  {
-    Steinberg::Vst::AudioBus* bus = nullptr;
-    if (index < static_cast<Steinberg::int32> (audioOutputs.size ()))
-      bus = Steinberg::FCast<Steinberg::Vst::AudioBus> (audioOutputs.at (index));
-    return bus;
-  }
-  
-  void removeAudioInputBus(Steinberg::Vst::AudioBus* pBus)
-  {
-    audioInputs.erase(std::remove(audioInputs.begin(), audioInputs.end(), pBus));
-  }
-   
-  void removeAudioOutputBus(Steinberg::Vst::AudioBus* pBus)
-  {
-    audioOutputs.erase(std::remove(audioOutputs.begin(), audioOutputs.end(), pBus));
-  }
-   
-  // Interface    
-  OBJ_METHODS(IPlugVST3, SingleComponentEffect)
-  DEFINE_INTERFACES
-    DEF_INTERFACE(IMidiMapping)
-    DEF_INTERFACE(IInfoListener)
-  END_DEFINE_INTERFACES(SingleComponentEffect)
-  REFCOUNT_METHODS(SingleComponentEffect)
-
-private:
-  ViewType* mView;
->>>>>>> 985a7a51
 };
 
 IPlugVST3* MakePlug(const InstanceInfo& info);
