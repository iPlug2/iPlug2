--- conflicted
+++ resolved
@@ -1,10 +1,10 @@
 /*
  ==============================================================================
- 
+
  This file is part of the iPlug 2 library. Copyright (C) the iPlug 2 developers.
- 
+
  See LICENSE.txt for  more info.
- 
+
  ==============================================================================
 */
 
@@ -32,17 +32,16 @@
 		if (pPlug->SerializeState(chunk))
 		{
 			/*
-       int chunkSize = chunk.Size();
-       void* data = (void*) &chunkSize;
-       state->write(data, (Steinberg::int32) sizeof(int));*/
-<<<<<<< HEAD
+	   int chunkSize = chunk.Size();
+	   void* data = (void*) &chunkSize;
+	   state->write(data, (Steinberg::int32) sizeof(int));*/
 			pState->write(chunk.GetData(), chunk.Size());
 		}
 		else
 			return false;
 
 		Steinberg::int32 toSaveBypass = pPlug->GetBypassed() ? 1 : 0;
-		pState->write(&toSaveBypass, sizeof(Steinberg::int32));
+		pState->write(&toSaveBypass, sizeof (Steinberg::int32));
 
 		return true;
 	};
@@ -52,7 +51,7 @@
 	{
 		TRACE
 
-		IByteChunk chunk;
+			IByteChunk chunk;
 
 		const int bytesPerBlock = 128;
 		char buffer[bytesPerBlock];
@@ -60,7 +59,7 @@
 		while (true)
 		{
 			Steinberg::int32 bytesRead = 0;
-			auto status                = pState->read(buffer, (Steinberg::int32) bytesPerBlock, &bytesRead);
+			auto status = pState->read(buffer, (Steinberg::int32) bytesPerBlock, &bytesRead);
 
 			if (bytesRead <= 0 || (status != Steinberg::kResultTrue && pPlug->GetHost() != kHostWaveLab))
 				break;
@@ -72,7 +71,7 @@
 		Steinberg::int32 savedBypass = 0;
 
 		pState->seek(pos, Steinberg::IBStream::IStreamSeekMode::kIBSeekSet);
-		if (pState->read(&savedBypass, sizeof(Steinberg::int32)) != Steinberg::kResultOk)
+		if (pState->read (&savedBypass, sizeof (Steinberg::int32)) != Steinberg::kResultOk)
 		{
 			return false;
 		}
@@ -80,66 +79,12 @@
 		IPlugVST3ControllerBase* pController = dynamic_cast<IPlugVST3ControllerBase*>(pPlug);
 
 		if (pController)
-		{
-			if (pController->mBypassParameter)
-				pController->mBypassParameter->setNormalized(savedBypass);
-		}
+			pController->UpdateParams(pPlug, savedBypass);
 
 		pPlug->OnRestoreState();
 
 		return true;
 	}
-=======
-      pState->write(chunk.GetData(), chunk.Size());
-    }
-    else
-      return false;
-    
-    Steinberg::int32 toSaveBypass = pPlug->GetBypassed() ? 1 : 0;
-    pState->write(&toSaveBypass, sizeof (Steinberg::int32));
-    
-    return true;
-  };
-  
-  template <class T>
-  static bool SetState(T* pPlug, Steinberg::IBStream* pState)
-  {
-    TRACE
-    
-    IByteChunk chunk;
-    
-    const int bytesPerBlock = 128;
-    char buffer[bytesPerBlock];
-    
-    while(true)
-    {
-      Steinberg::int32 bytesRead = 0;
-      auto status = pState->read(buffer, (Steinberg::int32) bytesPerBlock, &bytesRead);
-      
-      if (bytesRead <= 0 || (status != Steinberg::kResultTrue && pPlug->GetHost() != kHostWaveLab))
-        break;
-      
-      chunk.PutBytes(buffer, bytesRead);
-    }
-    int pos = pPlug->UnserializeState(chunk,0);
-    
-    Steinberg::int32 savedBypass = 0;
-    
-    pState->seek(pos,Steinberg::IBStream::IStreamSeekMode::kIBSeekSet);
-    if (pState->read (&savedBypass, sizeof (Steinberg::int32)) != Steinberg::kResultOk) {
-      return false;
-    }
-    
-    IPlugVST3ControllerBase* pController = dynamic_cast<IPlugVST3ControllerBase*>(pPlug);
-    
-    if (pController)
-      pController->UpdateParams(pPlug, savedBypass);
-    
-    pPlug->OnRestoreState();
-    
-    return true;
-  }
->>>>>>> aabf2928
 };
 
 // Host
