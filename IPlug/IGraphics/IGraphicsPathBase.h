--- conflicted
+++ resolved
@@ -103,11 +103,7 @@
     PathStroke(color, thickness, options, pBlend);
   }
   
-<<<<<<< HEAD
-  void DrawEllipse(const IColor& color, const IRECT& bounds, const IBlend* pBlend = 0, float thickness = 1.f) override
-=======
   void DrawEllipse(const IColor& color, const IRECT& bounds, const IBlend* pBlend, float thickness) override
->>>>>>> 24e8fbb6
   {
     PathEllipse(bounds);
     PathStroke(color, thickness, IStrokeOptions(), pBlend);
@@ -157,11 +153,7 @@
     PathFill(color, IFillOptions(), pBlend);
   }
   
-<<<<<<< HEAD
-  void FillEllipse(const IColor& color, const IRECT& bounds, const IBlend* pBlend = 0) override
-=======
   void FillEllipse(const IColor& color, const IRECT& bounds, const IBlend* pBlend) override
->>>>>>> 24e8fbb6
   {
     PathEllipse(bounds);
     PathFill(color, IFillOptions(), pBlend);
