--- conflicted
+++ resolved
@@ -461,16 +461,8 @@
 public:
     
 #pragma mark - IGraphics platform implementation
-<<<<<<< HEAD
-  /** Call to hide the mouse cursor */
-  virtual void HideMouseCursor() {};
-
-  /** Call to show the mouse cursor when it is hidden */
-  virtual void ShowMouseCursor() {};
-=======
   /** Call to hide the mouse cursor */ 
   virtual void HideMouseCursor(bool hide = true, bool returnToStartPosition = true) {};
->>>>>>> 17698acd
 
   /** Force move the mouse cursor to a specific position in the graphics context
    * @param x New X position in pixels
@@ -783,11 +775,7 @@
   /** @param enable Set \c true if you want to handle mouse over messages. Note: this may increase the amount CPU usage if you redraw on mouse overs etc */
   void HandleMouseOver(bool canHandle) { mHandleMouseOver = canHandle; }
 
-<<<<<<< HEAD
-  /***/
-=======
   /** Used to tell the graphics context to stop tracking mouse interaction with a control \todo internal only? */
->>>>>>> 17698acd
   void ReleaseMouseCapture();
 
   /** @param enable Set \c true to enable tool tips when the user mouses over a control */
@@ -912,12 +900,8 @@
   int mIdleTicks = 0;
   int mMouseCapture = -1;
   int mMouseOver = -1;
-<<<<<<< HEAD
   float mMouseDownX = -1.f;
   float mMouseDownY = -1.f;
-=======
-
->>>>>>> 17698acd
   int mLastClickedParam = kNoParameter;
   bool mHandleMouseOver = false;
   bool mStrict = true;
