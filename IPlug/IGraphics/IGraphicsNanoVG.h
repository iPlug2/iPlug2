--- conflicted
+++ resolved
@@ -98,19 +98,11 @@
   bool DrawText(const IText& text, const char* str, IRECT& rect, bool measure) override;
   bool MeasureText(const IText& text, const char* str, IRECT& destRect) override;
   
-<<<<<<< HEAD
-  IBitmap LoadBitmap(const char* name, int nStates, bool framesAreHoriztonal, double scale) override;
-  IBitmap ScaleBitmap(const IBitmap& bitmap, const char* name, double targetScale) override;
-  IBitmap CropBitmap(const IBitmap& bitmap, const IRECT& rect, const char* name, double targetScale) override;
-  void ReleaseBitmap(IBitmap& bitmap) override;
-  void RetainBitmap(IBitmap& bitmap, const char* cacheName) override;
-=======
   IBitmap LoadBitmap(const char* name, int nStates, bool framesAreHorizontal) override;
   IBitmap ScaleBitmap(const IBitmap& bitmap, const char* name, int targetScale) override;
   //IBitmap CropBitmap(const IBitmap& bitmap, const IRECT& rect, const char* name, int targetScale) override;
-  void ReleaseBitmap(const IBitmap& bitmap) override;
+//  void ReleaseBitmap(const IBitmap& bitmap) override;
   void RetainBitmap(const IBitmap& bitmap, const char * cacheName) override;
->>>>>>> bedd68e0
 //  IBitmap CreateIBitmap(const char * cacheName, int w, int h) override {}
 
 protected:
