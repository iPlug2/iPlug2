#ifndef NO_IGRAPHICS
#include <Foundation/NSArchiver.h>
#ifdef IGRAPHICS_NANOVG
#import <QuartzCore/QuartzCore.h>
#endif

#include "IGraphicsMac.h"
#include "IControl.h"
#import "IGraphicsMac_view.h"

#include "swell.h"

#pragma clang diagnostic ignored "-Wdeprecated-declarations"

int GetSystemVersion() 
{
  static int32_t v;
  if (!v)
  {
    if (NSAppKitVersionNumber >= 1266.0) 
    {
      if (NSAppKitVersionNumber >= 1404.0)
        v = 0x10b0;
      else
        v = 0x10a0; // 10.10+ Gestalt(gsv) return 0x109x, so we bump this to 0x10a0
    }
    else 
    {
      SInt32 a = 0x1040;
      Gestalt(gestaltSystemVersion,&a);
      v=a;
    }
  }
  return v;
}

struct CocoaAutoReleasePool
{
  NSAutoreleasePool* mPool;

  CocoaAutoReleasePool()
  {
    mPool = [[NSAutoreleasePool alloc] init];
  }

  ~CocoaAutoReleasePool()
  {
    [mPool release];
  }
};

//#define IGRAPHICS_MAC_BLIT_BENCHMARK
//#define IGRAPHICS_MAC_OLD_IMAGE_DRAWING

#ifdef IGRAPHICS_MAC_BLIT_BENCHMARK
#include <sys/time.h>
static double gettm()
{
  struct timeval tm={0,};
  gettimeofday(&tm,NULL);
  return (double)tm.tv_sec + (double)tm.tv_usec/1000000;
}
#endif

#pragma mark -

IGraphicsMac::IGraphicsMac(IDelegate& dlg, int w, int h, int fps)
  : IGRAPHICS_DRAW_CLASS(dlg, w, h, fps)
  , mView(nullptr)
{
  SetDisplayScale(1);
  NSApplicationLoad();
}

IGraphicsMac::~IGraphicsMac()
{
  CloseWindow();
}

bool IGraphicsMac::IsSandboxed()
{
  NSString* pHomeDir = NSHomeDirectory();
  //  NSString* pBundleIdentifier = [[NSBundle mainBundle] bundleIdentifier];
  
  if ([pHomeDir containsString:@"Library/Containers/"])
  {
    return true;
  }
  return false;
}

void IGraphicsMac::CreateMetalLayer()
{
#ifdef IGRAPHICS_NANOVG
  mLayer = [CAMetalLayer new];
  ViewInitialized(mLayer);
#endif
}

bool GetResourcePathFromBundle(const char* bundleID, const char* fileName, const char* searchExt, WDL_String& fullPath)
{
  CocoaAutoReleasePool pool;

  const char* ext = fileName+strlen(fileName)-1;
  while (ext >= fileName && *ext != '.') --ext;
  ++ext;

  bool isCorrectType = !strcasecmp(ext, searchExt);

  NSBundle* pBundle = [NSBundle bundleWithIdentifier:ToNSString(bundleID)];
  NSString* pFile = [[[NSString stringWithCString:fileName encoding:NSUTF8StringEncoding] lastPathComponent] stringByDeletingPathExtension];
  
  if (isCorrectType && pBundle && pFile)
  {
    NSString* pPath = [pBundle pathForResource:pFile ofType:ToNSString(searchExt)];
    
    if (pPath)
    {
      fullPath.Set([pPath cString]);
      return true;
    }
  }

  fullPath.Set("");
  return false;
}

bool IGraphicsMac::OSFindResource(const char* name, const char* type, WDL_String& result)
{
  if(CSTR_NOT_EMPTY(name))
  {
    if(IsSandboxed())
    {
      printf("SAND");
    }
    
    bool foundInBundle = GetResourcePathFromBundle(GetBundleID(), name, type, result);
    
    if(foundInBundle)
      return true;
    else
    {
      NSString* pPath = [NSString stringWithCString:name encoding:NSUTF8StringEncoding];

      if([[NSFileManager defaultManager] fileExistsAtPath : pPath] == YES)
      {        
        result.Set(name);
        return true;
      }
    }
    
  }
  return false;
}

bool IGraphicsMac::MeasureText(const IText& text, const char* str, IRECT& destRect)
{
  CocoaAutoReleasePool pool;

  return IGRAPHICS_DRAW_CLASS::MeasureText(text, str, destRect);
}

void* IGraphicsMac::OpenWindow(void* pParent)
{
  TRACE;
  CloseWindow();
  mView = (IGRAPHICS_VIEW*) [[IGRAPHICS_VIEW alloc] initWithIGraphics: this];
  
  if (pParent) // Cocoa VST host.
  {
    [(NSView*) pParent addSubview: (IGRAPHICS_VIEW*) mView];
  }
  
  UpdateTooltips();
  
  return mView;
}

void IGraphicsMac::CloseWindow()
{
  if (mView)
  {
    IGRAPHICS_VIEW* view = (IGRAPHICS_VIEW*) mView;
    [view removeAllToolTips];
    [view killTimer];
    mView = nullptr;

    if (view->mGraphics)
    {
      [view removeFromSuperview];   // Releases.
    }
  }
}

bool IGraphicsMac::WindowIsOpen()
{
  return mView;
}

void IGraphicsMac::Resize(int w, int h, float scale)
{
  if (w == Width() && h == Height() && scale == GetScale()) return;

  IGraphics::Resize(w, h, scale);

  if (mView)
  {
    NSSize size = { static_cast<CGFloat>(WindowWidth()), static_cast<CGFloat>(WindowHeight()) };
      
    // Prevent animation during resize
    // N.B. - The bounds perform scaling on the window, and so use the nominal size
      
    [NSAnimationContext beginGrouping]; // Prevent animated resizing
    [[NSAnimationContext currentContext] setDuration:0.0];
    [(IGRAPHICS_VIEW*) mView setFrameSize: size ];
    [(IGRAPHICS_VIEW*) mView setBoundsSize:NSMakeSize(Width(), Height())];
    [NSAnimationContext endGrouping];
      
    SetAllControlsDirty();
  }
}

void IGraphicsMac::HideMouseCursor()
{
  if (!mCursorHidden)
  {
    if (CGDisplayHideCursor(CGMainDisplayID()) == CGDisplayNoErr) mCursorHidden = true;
    if (!mTabletInput) CGAssociateMouseAndMouseCursorPosition(false);
  }
}

void IGraphicsMac::ShowMouseCursor()
{
  if (mCursorHidden)
  {
    if (CGDisplayShowCursor(CGMainDisplayID()) == CGDisplayNoErr) mCursorHidden = false;
    CGAssociateMouseAndMouseCursorPosition(true);
  }
}

<<<<<<< HEAD
void IGraphicsMac::MoveMouseCursor(float x, float y)
{
  CGPoint point;
  NSPoint mouse = [NSEvent mouseLocation];
  double mouseY = CGDisplayPixelsHigh(CGMainDisplayID()) - mouse.y;
  point.x = x / GetDisplayScale() + (mouse.x - mMouseX / GetDisplayScale());
  point.y = y / GetDisplayScale() + (mouseY - mMouseY / GetDisplayScale());
    
  if (!mTabletInput && CGDisplayMoveCursorToPoint(CGMainDisplayID(), point) == CGDisplayNoErr)
  {
    //IGraphics::MoveMouseCursor(x, y);
    mMouseX = x;
    mMouseY = y;
  }
    
  CGAssociateMouseAndMouseCursorPosition(true);
}

void IGraphicsMac::SetMousePosition(float x, float y)
{
  mMouseX = x;
  mMouseY = y;
}

int IGraphicsMac::ShowMessageBox(const char* str, const char* pCaption, int type)
=======
int IGraphicsMac::ShowMessageBox(const char* str, const char* caption, int type)
>>>>>>> 9517c69a
{
  int result = 0;

  CFStringRef button1 = NULL;
  CFStringRef button2 = NULL;
  CFStringRef button3 = NULL;

  CFStringRef alertMessage = CFStringCreateWithCStringNoCopy(NULL, str, 0, kCFAllocatorNull);
  CFStringRef alertHeader = CFStringCreateWithCStringNoCopy(NULL, caption, 0, kCFAllocatorNull);

  switch (type)
  {
    case MB_OK:
      button1 = CFSTR("OK");
      break;
    case MB_OKCANCEL:
      button1 = CFSTR("OK");
      button2 = CFSTR("Cancel");
      break;
    case MB_YESNO:
      button1 = CFSTR("Yes");
      button2 = CFSTR("No");
      break;
    case MB_YESNOCANCEL:
      button1 = CFSTR("Yes");
      button2 = CFSTR("No");
      button3 = CFSTR("Cancel");
      break;
  }

  CFOptionFlags response = 0;
  CFUserNotificationDisplayAlert(0, kCFUserNotificationNoteAlertLevel, NULL, NULL, NULL, alertHeader, alertMessage, button1, button2, button3, &response);

  CFRelease(alertMessage);
  CFRelease(alertHeader);

  switch (response)
  {
    case kCFUserNotificationDefaultResponse:
      if(type == MB_OK || type == MB_OKCANCEL)
        result = IDOK;
      else
        result = IDYES;
      break;
    case kCFUserNotificationAlternateResponse:
      if(type == MB_OKCANCEL)
        result = IDCANCEL;
      else
        result = IDNO;
      break;
    case kCFUserNotificationOtherResponse:
      result = IDCANCEL;
      break;
  }

  return result;
}

void IGraphicsMac::ForceEndUserEdit()
{
  if (mView)
  {
    [(IGRAPHICS_VIEW*) mView endUserInput];
  }
}

void IGraphicsMac::UpdateTooltips()
{
  if (!(mView && TooltipsEnabled())) return;

  CocoaAutoReleasePool pool;
  
  [(IGRAPHICS_VIEW*) mView removeAllToolTips];
  
  IControl** ppControl = mControls.GetList();
  
  for (int i = 0, n = mControls.GetSize(); i < n; ++i, ++ppControl) 
  {
    IControl* pControl = *ppControl;
    const char* tooltip = pControl->GetTooltip();
    if (tooltip && !pControl->IsHidden()) 
    {
      IRECT pR = pControl->GetTargetRECT();
      if (!pControl->GetTargetRECT().Empty())
      {
        [(IGRAPHICS_VIEW*) mView registerToolTip: pR];
      }
    }
  }
}

const char* IGraphicsMac::GetUIAPI()
{
  return "Cocoa";
}

void IGraphicsMac::HostPath(WDL_String& path)
{
  CocoaAutoReleasePool pool;
  NSBundle* pBundle = [NSBundle bundleWithIdentifier: ToNSString(GetBundleID())];
  
  if (pBundle)
  {
    NSString* pPath = [pBundle executablePath];
    if (pPath)
    {
      path.Set([pPath UTF8String]);
    }
  }
}

void IGraphicsMac::PluginPath(WDL_String& path)
{
  CocoaAutoReleasePool pool;
  NSBundle* pBundle = [NSBundle bundleWithIdentifier: ToNSString(GetBundleID())];
  
  if (pBundle)
  {
    NSString* pPath = [[pBundle bundlePath] stringByDeletingLastPathComponent];
    
    if (pPath)
    {
      path.Set([pPath UTF8String]);
      path.Append("/");
    }
  }
}

void IGraphicsMac::DesktopPath(WDL_String& path)
{
  NSArray* pPaths = NSSearchPathForDirectoriesInDomains(NSDesktopDirectory, NSUserDomainMask, YES);
  NSString* pDesktopDirectory = [pPaths objectAtIndex:0];
  path.Set([pDesktopDirectory UTF8String]);
}

void IGraphicsMac::UserHomePath(WDL_String& path)
{
  NSString* pHomeDir = NSHomeDirectory();
  path.Set([pHomeDir UTF8String]);
}

void IGraphicsMac::VST3PresetsPath(WDL_String& path, const char* mfrName, const char* pluginName, bool isSystem)
{
  NSArray* pPaths;
  if (isSystem)
    pPaths = NSSearchPathForDirectoriesInDomains(NSLibraryDirectory, NSLocalDomainMask, YES);
  else
    pPaths = NSSearchPathForDirectoriesInDomains(NSLibraryDirectory, NSUserDomainMask, YES);
  
  NSString* pApplicationSupportDirectory = [pPaths objectAtIndex:0];
  path.SetFormatted(MAX_PATH, "%s/Audio/Presets/%s/%s/", [pApplicationSupportDirectory UTF8String], mfrName, pluginName);
}

void IGraphicsMac::AppSupportPath(WDL_String& path, bool isSystem)
{
  NSArray *pPaths;
  
  if (isSystem)
    pPaths = NSSearchPathForDirectoriesInDomains(NSApplicationSupportDirectory, NSSystemDomainMask, YES);
  else
    pPaths = NSSearchPathForDirectoriesInDomains(NSApplicationSupportDirectory, NSUserDomainMask, YES);
  
  NSString *pApplicationSupportDirectory = [pPaths objectAtIndex:0];
  path.Set([pApplicationSupportDirectory UTF8String]);
}

void IGraphicsMac::SandboxSafeAppSupportPath(WDL_String& path)
{
  NSArray *pPaths = NSSearchPathForDirectoriesInDomains(NSMusicDirectory, NSUserDomainMask, YES);
  NSString *pUserMusicDirectory = [pPaths objectAtIndex:0];
  path.Set([pUserMusicDirectory UTF8String]);
}

bool IGraphicsMac::RevealPathInExplorerOrFinder(WDL_String& path, bool select)
{
  CocoaAutoReleasePool pool;
  
  BOOL success = FALSE;
  
  if(path.GetLength())
  {
    NSString* pPath = [NSString stringWithCString:path.Get() encoding:NSUTF8StringEncoding];
    
    if([[NSFileManager defaultManager] fileExistsAtPath : pPath] == YES)
    {
      if (select)
      {
        NSString* pParentDirectoryPath = [pPath stringByDeletingLastPathComponent];
        
        if (pParentDirectoryPath)
        {
          success = [[NSWorkspace sharedWorkspace] openFile:pParentDirectoryPath];
          
          if (success)
            success = [[NSWorkspace sharedWorkspace] selectFile: pPath inFileViewerRootedAtPath:pParentDirectoryPath];
        }
      }
      else {
        success = [[NSWorkspace sharedWorkspace] openFile:pPath];
      }
      
    }
  }
  
  return (bool) success;
}

void IGraphicsMac::PromptForFile(WDL_String& fileName, WDL_String& path, EFileAction action, const char* ext)
{
  if (!WindowIsOpen())
  {
    fileName.Set("");
    return;
  }

  NSString* pDefaultFileName;
  NSString* pDefaultPath;
  NSArray* pFileTypes = nil;

  if (fileName.GetLength())
    pDefaultFileName = [NSString stringWithCString:fileName.Get() encoding:NSUTF8StringEncoding];
  else
    pDefaultFileName = [NSString stringWithCString:"" encoding:NSUTF8StringEncoding];

  if(!path.GetLength())
    DesktopPath(path);

  pDefaultPath = [NSString stringWithCString:path.Get() encoding:NSUTF8StringEncoding];

  fileName.Set(""); // reset it

  //if (CSTR_NOT_EMPTY(ext))
  pFileTypes = [[NSString stringWithUTF8String:ext] componentsSeparatedByString: @" "];

  if (action == kFileSave)
  {
    NSSavePanel* pSavePanel = [NSSavePanel savePanel];

    //[panelOpen setTitle:title];
    [pSavePanel setAllowedFileTypes: pFileTypes];
    [pSavePanel setAllowsOtherFileTypes: NO];

    long result = [pSavePanel runModalForDirectory:pDefaultPath file:pDefaultFileName];

    if (result == NSOKButton)
    {
      NSString* pFullPath = [pSavePanel filename] ;
      fileName.Set([pFullPath UTF8String]);

      NSString* pTruncatedPath = [pFullPath stringByDeletingLastPathComponent];

      if (pTruncatedPath)
      {
        path.Set([pTruncatedPath UTF8String]);
        path.Append("/");
      }
    }
  }
  else
  {
    NSOpenPanel* pOpenPanel = [NSOpenPanel openPanel];

    //[pOpenPanel setTitle:title];
    //[pOpenPanel setAllowsMultipleSelection:(allowmul?YES:NO)];
    [pOpenPanel setCanChooseFiles:YES];
    [pOpenPanel setCanChooseDirectories:NO];
    [pOpenPanel setResolvesAliases:YES];

    long result = [pOpenPanel runModalForDirectory:pDefaultPath file:pDefaultFileName types:pFileTypes];

    if (result == NSOKButton)
    {
      NSString* pFullPath = [pOpenPanel filename] ;
      fileName.Set([pFullPath UTF8String]);

      NSString* pTruncatedPath = [pFullPath stringByDeletingLastPathComponent];

      if (pTruncatedPath)
      {
        path.Set([pTruncatedPath UTF8String]);
        path.Append("/");
      }
    }
  }
}

bool IGraphicsMac::PromptForColor(IColor& color, const char* str)
{
  //TODO:
  return false;
}

IPopupMenu* IGraphicsMac::CreateIPopupMenu(IPopupMenu& menu, IRECT& textRect)
{
  ReleaseMouseCapture();

  if (mView)
  {
    NSRect areaRect = ToNSRect(this, textRect);
    return [(IGRAPHICS_VIEW*) mView createIPopupMenu: menu: areaRect];
  }
  else return 0;
}

void IGraphicsMac::CreateTextEntry(IControl& control, const IText& text, const IRECT& textRect, const char* str)
{
  if (mView)
  {
    NSRect areaRect = ToNSRect(this, textRect);
    [(IGRAPHICS_VIEW*) mView createTextEntry: control: text: str: areaRect];
  }
}

bool IGraphicsMac::OpenURL(const char* url, const char* msgWindowTitle, const char* confirmMsg, const char* errMsgOnFailure)
{
  #pragma REMINDER("Warning and error messages for OpenURL not implemented")
  NSURL* pNSURL = nullptr;
  if (strstr(url, "http"))
  {
    pNSURL = [NSURL URLWithString:ToNSString(url)];
  }
  else
  {
    pNSURL = [NSURL fileURLWithPath:ToNSString(url)];
  }
  if (pNSURL)
  {
    bool ok = ([[NSWorkspace sharedWorkspace] openURL:pNSURL]);
    // [pURL release];
    return ok;
  }
  return true;
}

void* IGraphicsMac::GetWindow()
{
  if (mView) return mView;
  else return 0;
}

// static
int IGraphicsMac::GetUserOSVersion()   // Returns a number like 0x1050 (10.5).
{
  return (int) GetSystemVersion();
}

bool IGraphicsMac::GetTextFromClipboard(WDL_String& str)
{
  NSString* pTextOnClipboard = [[NSPasteboard generalPasteboard] stringForType: NSStringPboardType];
  
  if (pTextOnClipboard == nil)
  {
    str.Set("");
    return false;
  }
  else
  {
    str.Set([pTextOnClipboard UTF8String]);
    return true;
  }
}

//TODO: THIS IS TEMPORARY, TO EASE DEVELOPMENT
#ifdef IGRAPHICS_AGG
#include "IGraphicsAGG.cpp"
#include "agg_mac_pmap.mm"
#include "agg_mac_font.mm"
#elif defined IGRAPHICS_CAIRO
#include "IGraphicsCairo.cpp"
#elif defined IGRAPHICS_NANOVG
#include "IGraphicsNanoVG.cpp"
#include "nanovg.c"
//#include "nanovg_mtl.m"
#else
#include "IGraphicsLice.cpp"
#endif

#endif// NO_IGRAPHICS<|MERGE_RESOLUTION|>--- conflicted
+++ resolved
@@ -238,7 +238,6 @@
   }
 }
 
-<<<<<<< HEAD
 void IGraphicsMac::MoveMouseCursor(float x, float y)
 {
   CGPoint point;
@@ -263,10 +262,7 @@
   mMouseY = y;
 }
 
-int IGraphicsMac::ShowMessageBox(const char* str, const char* pCaption, int type)
-=======
 int IGraphicsMac::ShowMessageBox(const char* str, const char* caption, int type)
->>>>>>> 9517c69a
 {
   int result = 0;
 
