--- conflicted
+++ resolved
@@ -201,11 +201,7 @@
 //  ~IBSliderControl() {}
 //
 //  virtual void OnMouseDown(float x, float y, const IMouseMod& mod) override;
-<<<<<<< HEAD
-//  virtual void OnMouseDrag(float x, float y, float dX, float dY, const IMouseMod& mod) override { return SnapToMouse(x, y); }
-=======
 //  virtual void OnMouseDrag(float x, float y, float dX, float dY, const IMouseMod& mod) override { return SnapToMouse(x, y, mDirection, mTrack); }
->>>>>>> 56dbf728
 //  virtual void OnMouseWheel(float x, float y, const IMouseMod& mod, float d) override;
 //  virtual void Draw(IGraphics& graphics) override;
 //  virtual bool IsHit(float x, float y) const override;
@@ -217,14 +213,6 @@
 //  double GetHandleValueHeadroom() const { return (double) mHandleHeadroom / (double) mLen; }
 //  IRECT GetHandleRECT(double value = -1.0) const;
 //protected:
-<<<<<<< HEAD
-//  virtual void SnapToMouse(float x, float y);
-//  int mLen, mHandleHeadroom;
-//  IBitmap mHandleBitmap;
-//  EDirection mDirection;
-//  bool mOnlyHandle;
-//};
-=======
 ////  virtual void SnapToMouse(float x, float y);
 //  int mLen, mHandleHeadroom;
 //  IBitmap mHandleBitmap;
@@ -242,7 +230,6 @@
 //private:
 //  IBitmap mHandleBitmap;
 //};
->>>>>>> 56dbf728
 
 /** Display monospace bitmap font text */
 // TODO: fix Centre/Right aligned behaviour when string exceeds bounds or should wrap onto new line
