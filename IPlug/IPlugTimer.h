--- conflicted
+++ resolved
@@ -39,28 +39,6 @@
 
 BEGIN_IPLUG_NAMESPACE
 
-<<<<<<< HEAD
-#if defined OS_WEB || (defined OS_LINUX && !defined APP_API)
-/** Base class for dummy timer for OS WEB and linux !APP */
-struct Timer
-{
-  Timer() = default;
-  Timer(const Timer&) = delete;
-  Timer& operator=(const Timer&) = delete;
-  
-  using ITimerFunction = std::function<void(Timer& t)>;
-
-  static Timer* Create(ITimerFunction func, uint32_t intervalMs)
-  {
-    return new Timer();
-  }
-  void Stop()
-  {
-  }
-};
-#else
-=======
->>>>>>> e621231a
 /** Base class for timer */
 struct Timer
 {
@@ -111,9 +89,6 @@
 #elif defined OS_LINUX
 // other API on Linux do not support unrelated timers
 #elif defined OS_WEB
-<<<<<<< HEAD
-#else
-=======
 class Timer_impl : public Timer
 {
 public:
@@ -127,7 +102,6 @@
   ITimerFunction mTimerFunc;
 };
 #elif
->>>>>>> e621231a
   #error NOT IMPLEMENTED
 #endif
 
