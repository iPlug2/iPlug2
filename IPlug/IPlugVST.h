#ifndef _IPLUGAPI_
#define _IPLUGAPI_
// Only load one API class!

/**
 * @file
 * @copydoc IPlugVST
 */

#include "aeffectx.h"

#include "IPlugBase_select.h"

/** Used to pass various instance info to the API class */
struct IPlugInstanceInfo
{
  audioMasterCallback mVSTHostCallback;
};

/**  VST2.4 API base class for an IPlug plug-in, inherits from IPlugBase or IPlugBaseGraphics
*   @ingroup APIClasses
*/
class IPlugVST : public IPLUG_BASE_CLASS
               , public IPlugProcessor<PLUG_SAMPLE_DST>
               , public IPlugPresetHandler
{
public:
  IPlugVST(IPlugInstanceInfo instanceInfo, IPlugConfig config);

  //IPlugBase
  void BeginInformHostOfParamChange(int idx) override;
  void InformHostOfParamChange(int idx, double normalizedValue) override;
  void EndInformHostOfParamChange(int idx) override;
  void InformHostOfProgramChange() override;
  EHost GetHost() override;
<<<<<<< HEAD

  void ResizeGraphics() override;
  bool IsRenderingOffline() override;

  void OnGUICreated() override;

  audioMasterCallback mHostCallback;

protected:
=======
  void ResizeGraphics() override;
>>>>>>> 9517c69a
  void HostSpecificInit() override;

  //IPlugProcessor
  void SetLatency(int samples) override;
  bool SendMidiMsg(const IMidiMsg& msg) override;
  bool SendSysEx(ISysEx& msg) override;

  //IPlugVST
  audioMasterCallback GetHostCallback() { return mHostCallback; }
  AEffect GetAEffect() { return mAEffect; }

private:
  /**
   Called prior to every ProcessBlock call in order to update certain properties and connect buffers if necessary

   @param inputs Pointer to a 2D array of SAMPLETYPE precision audio input data for each channel
   @param outputs Pointer to a 2D array of SAMPLETYPE precision audio input data for each channel
   @param nFrames the number of samples to be processed this block
   */
  template <class SAMPLETYPE>
  void VSTPreProcess(SAMPLETYPE** inputs, SAMPLETYPE** outputs, VstInt32 nFrames);
  
  static VstIntPtr VSTCALLBACK VSTDispatcher(AEffect *pEffect, VstInt32 opCode, VstInt32 idx, VstIntPtr value, void *ptr, float opt);
  static void VSTCALLBACK VSTProcess(AEffect *pEffect, float **inputs, float **outputs, VstInt32 nFrames);  // Deprecated.
  static void VSTCALLBACK VSTProcessReplacing(AEffect *pEffect, float **inputs, float **outputs, VstInt32 nFrames);
  static void VSTCALLBACK VSTProcessDoubleReplacing(AEffect *pEffect, double **inputs, double **outputs, VstInt32 nFrames);
  static float VSTCALLBACK VSTGetParameter(AEffect *pEffect, VstInt32 idx);
  static void VSTCALLBACK VSTSetParameter(AEffect *pEffect, VstInt32 idx, float value);
  
  bool SendVSTEvent(VstEvent& event);
  bool SendVSTEvents(WDL_TypedBuf<VstEvent>* pEvents);
  
  ERect mEditRect;
  VstSpeakerArrangement mInputSpkrArr, mOutputSpkrArr;

  bool mHostSpecificInitDone = false;

  enum { VSTEXT_NONE=0, VSTEXT_COCKOS, VSTEXT_COCOA }; // list of VST extensions supported by host
  int mHasVSTExtensions;

  IByteChunk mState;     // Persistent storage if the host asks for plugin state.
  IByteChunk mBankState; // Persistent storage if the host asks for bank state.
  audioMasterCallback mHostCallback;
public:
  AEffect mAEffect;
};

IPlugVST* MakePlug();

#endif<|MERGE_RESOLUTION|>--- conflicted
+++ resolved
@@ -33,19 +33,7 @@
   void EndInformHostOfParamChange(int idx) override;
   void InformHostOfProgramChange() override;
   EHost GetHost() override;
-<<<<<<< HEAD
-
   void ResizeGraphics() override;
-  bool IsRenderingOffline() override;
-
-  void OnGUICreated() override;
-
-  audioMasterCallback mHostCallback;
-
-protected:
-=======
-  void ResizeGraphics() override;
->>>>>>> 9517c69a
   void HostSpecificInit() override;
 
   //IPlugProcessor
