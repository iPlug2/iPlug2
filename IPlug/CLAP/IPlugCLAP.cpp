--- conflicted
+++ resolved
@@ -53,38 +53,21 @@
 
 void IPlugCLAP::BeginInformHostOfParamChange(int idx)
 {
-<<<<<<< HEAD
-  ParamToHost change { ParamToHost::Type::Begin, idx, 0.0 };
-  mParamValuesToHost.Push(change);
-=======
-  mParamValuesToHost.PushFromArgs(ParamToHost::Type::Begin, idx, GetParam(idx)->Value());
->>>>>>> ace728d9
+  mParamValuesToHost.PushFromArgs(ParamToHost::Type::Begin, idx, 0.0);
 }
 
 void IPlugCLAP::InformHostOfParamChange(int idx, double normalizedValue)
 {
-<<<<<<< HEAD
   const IParam* pParam = GetParam(idx);
   const bool isDoubleType = pParam->Type() == IParam::kTypeDouble;
   const double value = isDoubleType ? normalizedValue : pParam->FromNormalized(normalizedValue);
   
-  ParamToHost change { ParamToHost::Type::Value, idx, value };
-  mParamValuesToHost.Push(change);
-=======
-  const IParam *pParam = GetParam(idx);
-  const double value = pParam->FromNormalized(normalizedValue);
   mParamValuesToHost.PushFromArgs(ParamToHost::Type::Value, idx, value);
->>>>>>> ace728d9
 }
 
 void IPlugCLAP::EndInformHostOfParamChange(int idx)
 {
-<<<<<<< HEAD
-  ParamToHost change { ParamToHost::Type::End, idx, 0.0 };
-  mParamValuesToHost.Push(change);
-=======
-  mParamValuesToHost.PushFromArgs(ParamToHost::Type::End, idx, GetParam(idx)->Value());
->>>>>>> ace728d9
+  mParamValuesToHost.PushFromArgs(ParamToHost::Type::End, idx, 0.0);
 }
 
 //
