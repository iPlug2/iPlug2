/*
 ==============================================================================
 
 This file is part of the iPlug 2 library. Copyright (C) the iPlug 2 developers. 
 
 See LICENSE.txt for  more info.
 
 ==============================================================================
*/

#include <cstdio>
#include "IPlugCLAP.h"
#include "IPlugPluginBase.h"
#include "plugin.hxx"
#include "host-proxy.hxx"

// Ensure that the template is defined here

using namespace iplug;

void ClapNameCopy(char *destination, const char *source)
{
  strncpy(destination, source, CLAP_NAME_SIZE);
  destination[CLAP_NAME_SIZE - 1] = 0;
}

IPlugCLAP::IPlugCLAP(const InstanceInfo& info, const Config& config)
  : IPlugAPIBase(config, kAPICLAP)
  , IPlugProcessor(config, kAPICLAP)
  , ClapPluginHelper(info.mDesc, info.mHost)
{
  Trace(TRACELOC, "%s", config.pluginName);
  
  int version = 0;
  
  if (CStringHasContents(info.mHost->version))
  {
    // TODO - check host version string
    int ver, rmaj, rmin;
    sscanf(info.mHost->version, "%d.%d.%d", &ver, &rmaj, &rmin);
    version = (ver << 16) + (rmaj << 8) + rmin;
  }
  
  // Create space to store audio pointers
  
  int nChans = RequiredChannels();
  mAudioIO32.Resize(nChans);
  mAudioIO64.Resize(nChans);
  
  SetHost(info.mHost->name, version);
  CreateTimer();
}

void IPlugCLAP::BeginInformHostOfParamChange(int idx)
{
<<<<<<< HEAD
  ParamToHost change { ParamToHost::Type::Begin, idx, 0.0 };
  mParamInfoToHost.Push(change);
=======
  ParamToHost change { ParamToHost::Type::Begin, idx, GetParam(idx)->Value() };
  mParamValuesToHost.Push(change);
>>>>>>> 4a698ada
}

void IPlugCLAP::InformHostOfParamChange(int idx, double normalizedValue)
{
  const IParam* pParam = GetParam(idx);
  const bool isDoubleType = pParam->Type() == IParam::kTypeDouble;
  const double value = isDoubleType ? normalizedValue : pParam->FromNormalized(normalizedValue);
  
  ParamToHost change { ParamToHost::Type::Value, idx, value };
  mParamValuesToHost.Push(change);
}

void IPlugCLAP::EndInformHostOfParamChange(int idx)
{
<<<<<<< HEAD
  ParamToHost change { ParamToHost::Type::End, idx, 0.0 };
  mParamInfoToHost.Push(change);
=======
  ParamToHost change { ParamToHost::Type::End, idx, GetParam(idx)->Value() };
  mParamValuesToHost.Push(change);
>>>>>>> 4a698ada
}

//
//void IPlugCLAP::InformHostOfPresetChange()
//{
//}

bool IPlugCLAP::EditorResize(int viewWidth, int viewHeight)
{
  if (HasUI())
  {
    if (viewWidth != GetEditorWidth() || viewHeight != GetEditorHeight())
    {
      GetClapHost().guiRequestResize(viewWidth, viewHeight);
    }
    
    SetEditorSize(viewWidth, viewHeight);
  }
  
  return true;
}

// IPlugProcessor

void IPlugCLAP::SetTailSize(int samples)
{
  IPlugProcessor::SetTailSize(samples);
  if (GetClapHost().canUseTail())
    mTailUpdate = true;
}

void IPlugCLAP::SetLatency(int samples)
{
  IPlugProcessor::SetLatency(samples);
}

bool IPlugCLAP::SendMidiMsg(const IMidiMsg& msg)
{
  mMidiToHost.Add(msg);
  return true;
}

bool IPlugCLAP::SendSysEx(const ISysEx& msg)
{
  // TODO - I think this will do a double copy...
  mSysExToHost.Push(SysExData{ msg.mOffset, msg.mSize, msg.mData } );
  return true;
}

// clap_plugin

bool IPlugCLAP::init() noexcept
{
  return true;
}

bool IPlugCLAP::activate(double sampleRate, uint32_t minFrameCount, uint32_t maxFrameCount) noexcept
{
  SetBlockSize(maxFrameCount);
  SetSampleRate(sampleRate);
  OnActivate(true);
  OnParamReset(kReset);
  OnReset();

  return true;
}

void IPlugCLAP::deactivate() noexcept
{
  OnActivate(false);
  
  // TODO - should we clear mTailChanged here or elsewhere?
}

template <typename T>
const T* ClapEventCast(const clap_event_header_t *event)
{
  return reinterpret_cast<const T*>(event);
}

clap_process_status IPlugCLAP::process(const clap_process *process) noexcept
{
  IMidiMsg msg;
  SysExData sysEx;
  
  // Transport Info
  
  if (process->transport)
  {
    ITimeInfo timeInfo;

    auto &transport = process->transport;

    constexpr double beatFactor = static_cast<double>(CLAP_BEATTIME_FACTOR);
    constexpr double secFactor = static_cast<double>(CLAP_SECTIME_FACTOR);
            
    if (transport->flags & CLAP_TRANSPORT_HAS_TEMPO)
      timeInfo.mTempo = transport->tempo;
    
    // N.B. If there is no seconds timeline there is no way to get the sample position (the plugin one is not global)
      
    if (transport->flags & CLAP_TRANSPORT_HAS_SECONDS_TIMELINE)
      timeInfo.mSamplePos = (GetSampleRate() * static_cast<double>(transport->song_pos_seconds) / secFactor);
    
    if (transport->flags & CLAP_TRANSPORT_HAS_BEATS_TIMELINE)
    {
      timeInfo.mPPQPos = static_cast<double>(transport->song_pos_beats) / beatFactor;
      timeInfo.mLastBar = static_cast<double>(transport->bar_start) / beatFactor;
      timeInfo.mCycleStart = static_cast<double>(transport->loop_start_beats) / beatFactor;
      timeInfo.mCycleEnd = static_cast<double>(transport->loop_end_beats) / beatFactor;
    }

    if (transport->flags & CLAP_TRANSPORT_HAS_TIME_SIGNATURE)
    {
      timeInfo.mNumerator = static_cast<int>(transport->tsig_num);
      timeInfo.mDenominator = static_cast<int>(transport->tsig_denom);
    }

    timeInfo.mTransportIsRunning = transport->flags & CLAP_TRANSPORT_IS_PLAYING;
    timeInfo.mTransportLoopEnabled = transport->flags & CLAP_TRANSPORT_IS_LOOP_ACTIVE;
    
    SetTimeInfo(timeInfo);
  }
  
  // Input Events
  
  ProcessInputEvents(process->in_events);
  
  while (mMidiMsgsFromEditor.Pop(msg))
  {
    ProcessMidiMsg(msg);
  }
  
  while (mSysExDataFromEditor.Pop(sysEx))
  {
    ProcessSysEx(ISysEx(sysEx.mOffset, sysEx.mData, sysEx.mSize) );
  }
  
  // Do Audio Processing!
  
  int nIns = 0;
  int nOuts = 0;
  int nFrames = process->frames_count;

  // Sum IO channels
  
  for (uint32_t i = 0; i < process->audio_inputs_count; i++)
    nIns += static_cast<int>(process->audio_inputs[i].channel_count);
  
  for (uint32_t i = 0; i < process->audio_outputs_count; i++)
    nOuts += static_cast<int>(process->audio_outputs[i].channel_count);
  
  // Check the format
  
  bool format64 = false;
  
  if (process->audio_inputs_count && process->audio_inputs && process->audio_inputs[0].channel_count)
    format64 = process->audio_inputs[0].data64;
  else if (process->audio_outputs_count && process->audio_outputs && process->audio_outputs[0].channel_count)
    format64 = process->audio_outputs[0].data64;
      
  // Assert that all formats match
  
#ifndef NDEBUG
  for (uint32_t i = 0; i < process->audio_inputs_count; i++)
  {
    auto bus = process->audio_inputs[i];
    assert(!bus.channel_count || format64 == static_cast<bool>(bus.data64));
  }
  
  for (uint32_t i = 0; i < process->audio_outputs_count; i++)
  {
    auto bus = process->audio_outputs[i];
    assert(!bus.channel_count ||  format64 == static_cast<bool>(bus.data64));
  }
#endif
  
  for (uint32_t i = 0; i < process->audio_outputs_count; i++)
    nIns += static_cast<int>(process->audio_outputs->channel_count);

  SetChannelConnections(ERoute::kInput, 0, MaxNChannels(ERoute::kInput), false);
  SetChannelConnections(ERoute::kInput, 0, nIns, true);

  if (nIns > 0)
  {
    // Copy and attach buffer pointers
    
    if (format64)
    {
      for (uint32_t i = 0, k = 0; i < process->audio_inputs_count; i++)
      {
        auto bus = process->audio_inputs[i];
        for (uint32_t j = 0; j < bus.channel_count; j++, k++)
          mAudioIO64.Get()[k] = bus.data64[j];
      }
      
      AttachBuffers(ERoute::kInput, 0, nIns, mAudioIO64.Get(), nFrames);
    }
    else
    {
      for (uint32_t i = 0, k = 0; i < process->audio_inputs_count; i++)
      {
        auto bus = process->audio_inputs[i];
        for (uint32_t j = 0; j < bus.channel_count; j++, k++)
          mAudioIO32.Get()[k] = bus.data32[j];
      }
      
      AttachBuffers(ERoute::kInput, 0, nIns, mAudioIO32.Get(), nFrames);
    }
  }

  SetChannelConnections(ERoute::kOutput, 0, MaxNChannels(ERoute::kOutput), false);
  SetChannelConnections(ERoute::kOutput, 0, nOuts, true);

  if (nOuts > 0)
  {
    // Copy and attach buffer pointers

    if (format64)
    {
      for (uint32_t i = 0, k = 0; i < process->audio_outputs_count; i++)
      {
        auto bus = process->audio_outputs[i];
        for (uint32_t j = 0; j < bus.channel_count; j++, k++)
          mAudioIO64.Get()[k] = bus.data64[j];
      }
      
      AttachBuffers(ERoute::kOutput, 0, nOuts, mAudioIO64.Get(), nFrames);
    }
    else
    {
      for (uint32_t i = 0, k = 0; i < process->audio_outputs_count; i++)
      {
        auto bus = process->audio_outputs[i];
        for (uint32_t j = 0; j < bus.channel_count; j++, k++)
          mAudioIO32.Get()[k] = bus.data32[j];
      }

      AttachBuffers(ERoute::kOutput, 0, nOuts, mAudioIO32.Get(), nFrames);
    }
  }

  if (format64)
    ProcessBuffers(0.0, nFrames);
  else
    ProcessBuffers(0.f, nFrames);
    
  // Send Events Out (Parameters and Midi)
    
  ProcessOutputEvents(process->out_events, nFrames);
  
  if (mTailUpdate)
  {
    GetClapHost().tailChanged();
    mTailUpdate = false;
  }
  
  return CLAP_PROCESS_TAIL; // CLAP_PROCESS_CONTINUE; // TODO - review - is this allowed if tail is not supported?
}

// clap_plugin_render

bool IPlugCLAP::renderSetMode(clap_plugin_render_mode mode) noexcept
{
  SetRenderingOffline(mode == CLAP_RENDER_OFFLINE);
  return true;
}

// clap_plugin_state

bool IPlugCLAP::stateSave(const clap_ostream *stream) noexcept
{
  IByteChunk chunk;
  
  if (!SerializeState(chunk))
    return false;
  
  return stream->write(stream, chunk.GetData(), chunk.Size()) == chunk.Size();
}

bool IPlugCLAP::stateLoad(const clap_istream *stream) noexcept
{
  constexpr int bytesPerBlock = 256;
  char buffer[bytesPerBlock];
  int64_t bytesRead = 0;
  
  IByteChunk chunk;
    
  while ((bytesRead = stream->read(stream, buffer, bytesPerBlock)) > 0)
    chunk.PutBytes(buffer, static_cast<int>(bytesRead));

  if (bytesRead != 0)
    return false;
      
  bool restoredOK = UnserializeState(chunk, 0) >= 0;
  
  if (restoredOK)
    OnRestoreState();
  
  return restoredOK;
}

// clap_plugin_params

bool IPlugCLAP::paramsInfo(uint32_t paramIdx, clap_param_info *info) const noexcept
{
  assert(MAX_PARAM_NAME_LEN <= CLAP_NAME_SIZE && "iPlug parameter name size exceeds CLAP maximum");
  assert(MAX_PARAM_GROUP_LEN <= CLAP_PATH_SIZE && "iPlug group name size exceeds CLAP maximum");

  const IParam *pParam = GetParam(paramIdx);
  const bool isDoubleType = pParam->Type() == IParam::kTypeDouble;
  
  clap_param_info_flags flags = CLAP_PARAM_REQUIRES_PROCESS; // TO DO - check this with Alex B
  
  if (!isDoubleType)
    flags |= CLAP_PARAM_IS_STEPPED;
  if (pParam->GetCanAutomate())
    flags |= CLAP_PARAM_IS_AUTOMATABLE;
  
  info->id = paramIdx;
  info->flags = flags;
  info->cookie = nullptr;

  strcpy(info->name, pParam->GetName());
  strcpy(info->module, pParam->GetGroup());

  // Values
  
  info->min_value = isDoubleType ? 0.0 : pParam->GetMin();
  info->max_value = isDoubleType ? 1.0 : pParam->GetMax();
  info->default_value = pParam->GetDefault(isDoubleType);
  
  return true;
}

bool IPlugCLAP::paramsValue(clap_id paramIdx, double *value) noexcept
{
  const IParam *pParam = GetParam(paramIdx);
  const bool isDoubleType = pParam->Type() == IParam::kTypeDouble;
  *value = isDoubleType ? pParam->GetNormalized() : pParam->Value();
  return true;
}

bool IPlugCLAP::paramsValueToText(clap_id paramIdx, double value, char *display, uint32_t size) noexcept
{
  const IParam *pParam = GetParam(paramIdx);
  const bool isDoubleType = pParam->Type() == IParam::kTypeDouble;

  WDL_String str;
  
  pParam->GetDisplay(value, isDoubleType, str);
  
  // Add Label
  
  if (CStringHasContents(pParam->GetLabel()))
  {
    str.Append(" ");
    str.Append(pParam->GetLabel());
  }
  
  if (size < str.GetLength())
    return false;
    
  strcpy(display, str.Get());
  return true;
}

bool IPlugCLAP::paramsTextToValue(clap_id paramIdx, const char *display, double *value) noexcept
{
  const IParam *pParam = GetParam(paramIdx);
  const bool isDoubleType = pParam->Type() == IParam::kTypeDouble;
  const double paramValue = pParam->StringToValue(display);
  
  *value = isDoubleType ? pParam->ToNormalized(paramValue) : paramValue;
  return true;
}

void IPlugCLAP::paramsFlush(const clap_input_events *input_parameter_changes, const clap_output_events *output_parameter_changes) noexcept
{
  ProcessInputEvents(input_parameter_changes);
  ProcessOutputParams(output_parameter_changes);
}

void IPlugCLAP::ProcessInputEvents(const clap_input_events *inputEvents) noexcept
{
  IMidiMsg msg;

  if (inputEvents)
  {
    for (int i = 0; i < inputEvents->size(inputEvents); i++)
    {
      auto event = inputEvents->get(inputEvents, i);
      
      if (event->space_id != CLAP_CORE_EVENT_SPACE_ID)
        continue;
      
      switch (event->type)
      {
        case CLAP_EVENT_NOTE_ON:
        {
          // N.B. velocity stored 0-1
          auto note = ClapEventCast<clap_event_note>(event);
          auto velocity = static_cast<int>(std::round(note->velocity * 127.0));
          msg.MakeNoteOnMsg(note->key, velocity, event->time, note->channel);
          ProcessMidiMsg(msg);
          mMidiMsgsFromProcessor.Push(msg);
          break;
        }
          
        case CLAP_EVENT_NOTE_OFF:
        {
          auto note = ClapEventCast<clap_event_note>(event);
          msg.MakeNoteOffMsg(note->key, event->time, note->channel);
          ProcessMidiMsg(msg);
          mMidiMsgsFromProcessor.Push(msg);
          break;
        }
          
        case CLAP_EVENT_MIDI:
        {
          auto midi = ClapEventCast<clap_event_midi>(event);
          msg = IMidiMsg(event->time, midi->data[0], midi->data[1], midi->data[2]);
          ProcessMidiMsg(msg);
          mMidiMsgsFromProcessor.Push(msg);
          break;
        }
          
        case CLAP_EVENT_MIDI_SYSEX:
        {
          auto midiSysex = ClapEventCast<clap_event_midi_sysex>(event);
          
          ISysEx sysEx(event->time, midiSysex->buffer, midiSysex->size);
          ProcessSysEx(sysEx);
          // TODO - this will do a double copy...
          mSysExDataFromProcessor.Push(SysExData{ sysEx.mOffset, sysEx.mSize, sysEx.mData } );
          break;
        }
          
        case CLAP_EVENT_PARAM_VALUE:
        {
          auto paramValue = ClapEventCast<clap_event_param_value>(event);
          
          int paramIdx = paramValue->param_id;
          double value = paramValue->value;
          
          IParam *pParam = GetParam(paramIdx);
          const bool isDoubleType = pParam->Type() == IParam::kTypeDouble;
          
          if (isDoubleType)
            pParam->SetNormalized(value);
          else
            pParam->Set(value);
          
          SendParameterValueFromAPI(paramIdx, value, isDoubleType);
          OnParamChange(paramIdx, EParamSource::kHost, event->time);
          break;
        }
          
        default:
          break;
      }
    }
  }
}
  
void IPlugCLAP::ProcessOutputParams(const clap_output_events *outputParamChanges) noexcept
{
  ParamToHost change;
  
  while (mParamValuesToHost.Pop(change))
  {
    // Construct output stream
    
    bool isValue = change.type() == CLAP_EVENT_PARAM_VALUE;
    
    clap_event_header_t header;
    
    // N.B. - paramaters output here almost certainly come from the UI
    // They cannot be set with a sample offset (this is a limitation of the current IPlug2 API)
    
    header.size = isValue ? sizeof(clap_event_param_value) : sizeof(clap_event_param_gesture);
    header.time = 0;
    header.space_id = CLAP_CORE_EVENT_SPACE_ID;
    header.type = change.type();
    header.flags = 0; // TODO - check this
    
    // TODO - respond to situations in which parameters can't be pushed
    
    if (isValue)
    {
      clap_event_param_value event { header, change.idx(), nullptr, -1, -1, -1, -1, change.value() };
      outputParamChanges->try_push(outputParamChanges, &event.header);
    }
    else
    {
      clap_event_param_gesture event { header, change.idx() };
      outputParamChanges->try_push(outputParamChanges, &event.header);
    }
  }
}

void IPlugCLAP::ProcessOutputEvents(const clap_output_events *outputEvents, int nFrames) noexcept
{
  // TODO - ordering of events!!!
  // N.B. Midi events are ordered by the queue
  // We should not output anything beyond the current frame...
  
  SysExData data;
  
  ProcessOutputParams(outputEvents);
  
  if (outputEvents)
  {
    clap_event_header_t header;

    while (mMidiToHost.ToDo())
    {
      auto msg = mMidiToHost.Peek();
      auto status = msg.mStatus;
      
      // Construct output stream
      
      header.size = sizeof(clap_event_param_value);
      header.time = msg.mOffset;
      header.space_id = CLAP_CORE_EVENT_SPACE_ID;
      header.type = CLAP_EVENT_MIDI;
      header.flags = 0; // TODO - check this
      
      if (msg.StatusMsg() == IMidiMsg::kNoteOn)
        header.type = CLAP_EVENT_NOTE_ON;
      
      if (msg.StatusMsg() == IMidiMsg::kNoteOff)
        header.type = CLAP_EVENT_NOTE_OFF;
      
      // TODO - respond to situations in which parameters can't be pushed

      if (header.type == CLAP_EVENT_NOTE_ON || header.type == CLAP_EVENT_NOTE_OFF)
      {
        int16_t channel = static_cast<int16_t>(msg.Channel());
        clap_event_note note_event { header, -1, 0,  channel, msg.mData1, static_cast<double>(msg.mData2) / 127.0};
        outputEvents->try_push(outputEvents, &note_event.header);
      }
      else
      {
        clap_event_midi midi_event { header, 0, { status, msg.mData1, msg.mData2 } };
        outputEvents->try_push(outputEvents, &midi_event.header);
      }
      
      mMidiToHost.Remove();
    }
    
    mMidiToHost.Flush(nFrames);

    // TODO - NB. Pop will copy
    
    while (mSysExToHost.Pop(data))
    {
      uint32_t dataSize = static_cast<uint32_t>(data.mSize);
      
      header.size = sizeof(clap_event_midi_sysex);
      header.time = data.mOffset;
      header.space_id = CLAP_CORE_EVENT_SPACE_ID;
      header.type = CLAP_EVENT_MIDI_SYSEX;
      header.flags = 0; // TODO - check this
      
      clap_event_midi_sysex sysex_event { header, 0, data.mData, dataSize };
      
      outputEvents->try_push(outputEvents, &sysex_event.header);
    }
  }
}

const char *ClapPortType(uint32_t nChans)
{
  // TODO - add support for surround/ambisonics or allow user setting?
  
  return nChans == 2 ? CLAP_PORT_STEREO : (nChans == 1 ? CLAP_PORT_MONO : nullptr);
}

bool IPlugCLAP::implementsAudioPorts() const noexcept
{
  return MaxNBuses(ERoute::kInput) || MaxNBuses(ERoute::kOutput);
}

uint32_t IPlugCLAP::audioPortsCount(bool isInput) const noexcept
{
  return NBuses(isInput ? ERoute::kInput : ERoute::kOutput);
}

bool IPlugCLAP::audioPortsInfo(uint32_t index, bool isInput, clap_audio_port_info *info) const noexcept
{
  // TODO - both sets of ids below (should we use in place pairs)
  
  WDL_String busName;

  const auto direction = isInput ? ERoute::kInput : ERoute::kOutput;
  const auto nBuses = NBuses(direction);
  const auto nChans = NChannels(direction, index);

  GetBusName(direction, index, nBuses, busName);
  
  constexpr uint32_t bitFlags = CLAP_AUDIO_PORT_SUPPORTS_64BITS
                              | CLAP_AUDIO_PORT_PREFERS_64BITS
                              | CLAP_AUDIO_PORT_REQUIRES_COMMON_SAMPLE_SIZE;
  
  info->id = index;
  ClapNameCopy(info->name, busName.Get());
  info->flags = !index ? bitFlags | CLAP_AUDIO_PORT_IS_MAIN : bitFlags;
  info->channel_count = nChans;
  info->port_type = ClapPortType(info->channel_count);
  info->in_place_pair = CLAP_INVALID_ID;
  return true;
}

bool IPlugCLAP::implementsAudioPortsConfig() const noexcept
{
  return audioPortsConfigCount();
}

uint32_t IPlugCLAP::audioPortsConfigCount() const noexcept
{
  return static_cast<uint32_t>(NIOConfigs());
}

bool IPlugCLAP::audioPortsGetConfig(uint32_t index, clap_audio_ports_config *config) const noexcept
{
  const IOConfig* ioConfig = GetIOConfig(index);

  WDL_String configName;

  // TODO - wildcards return as -1 chans...
  // TODO - configs in iPlug have no names so we reconstruct the iplug io style strings for now...

  auto getChans = [&](ERoute direction, int idx)
  {
    return static_cast<uint32_t>(ioConfig->GetBusInfo(direction, idx)->NChans());
  };
  
  auto getDirectionName = [&](ERoute direction)
  {
    configName.AppendFormatted(CLAP_NAME_SIZE, "%d", getChans(kInput, 0));
    
    for (int i = 0; i < ioConfig->NBuses(direction); i++)
      configName.AppendFormatted(CLAP_NAME_SIZE, ".%d", getChans(kInput, i));
  };
  
  if (index >= audioPortsConfigCount())
    return false;
  
  getDirectionName(kInput);
  configName.Append("-");
  getDirectionName(kOutput);

  config->id = index;
  ClapNameCopy(config->name, configName.Get());
 
  config->input_port_count = static_cast<uint32_t>(ioConfig->NBuses(kInput));
  config->output_port_count = static_cast<uint32_t>(ioConfig->NBuses(kInput));

  config->has_main_input = config->input_port_count > 1;
  config->main_input_channel_count = config->has_main_input ? getChans(kInput, 0) : 0;
  config->main_input_port_type = ClapPortType(config->main_input_channel_count);
  
  config->has_main_input = config->output_port_count > 1;
  config->main_output_channel_count = config->has_main_input ? getChans(kOutput, 0) : 0;
  config->main_output_port_type = ClapPortType(config->main_output_channel_count);

  return true;
}

bool IPlugCLAP::audioPortsSetConfig(clap_id configId) noexcept
{
  if (configId >= audioPortsConfigCount())
    return false;
  
  mConfigIdx = static_cast<int>(configId);
  
  return true;
}

uint32_t IPlugCLAP::notePortsCount(bool is_input) const noexcept
{
  if (is_input)
    return PLUG_DOES_MIDI_IN ? 1 : 0;
  else
    return PLUG_DOES_MIDI_OUT ? 1 : 0;
}

bool IPlugCLAP::notePortsInfo(uint32_t index, bool is_input, clap_note_port_info *info) const noexcept
{
  if (is_input)
  {
    info->id = index;
    info->supported_dialects = CLAP_NOTE_DIALECT_MIDI;
    info->preferred_dialect = CLAP_NOTE_DIALECT_MIDI;
    ClapNameCopy(info->name, "MIDI Input");
  }
  else
  {
    info->id = index;
    info->supported_dialects = CLAP_NOTE_DIALECT_MIDI;
    info->preferred_dialect = CLAP_NOTE_DIALECT_MIDI;
    ClapNameCopy(info->name, "MIDI Output");
  }
  return true;
}

#if PLUG_HAS_UI

// clap_plugin_gui

void IPlugCLAP::guiDestroy() noexcept
{
  CloseWindow();
  mGUIOpen = false;
}

bool IPlugCLAP::guiShow() noexcept
{
  if (!mGUIOpen)
  {
    OpenWindow(mWindow);
    return true;
  }
  
  return false;
}

bool IPlugCLAP::guiHide() noexcept
{
  guiDestroy();
  return true;
}

bool IPlugCLAP::guiSetScale(double scale) noexcept
{
  SetScreenScale(static_cast<float>(scale));
  return true;
}

bool IPlugCLAP::guiGetSize(uint32_t* width, uint32_t* height) noexcept
{
  TRACE
  
  if (HasUI())
  {
    *width = GetEditorWidth();
    *height = GetEditorHeight();
    
    return true;
  }
  
  return false;
}

// clap_plugin_gui_cocoa

bool IPlugCLAP::GUIWindowAttach(void *window) noexcept
{
  OpenWindow(window);
  mWindow = window;
  mGUIOpen = true;
  return true;
}

#if PLUG_HOST_RESIZE
bool IPlugCLAP::guiAdjustSize(uint32_t* width, uint32_t* height) noexcept
{
  Trace(TRACELOC, "width:%i height:%i\n", *width, *height);
  
  if (HasUI())
  {
    int w = *width;
    int h = *height;
    ConstrainEditorResize(w, h);
    *width = w;
    *height = h;
    
    return true;
  }
  
  return false;
}

bool IPlugCLAP::guiSetSize(uint32_t width, uint32_t height) noexcept
{
  Trace(TRACELOC, "width:%i height:%i\n", width, height);

  OnParentWindowResize(width, height);
  
  return true;
}
#endif /* PLUG_HOST_RESIZE */

#endif /* PLUG_HAS_UI */

// TODO - wildcards (return as -1 chans...)
// TODO - default config

int IPlugCLAP::RequiredChannels() const
{
  return std::max(MaxNChannels(kInput), MaxNChannels(kOutput));
}

uint32_t IPlugCLAP::NBuses(ERoute direction) const
{
  return mConfigIdx < 0 ? MaxNBuses(direction) : GetIOConfig(mConfigIdx)->NBuses(direction);
}

uint32_t IPlugCLAP::NChannels(ERoute direction, uint32_t bus) const
{
  return mConfigIdx < 0 ? MaxNChannelsForBus(direction, bus) : GetIOConfig(mConfigIdx)->NChansOnBusSAFE(direction, static_cast<int>(bus));
}<|MERGE_RESOLUTION|>--- conflicted
+++ resolved
@@ -53,13 +53,8 @@
 
 void IPlugCLAP::BeginInformHostOfParamChange(int idx)
 {
-<<<<<<< HEAD
   ParamToHost change { ParamToHost::Type::Begin, idx, 0.0 };
-  mParamInfoToHost.Push(change);
-=======
-  ParamToHost change { ParamToHost::Type::Begin, idx, GetParam(idx)->Value() };
   mParamValuesToHost.Push(change);
->>>>>>> 4a698ada
 }
 
 void IPlugCLAP::InformHostOfParamChange(int idx, double normalizedValue)
@@ -74,13 +69,8 @@
 
 void IPlugCLAP::EndInformHostOfParamChange(int idx)
 {
-<<<<<<< HEAD
   ParamToHost change { ParamToHost::Type::End, idx, 0.0 };
-  mParamInfoToHost.Push(change);
-=======
-  ParamToHost change { ParamToHost::Type::End, idx, GetParam(idx)->Value() };
   mParamValuesToHost.Push(change);
->>>>>>> 4a698ada
 }
 
 //
