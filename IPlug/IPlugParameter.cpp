#include <cstdio>
#include <algorithm>

#include "IPlugParameter.h"

IParam::IParam()
{
  memset(mName, 0, MAX_PARAM_NAME_LEN * sizeof(char));
  memset(mLabel, 0, MAX_PARAM_LABEL_LEN * sizeof(char));
  memset(mParamGroup, 0, MAX_PARAM_LABEL_LEN * sizeof(char));
};

void IParam::InitBool(const char* name, bool defaultVal, const char* label, const char* group, const char* offText, const char* onText)
{
  if (mType == kTypeNone) mType = kTypeBool;
  
  InitEnum(name, (defaultVal ? 1 : 0), 2, label, group);

  SetDisplayText(0, offText);
  SetDisplayText(1, onText);
}

void IParam::InitEnum(const char* name, int defaultVal, int nEnums, const char* label, const char* group, const char* listItems, ...)
{
  if (mType == kTypeNone) mType = kTypeEnum;
  
  InitInt(name, defaultVal, 0, nEnums - 1, label, group);
  
  if(listItems)
  {
    SetDisplayText(0, listItems);

    va_list args;
    va_start(args, listItems);
    for (auto i = 1; i < nEnums; ++i)
      SetDisplayText(i, va_arg(args, const char*));
    va_end(args);
  }
}

void IParam::InitInt(const char* name, int defaultVal, int minVal, int maxVal, const char* label, const char* group)
{
  if (mType == kTypeNone) mType = kTypeInt;
  
  InitDouble(name, (double) defaultVal, (double) minVal, (double) maxVal, 1.0, label, group);
}

void IParam::InitDouble(const char* name, double defaultVal, double minVal, double maxVal, double step, const char* label, const char* group, Shape* shape)
{
  if (mType == kTypeNone) mType = kTypeDouble;
  
  strcpy(mName, name);
  strcpy(mLabel, label);
  strcpy(mParamGroup, group);
  mValue = defaultVal;
  mMin = minVal;
  mMax = std::max(maxVal, minVal + step);
  mStep = step;
  mDefault = defaultVal;

  for (mDisplayPrecision = 0;
       mDisplayPrecision < MAX_PARAM_DISPLAY_PRECISION && step != floor(step);
       ++mDisplayPrecision, step *= 10.0)
  {
    ;
  }
  
<<<<<<< HEAD
  assert (!mShape && "Parameter has already been initialised!");
  mShape = shape ? shape : new Shape;
  mShape->Init(*this);
=======
  SetShape(shape);
  
  if (shape != 1.0) // TODO: this assumes any param with shape != .1 is using ShapeFuncPowCurve
    mShapeConvertor = ShapePowCurve();
}

void IParam::InitFrequency(const char *name, double defaultVal, double minVal, double maxVal, double step, const char *group)
{
  InitDouble(name, defaultVal, minVal, maxVal, step, "Hz", group);
  //TODO: shape
}

void IParam::InitSeconds(const char *name, double defaultVal, double minVal, double maxVal, double step, const char *group)
{
  InitDouble(name, defaultVal, minVal, maxVal, step, "Seconds", group);
  //TODO: shape
}

void IParam::InitPitch(const char *name, int defaultVal, int minVal, int maxVal, const char *group)
{
  int nItems = maxVal - minVal;
  InitEnum(name, defaultVal, nItems, "", group);
  WDL_String displayText;
  for (auto i = 0; i < nItems; i++)
  {
    MidiNoteName(minVal + i, displayText);
    SetDisplayText(i, displayText.Get());
  }
}

void IParam::InitGain(const char *name, double defaultVal, double minVal, double maxVal, double step, const char *group)
{
  InitDouble(name, defaultVal, minVal, maxVal, step, "dB", group);
}

void IParam::InitPercentage(const char *name, double defaultVal, double minVal, double maxVal, const char *group)
{
  InitDouble(name, defaultVal, minVal, maxVal, 1, "%", group);
}

void IParam::SetShape(double shape)
{
  if(shape != 0.0)
    mShape = shape;
>>>>>>> 0797e92e
}

void IParam::SetDisplayText(double value, const char* str)
{
  int n = mDisplayTexts.GetSize();
  mDisplayTexts.Resize(n + 1);
  DisplayText* pDT = mDisplayTexts.Get() + n;
  pDT->mValue = value;
  strcpy(pDT->mText, str);
}

double IParam::DBToAmp() const
{
  return ::DBToAmp(mValue);
}

void IParam::SetNormalized(double normalizedValue)
{
  mValue = FromNormalizedParam(normalizedValue);
  
  if (mType != kTypeDouble)
  {
    mValue = round(mValue / mStep) * mStep;
  }
  
  mValue = std::min(mValue, mMax);
}

double IParam::GetNormalized() const
{
  return GetNormalized(mValue);
}

double IParam::GetNormalized(double nonNormalizedValue) const
{
  nonNormalizedValue = BOUNDED(nonNormalizedValue, mMin, mMax);
  return ToNormalizedParam(nonNormalizedValue);
}

double IParam::GetNonNormalized(double normalizedValue) const
{
  return FromNormalizedParam(normalizedValue);
}

void IParam::GetDisplayForHost(double value, bool normalized, WDL_String& str, bool withDisplayText) const
{
  if (normalized) value = FromNormalizedParam(value);

  if (withDisplayText)
  {
    const char* displayText = GetDisplayText((int) value);

    if (CSTR_NOT_EMPTY(displayText))
    {
      str.Set(displayText, MAX_PARAM_DISPLAY_LEN);
      return;
    }
  }

  double displayValue = value;

  if (mNegateDisplay)
    displayValue = -displayValue;

  // Squash all zeros to positive
  
  if (!displayValue) displayValue = 0.0;

  if (mDisplayPrecision == 0)
  {
    str.SetFormatted(MAX_PARAM_DISPLAY_LEN, "%d", int(round(displayValue)));
  }
  else if (mSignDisplay && displayValue)
  {
    char fmt[16];
    sprintf(fmt, "%%+.%df", mDisplayPrecision);
    str.SetFormatted(MAX_PARAM_DISPLAY_LEN, fmt, displayValue);
  }
  else
  {
    str.SetFormatted(MAX_PARAM_DISPLAY_LEN, "%.*f", mDisplayPrecision, displayValue);
  }
}

const char* IParam::GetNameForHost() const
{
  return mName;
}

const char* IParam::GetLabelForHost() const
{
  const char* displayText = GetDisplayText((int) mValue);
  return (CSTR_NOT_EMPTY(displayText)) ? "" : mLabel;
}

const char* IParam::GetParamGroupForHost() const
{
  return mParamGroup;
}

int IParam::NDisplayTexts() const
{
  return mDisplayTexts.GetSize();
}

const char* IParam::GetDisplayText(int value) const
{
  int n = mDisplayTexts.GetSize();
  if (n)
  {
    DisplayText* pDT = mDisplayTexts.Get();
    for (int i = 0; i < n; ++i, ++pDT)
    {
      if (value == pDT->mValue)
      {
        return pDT->mText;
      }
    }
  }
  return "";
}

const char* IParam::GetDisplayTextAtIdx(int idx, double* pValue) const
{
  DisplayText* pDT = mDisplayTexts.Get()+idx;
  
  if (pValue)
    *pValue = pDT->mValue;

  return pDT->mText;
}

bool IParam::MapDisplayText(const char* str, double* pValue) const
{
  int n = mDisplayTexts.GetSize();
  
  if (n)
  {
    DisplayText* pDT = mDisplayTexts.Get();
    for (int i = 0; i < n; ++i, ++pDT)
    {
      if (!strcmp(str, pDT->mText))
      {
        *pValue = pDT->mValue;
        return true;
      }
    }
  }
  return false;
}

double IParam::StringToValue(const char* str) const
{
  double v = 0.;
  bool mapped = (bool) NDisplayTexts();
  
  if (mapped)
    mapped = MapDisplayText(str, &v);
  
  if (!mapped && Type() != kTypeEnum && Type() != kTypeBool)
  {
    v = atof(str);
    
    if (GetDisplayIsNegated())
      v = -v;
    
    v = Clamp(v);
    mapped = true;
  }
  
  return v;
}

void IParam::GetBounds(double& lo, double& hi) const
{
  lo = mMin;
  hi = mMax;
}

void IParam::GetJSON(WDL_String& json, int idx) const
{
  json.AppendFormatted(8192, "{");
  json.AppendFormatted(8192, "\"id\":%i, ", idx);
  json.AppendFormatted(8192, "\"name\":\"%s\", ", GetNameForHost());
  switch (Type())
  {
    case IParam::kTypeNone:
      break;
    case IParam::kTypeBool:
      json.AppendFormatted(8192, "\"type\":\"%s\", ", "bool");
      break;
    case IParam::kTypeInt:
      json.AppendFormatted(8192, "\"type\":\"%s\", ", "int");
      break;
    case IParam::kTypeEnum:
      json.AppendFormatted(8192, "\"type\":\"%s\", ", "enum");
      break;
    case IParam::kTypeDouble:
      json.AppendFormatted(8192, "\"type\":\"%s\", ", "float");
      break;
    default:
      break;
  }
  json.AppendFormatted(8192, "\"min\":%f, ", GetMin());
  json.AppendFormatted(8192, "\"max\":%f, ", GetMax());
  json.AppendFormatted(8192, "\"default\":%f, ", GetDefault());
  json.AppendFormatted(8192, "\"rate\":\"audio\"");
  json.AppendFormatted(8192, "}");
}

<|MERGE_RESOLUTION|>--- conflicted
+++ resolved
@@ -64,16 +64,10 @@
   {
     ;
   }
-  
-<<<<<<< HEAD
+    
   assert (!mShape && "Parameter has already been initialised!");
   mShape = shape ? shape : new Shape;
   mShape->Init(*this);
-=======
-  SetShape(shape);
-  
-  if (shape != 1.0) // TODO: this assumes any param with shape != .1 is using ShapeFuncPowCurve
-    mShapeConvertor = ShapePowCurve();
 }
 
 void IParam::InitFrequency(const char *name, double defaultVal, double minVal, double maxVal, double step, const char *group)
@@ -108,13 +102,6 @@
 void IParam::InitPercentage(const char *name, double defaultVal, double minVal, double maxVal, const char *group)
 {
   InitDouble(name, defaultVal, minVal, maxVal, 1, "%", group);
-}
-
-void IParam::SetShape(double shape)
-{
-  if(shape != 0.0)
-    mShape = shape;
->>>>>>> 0797e92e
 }
 
 void IParam::SetDisplayText(double value, const char* str)
