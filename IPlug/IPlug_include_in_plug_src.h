#pragma once

/** \file IPlug_include_in_plug_src.h
    \brief IPlug source include

    Include this file in the main source for your plugin, after #including the main header for your plugin.
    A preprocessor macro for a particular API such as VST2_API should be defined at project level
    Depending on the API macro defined, a different entry point and helper methods are activated
*/
#if defined OS_WIN
  HINSTANCE gHInstance = 0;
  #if defined(VST2_API) || defined(AAX_API)
  #ifdef __MINGW32__
  extern "C"
  #endif
  BOOL WINAPI DllMain(HINSTANCE hDllInst, DWORD fdwReason, LPVOID res)
  {
    gHInstance = hDllInst;
    return TRUE;
  }
  #endif

  #ifndef NO_IGRAPHICS
  IGraphics* MakeGraphics(IDelegate& dlg, int w, int h, int fps = 0)
  {
    IGraphicsWin* pGraphics = new IGraphicsWin(dlg, w, h, fps);
    pGraphics->SetPlatformInstance(gHInstance);
    return pGraphics;
  }
  #endif
#elif defined OS_MAC
  #ifndef NO_IGRAPHICS
  IGraphics* MakeGraphics(IDelegate& dlg, int w, int h, int fps = 0)
  {
    IGraphicsMac* pGraphics = new IGraphicsMac(dlg, w, h, fps);
    pGraphics->SetBundleID(BUNDLE_ID);
    #ifdef IGRAPHICS_NANOVG
    pGraphics->CreateMetalLayer();
    #endif
    return pGraphics;
  }
  #endif
#elif defined OS_WEB
//   #ifndef NO_IGRAPHICS
//   IGraphics* MakeGraphics(IGraphicsDelegate& dlg, int w, int h, int fps = 0)
//   {
//     IGraphicsWeb* pGraphics = new IGraphicsWeb(dlg, w, h, fps);
//     return pGraphics;
//   }
//   #endif
#else
  #error "No OS defined!"
#endif

#if defined VST2_API
  extern "C"
  {
    EXPORT void* VSTPluginMain(audioMasterCallback hostCallback)
    {
      IPlugInstanceInfo instanceInfo;
      instanceInfo.mVSTHostCallback = hostCallback;
      IPlugVST2* pPlug = new PLUG_CLASS_NAME(instanceInfo);

      if (pPlug)
      {
        pPlug->EnsureDefaultPreset();
        pPlug->mAEffect.numPrograms = std::max(pPlug->mAEffect.numPrograms, 1); // some hosts don't like 0 presets
        return &(pPlug->mAEffect);
      }
      return 0;
    }
    EXPORT int main(int hostCallback)
    {
    #if defined OS_MAC
      return (VstIntPtr) VSTPluginMain((audioMasterCallback)hostCallback);
    #else
      return (int) VSTPluginMain((audioMasterCallback)hostCallback);
    #endif
    }
  };
#elif defined VST3_API
#include "public.sdk/source/main/pluginfactoryvst3.h"

unsigned int GUID_DATA1 = 0xF2AEE70D;
unsigned int GUID_DATA2 = 0x00DE4F4E;
unsigned int GUID_DATA3 = PLUG_MFR_ID;
unsigned int GUID_DATA4 = PLUG_UNIQUE_ID;

#ifndef EFFECT_TYPE_VST3
  #if PLUG_IS_INST
    #define EFFECT_TYPE_VST3 kInstrumentSynth
  #else
    #define EFFECT_TYPE_VST3 kFx
  #endif
#endif

// called after library was loaded
bool InitModule ()
{
  #ifdef OS_WIN
  extern void* moduleHandle;
  gHInstance = (HINSTANCE) moduleHandle;
  #endif

  return true;
}

// called after library is unloaded
bool DeinitModule ()
{
  return true;
}

IPlug* MakePlug()
{
  static WDL_Mutex sMutex;
  WDL_MutexLock lock(&sMutex);
  IPlugInstanceInfo instanceInfo;

  return new PLUG_CLASS_NAME(instanceInfo);
}

static Steinberg::FUnknown* createInstance (void*) {
  return (Steinberg::Vst::IAudioProcessor*) MakePlug();
}

// Company Information
BEGIN_FACTORY_DEF (PLUG_MFR, PLUG_URL_STR, PLUG_EMAIL_STR)

DEF_CLASS2 (INLINE_UID(GUID_DATA1, GUID_DATA2, GUID_DATA3, GUID_DATA4),
            Steinberg::PClassInfo::kManyInstances,              // cardinality
            kVstAudioEffectClass,                               // the component category (don't change this)
            PLUG_NAME,                                          // plug-in name
            Steinberg::Vst::kSimpleModeSupported,               // kSimpleModeSupported because we can't split the gui and plugin
            VST3_SUBCATEGORY,                                   // Subcategory for this plug-in
            PLUG_VERSION_STR,                                       // plug-in version
            kVstVersionString,                                  // the VST 3 SDK version (dont changed this, use always this define)
            createInstance)                                     // function pointer called when this component should be instantiated

END_FACTORY

#elif defined AU_API
//#include <AvailabilityMacros.h>
  IPlug* MakePlug(void* pMemory)
  {
    IPlugInstanceInfo instanceInfo;
    instanceInfo.mBundleID.Set(BUNDLE_ID);
    instanceInfo.mCocoaViewFactoryClassName.Set(AUV2_VIEW_CLASS_STR);

    if(pMemory)
      return new(pMemory) PLUG_CLASS_NAME(instanceInfo);
    else
      return new PLUG_CLASS_NAME(instanceInfo);
  }

class IPlugAUFactory
{
  public:
    static void* Construct(void* pMemory, AudioComponentInstance compInstance)
    {
      return MakePlug(pMemory);
    }

    static void Destruct(void* pMemory)
    {
      ((PLUG_CLASS_NAME*) pMemory)->~PLUG_CLASS_NAME();
    }

    static AudioComponentMethod Lookup (SInt16 selector)
    {
      switch (selector) {
        case kAudioUnitInitializeSelect:  return (AudioComponentMethod)IPlugAU::AUMethodInitialize;
        case kAudioUnitUninitializeSelect:  return (AudioComponentMethod)IPlugAU::AUMethodUninitialize;
        case kAudioUnitGetPropertyInfoSelect:	return (AudioComponentMethod)IPlugAU::AUMethodGetPropertyInfo;
        case kAudioUnitGetPropertySelect: return (AudioComponentMethod)IPlugAU::AUMethodGetProperty;
        case kAudioUnitSetPropertySelect: return (AudioComponentMethod)IPlugAU::AUMethodSetProperty;
        case kAudioUnitAddPropertyListenerSelect:return (AudioComponentMethod)IPlugAU::AUMethodAddPropertyListener;
        case kAudioUnitRemovePropertyListenerSelect:  return (AudioComponentMethod)IPlugAU::AUMethodRemovePropertyListener;
        case kAudioUnitRemovePropertyListenerWithUserDataSelect:  return (AudioComponentMethod)IPlugAU::AUMethodRemovePropertyListenerWithUserData;
        case kAudioUnitAddRenderNotifySelect:	return (AudioComponentMethod)IPlugAU::AUMethodAddRenderNotify;
        case kAudioUnitRemoveRenderNotifySelect:return (AudioComponentMethod)IPlugAU::AUMethodRemoveRenderNotify;
        case kAudioUnitGetParameterSelect:  return (AudioComponentMethod)IPlugAU::AUMethodGetParameter;
        case kAudioUnitSetParameterSelect:  return (AudioComponentMethod)IPlugAU::AUMethodSetParameter;
        case kAudioUnitScheduleParametersSelect:return (AudioComponentMethod)IPlugAU::AUMethodScheduleParameters;
        case kAudioUnitRenderSelect:  return (AudioComponentMethod)IPlugAU::AUMethodRender;
        case kAudioUnitResetSelect: return (AudioComponentMethod)IPlugAU::AUMethodReset;
#if PLUG_DOES_MIDI
        case kMusicDeviceMIDIEventSelect:  return (AudioComponentMethod)IPlugAU::AUMethodMIDIEvent;
        case kMusicDeviceSysExSelect:  return (AudioComponentMethod)IPlugAU::AUMethodSysEx;
#endif
        default:
          break;
      }
      return NULL;
    }

    static OSStatus Open(void* pSelf, AudioUnit compInstance)
    {
      AudioComponentPlugInInstance* acpi = (AudioComponentPlugInInstance *) pSelf;
      assert(acpi);

      (*acpi->mConstruct)(&acpi->mInstanceStorage, compInstance);
      IPlugAU* plug = (IPlugAU*) &acpi->mInstanceStorage;

      plug->mCI = compInstance;
      plug->HostSpecificInit();
      plug->PruneUninitializedPresets();

      return noErr;
    }

    static OSStatus Close(void* pSelf)
    {
      AudioComponentPlugInInstance* acpi = (AudioComponentPlugInInstance *) pSelf;
      assert(acpi);
      (*acpi->mDestruct)(&acpi->mInstanceStorage);
      free(pSelf);
      return noErr;
    }

    static AudioComponentPlugInInterface* Factory(const AudioComponentDescription* pInDesc)
    {
      AudioComponentPlugInInstance* acpi = (AudioComponentPlugInInstance*) malloc( offsetof(AudioComponentPlugInInstance, mInstanceStorage) + sizeof(PLUG_CLASS_NAME) );
      acpi->mPlugInInterface.Open = Open;
      acpi->mPlugInInterface.Close = Close;
      acpi->mPlugInInterface.Lookup = Lookup;
      acpi->mPlugInInterface.reserved = NULL;
      acpi->mConstruct = Construct;
      acpi->mDestruct = Destruct;
      acpi->mPad[0] = NULL;
      acpi->mPad[1] = NULL;
      return (AudioComponentPlugInInterface*)acpi;
    }

  };

extern "C"
  {
#ifndef AU_NO_COMPONENT_ENTRY
    //Component Manager
    EXPORT ComponentResult AUV2_ENTRY(ComponentParameters* pParams, void* pPlug)
    {
      return IPlugAU::IPlugAUEntry(pParams, pPlug);
    }
#endif

    //>10.7 SDK AUPlugin
    EXPORT void* AUV2_FACTORY(const AudioComponentDescription* pInDesc)
    {
      return IPlugAUFactory::Factory(pInDesc);
    }

  };
#elif defined AUv3_API
  IPlug* MakePlug()
  {
    IPlugInstanceInfo instanceInfo;
    instanceInfo.mBundleID.Set(BUNDLE_ID);
    return new PLUG_CLASS_NAME(instanceInfo);
  }
#elif defined AAX_API
  IPlug* MakePlug()
  {
    IPlugInstanceInfo instanceInfo;

    return new PLUG_CLASS_NAME(instanceInfo);
  }
#elif defined APP_API
  IPlug* MakePlug(void* pMidiOutput, uint16_t& midiOutChan)
  {
    IPlugInstanceInfo instanceInfo;

    instanceInfo.mRTMidiOut = (RtMidiOut*) pMidiOutput;
    instanceInfo.mMidiOutChan = midiOutChan;

    #if defined OS_MAC
      instanceInfo.mBundleID.Set(BUNDLE_ID);
    #endif

    return new PLUG_CLASS_NAME(instanceInfo);
  }
#elif defined WAM_API

#else
  #error "No API defined!"
#endif

<<<<<<< HEAD
#if defined OS_MAC && !defined APP_API
#include <sys/time.h>
#include <unistd.h>
#include "swell.h"
void Sleep(int ms)
{
  usleep(ms?ms*1000:100);
}

DWORD GetTickCount()
{
  struct timeval tm={0,};
  gettimeofday(&tm,NULL);
  return (DWORD) (tm.tv_sec*1000 + tm.tv_usec/1000);
}
#endif

=======
>>>>>>> 180bf8c3
/*
#if defined _DEBUG
  #define PUBLIC_NAME APPEND_TIMESTAMP(PLUG_NAME " DEBUG")
#elif defined TRACER_BUILD
  #define PUBLIC_NAME APPEND_TIMESTAMP(PLUG_NAME " TRACER")
#elif defined TIMESTAMP_PLUG_NAME
  #pragma REMINDER("plug name is timestamped")
  #define PUBLIC_NAME APPEND_TIMESTAMP(PLUG_NAME)
#else
  #define PUBLIC_NAME PLUG_NAME
#endif
  */

#define PUBLIC_NAME PLUG_NAME

#define IPLUG_CTOR(nParams, nPresets, instanceInfo) \
  IPlug(instanceInfo, IPlugConfig(nParams, nPresets, PLUG_CHANNEL_IO,\
    PUBLIC_NAME, "", PLUG_MFR, PLUG_VERSION_HEX, PLUG_UNIQUE_ID, PLUG_MFR_ID, \
    PLUG_LATENCY, PLUG_DOES_MIDI, PLUG_DOES_STATE_CHUNKS, PLUG_IS_INSTRUMENT, \
    PLUG_HAS_UI, PLUG_WIDTH, PLUG_HEIGHT))<|MERGE_RESOLUTION|>--- conflicted
+++ resolved
@@ -285,26 +285,6 @@
   #error "No API defined!"
 #endif
 
-<<<<<<< HEAD
-#if defined OS_MAC && !defined APP_API
-#include <sys/time.h>
-#include <unistd.h>
-#include "swell.h"
-void Sleep(int ms)
-{
-  usleep(ms?ms*1000:100);
-}
-
-DWORD GetTickCount()
-{
-  struct timeval tm={0,};
-  gettimeofday(&tm,NULL);
-  return (DWORD) (tm.tv_sec*1000 + tm.tv_usec/1000);
-}
-#endif
-
-=======
->>>>>>> 180bf8c3
 /*
 #if defined _DEBUG
   #define PUBLIC_NAME APPEND_TIMESTAMP(PLUG_NAME " DEBUG")
