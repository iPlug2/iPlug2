--- conflicted
+++ resolved
@@ -31,34 +31,8 @@
   IPlugBase(IPlugConfig config, EAPI plugAPI);
   virtual ~IPlugBase();
 
-<<<<<<< HEAD
-  virtual void OnParamChange(int paramIdx) {}
-  
-=======
-  virtual void OnReset() { TRACE; }
-  virtual void OnParamChange(int paramIdx, ParamSource source) {}
-
-  /** Default passthrough.
-   * Inputs and outputs are two-dimensional arrays [nChannel][nSample]
-   * @param inputs 2D array containing the input buffer for all channels. To access a specific channel:
-   * @code
-   * double* inLeft  = inputs[0];
-   * double* inRight = inputs[1];
-   * @endcode
-   * The result is a double array, indexed from 0 to nFrames which can be accessed in this manner:
-   * @code
-   * for (int i = 0; i < nFrames; ++i) {
-   *    double sampleL = inLeft[i];
-   *    double sampleR = inRight[i];
-   * }
-   * @endcode
-   * For multi-channel plugins, use subsequent index numbers
-   * @param outputs 2D output array. The output of your DSP goes here
-   * @param nFrames Number of samples per array (buffer size)
-  */
-  virtual void ProcessBlock(double** inputs, double** outputs, int nFrames);
-
->>>>>>> bedd68e0
+  virtual void OnParamChange(int paramIdx, ParamSource) {}
+  
   // In case the audio processing thread needs to do anything when the GUI opens
   // (like for example, set some state dependent initial values for controls).
   virtual void OnGUIOpen() { TRACE; }
