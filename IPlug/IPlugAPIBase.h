--- conflicted
+++ resolved
@@ -123,12 +123,12 @@
    * When this is overridden in subclasses the subclass should call this in order to update the member variables
    * returns a bool to indicate whether the DAW or plugin class has resized the host window */
   virtual bool EditorResizeFromDelegate(int width, int height);
-  
+
    /** Call this method from a delegate if you want to store arbitrary data about the editor (e.g. layout/scale info).
    * If calling from a UI interaction use EditorDataChangedFromUI()
    * When this is overridden in subclasses the subclass should call this in order to update member variables */
    virtual void EditorDataChangedFromDelegate(const IByteChunk& data) { mEditorData = data; }
-    
+
   /** Implemented by the API class, called by the UI (or by a delegate) at the beginning of a parameter change gesture
    * @param paramIdx The parameter that is being changed */
   virtual void BeginInformHostOfParamChange(int paramIdx) {};
@@ -174,17 +174,11 @@
   void BeginInformHostOfParamChangeFromUI(int paramIdx) override { BeginInformHostOfParamChange(paramIdx); }
 
   void EndInformHostOfParamChangeFromUI(int paramIdx) override { EndInformHostOfParamChange(paramIdx); }
-<<<<<<< HEAD
-
-  void EditorPropertiesChangedFromUI(int viewWidth, int viewHeight, const IByteChunk& data) override { EditorPropertiesChangedFromDelegate(viewWidth, viewHeight, data); }
-
-=======
-  
+
   bool EditorResizeFromUI(int viewWidth, int viewHeight) override { return EditorResizeFromDelegate(viewWidth, viewHeight); }
-    
+
   void EditorDataChangedFromUI(const IByteChunk& data) override { EditorDataChangedFromDelegate(data); }
-  
->>>>>>> 3e364a6c
+
   void SendParameterValueFromUI(int paramIdx, double normalisedValue) override
   {
     SetParameterValue(paramIdx, normalisedValue);
