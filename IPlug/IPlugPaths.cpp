/*
 ==============================================================================
 
 This file is part of the iPlug 2 library. Copyright (C) the iPlug 2 developers. 
 
 See LICENSE.txt for  more info.
 
 ==============================================================================
*/

/**
 * @file
 * @brief IPlugPaths implementation for Windows and Linux
 */

#include "IPlugPlatform.h"
#include "IPlugConstants.h"
#include "IPlugPaths.h"

#if defined OS_WEB
#include <emscripten/val.h>
#elif defined OS_WIN
#include <windows.h>
#include <Shlobj.h>
#include <Shlwapi.h>
#elif defined OS_LINUX
#include <dlfcn.h>
#include <limits.h>
#include <sys/stat.h>
#endif

BEGIN_IPLUG_NAMESPACE

#if defined OS_WIN
#pragma mark - OS_WIN

// Unicode helpers
void UTF8ToUTF16(wchar_t* utf16Str, const char* utf8Str, int maxLen)
{
  int requiredSize = MultiByteToWideChar(CP_UTF8, 0, utf8Str, -1, NULL, 0);

  if (requiredSize > 0 && requiredSize <= maxLen)
  {
    MultiByteToWideChar(CP_UTF8, 0, utf8Str, -1, utf16Str, requiredSize);
    return;
  }

  utf16Str[0] = 0;
}

void UTF16ToUTF8(WDL_String& utf8Str, const wchar_t* utf16Str)
{
  int requiredSize = WideCharToMultiByte(CP_UTF8, 0, utf16Str, -1, NULL, 0, NULL, NULL);

  if (requiredSize > 0 && utf8Str.SetLen(requiredSize))
  {
    WideCharToMultiByte(CP_UTF8, 0, utf16Str, -1, utf8Str.Get(), requiredSize, NULL, NULL);
    return;
  }

  utf8Str.Set("");
}

 // Helper for getting a known folder in UTF8
void GetKnownFolder(WDL_String &path, int identifier, int flags = 0)
{
  wchar_t wideBuffer[1024];

  SHGetFolderPathW(NULL, identifier, NULL, flags, wideBuffer);
  UTF16ToUTF8(path, wideBuffer);
}

static void GetModulePath(HMODULE hModule, WDL_String& path)
{
  path.Set("");
  char pathCStr[MAX_WIN32_PATH_LEN];
  pathCStr[0] = '\0';
  if (GetModuleFileName(hModule, pathCStr, MAX_WIN32_PATH_LEN))
  {
    int s = -1;
    for (int i = 0; i < strlen(pathCStr); ++i)
    {
      if (pathCStr[i] == '\\')
      {
        s = i;
      }
    }
    if (s >= 0 && s + 1 < strlen(pathCStr))
    {
      path.Set(pathCStr, s + 1);
    }
  }
}

void HostPath(WDL_String& path, const char* bundleID)
{
  GetModulePath(0, path);
}

void PluginPath(WDL_String& path, HMODULE pExtra)
{
  GetModulePath(pExtra, path);
}

void BundleResourcePath(WDL_String& path, HMODULE pExtra)
{
#ifdef VST3_API
  GetModulePath(pExtra, path);
#ifdef ARCH_64BIT
  path.SetLen(path.GetLength() - strlen("x86_64-win/"));
#else
  path.SetLen(path.GetLength() - strlen("x86-win/"));
#endif
  path.Append("Resources\\");
#endif
}

void DesktopPath(WDL_String& path)
{
  GetKnownFolder(path, CSIDL_DESKTOP);
}

void UserHomePath(WDL_String & path)
{
  GetKnownFolder(path, CSIDL_PROFILE);
}

void AppSupportPath(WDL_String& path, bool isSystem)
{
  GetKnownFolder(path, isSystem ? CSIDL_COMMON_APPDATA : CSIDL_LOCAL_APPDATA);
}

void VST3PresetsPath(WDL_String& path, const char* mfrName, const char* pluginName, bool isSystem)
{
  if (!isSystem)
    GetKnownFolder(path, CSIDL_PERSONAL, SHGFP_TYPE_CURRENT);
  else
    AppSupportPath(path, true);
  
  path.AppendFormatted(MAX_WIN32_PATH_LEN, "\\VST3 Presets\\%s\\%s", mfrName, pluginName);
}

void INIPath(WDL_String& path, const char * pluginName)
{
  GetKnownFolder(path, CSIDL_LOCAL_APPDATA);

  path.AppendFormatted(MAX_WIN32_PATH_LEN, "\\%s", pluginName);
}

static BOOL EnumResNameProc(HANDLE module, LPCTSTR type, LPTSTR name, LONG_PTR param)
{
  if (IS_INTRESOURCE(name)) return true; // integer resources not wanted
  else {
    WDL_String* search = (WDL_String*)param;
    if (search != 0 && name != 0)
    {
      //strip off extra quotes
      WDL_String strippedName(strlwr(name + 1));
      strippedName.SetLen(strippedName.GetLength() - 1);

      if (strcmp(strlwr(search->Get()), strippedName.Get()) == 0) // if we are looking for a resource with this name
      {
        search->SetFormatted(strippedName.GetLength() + 7, "found: %s", strippedName.Get());
        return false;
      }
    }
  }

  return true; // keep enumerating
}

EResourceLocation LocateResource(const char* name, const char* type, WDL_String& result, const char*, void* pHInstance, const char*)
{
  if (CStringHasContents(name))
  {
    WDL_String search(name);
    WDL_String typeUpper(type);

    HMODULE hInstance = static_cast<HMODULE>(pHInstance);

    EnumResourceNames(hInstance, _strupr(typeUpper.Get()), (ENUMRESNAMEPROC)EnumResNameProc, (LONG_PTR)&search);

    if (strstr(search.Get(), "found: ") != 0)
    {
      result.SetFormatted(MAX_PATH, "\"%s\"", search.Get() + 7, search.GetLength() - 7); // 7 = strlen("found: ")
      return EResourceLocation::kWinBinary;
    }
    else
    {
      if (PathFileExists(name))
      {
        result.Set(name);
        return EResourceLocation::kAbsolutePath;
      }
    }
  }
  return EResourceLocation::kNotFound;
}

const void* LoadWinResource(const char* resid, const char* type, int& sizeInBytes, void* pHInstance)
{
  WDL_String typeUpper(type);

  HMODULE hInstance = static_cast<HMODULE>(pHInstance);

  HRSRC hResource = FindResource(hInstance, resid, _strupr(typeUpper.Get()));

  if (!hResource)
    return NULL;

  DWORD size = SizeofResource(hInstance, hResource);

  if (size < 8)
    return NULL;

  HGLOBAL res = LoadResource(hInstance, hResource);

  const void* pResourceData = LockResource(res);

  if (!pResourceData)
  {
    sizeInBytes = 0;
    return NULL;
  }
  else
  {
    sizeInBytes = size;
    return pResourceData;
  }
}

#elif defined OS_WEB
#pragma mark - OS_WEB

void AppSupportPath(WDL_String& path, bool isSystem)
{
  path.Set("Settings");
}

void DesktopPath(WDL_String& path)
{
  path.Set("");
}

void VST3PresetsPath(WDL_String& path, const char* mfrName, const char* pluginName, bool isSystem)
{
  path.Set("Presets");
}

EResourceLocation LocateResource(const char* name, const char* type, WDL_String& result, const char*, void*, const char*)
{
  if (CStringHasContents(name))
  {
    WDL_String plusSlash;
    WDL_String path(name);
    const char* file = path.get_filepart();
      
    bool foundResource = false;
    
    //TODO: FindResource is not sufficient here
    
    if(strcmp(type, "png") == 0) { //TODO: lowercase/uppercase png
      plusSlash.SetFormatted(strlen("/resources/img/") + strlen(file) + 1, "/resources/img/%s", file);
      foundResource = emscripten::val::global("Module")["preloadedImages"].call<bool>("hasOwnProperty", std::string(plusSlash.Get()));
    }
    else if(strcmp(type, "ttf") == 0) { //TODO: lowercase/uppercase ttf
      plusSlash.SetFormatted(strlen("/resources/fonts/") + strlen(file) + 1, "/resources/fonts/%s", file);
      foundResource = true; // TODO: check ttf
    }
    else if(strcmp(type, "svg") == 0) { //TODO: lowercase/uppercase svg
      plusSlash.SetFormatted(strlen("/resources/img/") + strlen(file) + 1, "/resources/img/%s", file);
      foundResource = true; // TODO: check svg
    }
    
    if(foundResource)
    {
      result.Set(plusSlash.Get());
      return EResourceLocation::kAbsolutePath;
    }
  }
  return EResourceLocation::kNotFound;
}

<<<<<<< HEAD
bool AppIsSandboxed()
{
  return true;
}

#elif defined OS_LINUX
#pragma mark - OS_LINUX

// Get the file path for the module where specified symbol is defined
static bool GetFileNameFor(void* code, char* path, int size)
{
  Dl_info info;

  if(!code || !path || !size)
  {
    return false;
  }

  if(!dladdr(code, &info) || (strlen(info.dli_fname) + 1 > size))
  {
    *path = 0; // the path is too long
    return false;
  }

  strcpy(path, info.dli_fname);
  return true;
}

EResourceLocation LocateResource(const char* name, const char* type, WDL_String& result, const char*, void* pHInstance, const char*)
{
  char path[PATH_MAX];
  
  if (CStringHasContents(name) && GetFileNameFor(reinterpret_cast<void*>(GetFileNameFor), path, PATH_MAX))
  {
    for (char *s = path + strlen(path) - 1; s >= path; --s)
    {
      if(*s == WDL_DIRCHAR)
      {
        *s = 0;
        break;
      }
    }

    const char *subdir = "";
    if(strcmp(type, "png") == 0) //TODO: lowercase/uppercase png
      subdir = "img";
    else if(strcmp(type, "ttf") == 0) //TODO: lowercase/uppercase ttf
      subdir = "fonts";
    else if(strcmp(type, "svg") == 0) //TODO: lowercase/uppercase svg
      subdir = "img";

    result.SetFormatted(PATH_MAX, "%s%s%s%s%s", path, WDL_DIRCHAR_STR "resources" WDL_DIRCHAR_STR, subdir, WDL_DIRCHAR_STR, name);
    struct stat st;

    if (!stat(result.Get(), &st))
      return EResourceLocation::kAbsolutePath;

#ifdef VST3_API
    // VST3 bundle since 3.6.10
    result.SetFormatted(PATH_MAX, "%s%s%s%s%s", path, WDL_DIRCHAR_STR ".." WDL_DIRCHAR_STR "Resources" WDL_DIRCHAR_STR, subdir, WDL_DIRCHAR_STR, name);
    if (!stat(result.Get(), &st))
      return EResourceLocation::kAbsolutePath;
#endif
  }
  return EResourceLocation::kNotFound;
}

bool AppIsSandboxed()
{
  return false;
}

void AppSupportPath(WDL_String& path, bool isSystem)
{
  path.Set("~");
}

void SandboxSafeAppSupportPath(WDL_String& path, const char* appGroupID)
{
  AppSupportPath(path);
}

void DesktopPath(WDL_String& path)
{
  path.Set("");
}

void VST3PresetsPath(WDL_String& path, const char* mfrName, const char* pluginName, bool isSystem)
{
  path.Set("~/Presets");
}

=======
>>>>>>> 85e599e7
#endif

END_IPLUG_NAMESPACE<|MERGE_RESOLUTION|>--- conflicted
+++ resolved
@@ -281,12 +281,6 @@
   return EResourceLocation::kNotFound;
 }
 
-<<<<<<< HEAD
-bool AppIsSandboxed()
-{
-  return true;
-}
-
 #elif defined OS_LINUX
 #pragma mark - OS_LINUX
 
@@ -374,8 +368,6 @@
   path.Set("~/Presets");
 }
 
-=======
->>>>>>> 85e599e7
 #endif
 
 END_IPLUG_NAMESPACE