--- conflicted
+++ resolved
@@ -103,7 +103,7 @@
   case VKEY_SHIFT: return kVK_SHIFT;
   case VKEY_CONTROL: return kVK_CONTROL;
   case VKEY_ALT: return kVK_MENU;
-  case VKEY_EQUALS: return kVK_NONE; 
+  case VKEY_EQUALS: return kVK_NONE;
   }
 
   return kVK_NONE;
@@ -207,19 +207,11 @@
       mEditRect.left = mEditRect.top = 0;
       mEditRect.right = viewWidth;
       mEditRect.bottom = viewHeight;
-<<<<<<< HEAD
-
-      mHostCallback(&mAEffect, audioMasterSizeWindow, viewWidth, viewHeight, 0, 0.f);
-    }
-
-    IPlugAPIBase::EditorPropertiesChangedFromDelegate(viewWidth, viewHeight, data);
-=======
-    
+
       resized = mHostCallback(&mAEffect, audioMasterSizeWindow, viewWidth, viewHeight, 0, 0.f);
     }
-    
+
     IPlugAPIBase::EditorResizeFromDelegate(viewWidth, viewHeight);
->>>>>>> 3e364a6c
   }
 
   return resized;
