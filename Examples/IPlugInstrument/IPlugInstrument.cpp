#include "IPlugInstrument.h"
#include "IPlug_include_in_plug_src.h"
#include "IControls.h"

IPlugInstrument::IPlugInstrument(IPlugInstanceInfo instanceInfo)
: IPLUG_CTOR(kNumParams, kNumPrograms, instanceInfo)
{
  GetParam(kParamGain)->InitDouble("Gain", 100., 0., 100.0, 0.01, "%");
  GetParam(kParamNoteGlideTime)->InitMilliseconds("Note Glide Time", 0., 0.0, 30.);
  GetParam(kParamAttack)->InitDouble("Attack", 10., 1., 1000., 0.1, "ms", IParam::kFlagsNone, "ADSR", IParam::ShapePowCurve(3.));
  GetParam(kParamDecay)->InitDouble("Decay", 10., 1., 1000., 0.1, "ms", IParam::kFlagsNone, "ADSR", IParam::ShapePowCurve(3.));
  GetParam(kParamSustain)->InitDouble("Sustain", 50., 0., 100., 1, "%", IParam::kFlagsNone, "ADSR");
  GetParam(kParamRelease)->InitDouble("Release", 10., 2., 1000., 0.1, "ms", IParam::kFlagsNone, "ADSR");
  
#if IPLUG_EDITOR // All UI methods and member variables should be within an IPLUG_EDITOR guard, should you want distributed UI
  mMakeGraphicsFunc = [&]() {
    return MakeGraphics(*this, PLUG_WIDTH, PLUG_HEIGHT, PLUG_FPS, 1.);
  };
  
  mLayoutFunc = [&](IGraphics* pGraphics) {
    pGraphics->AttachCornerResizer(EUIResizerMode::Scale, false);
    pGraphics->AttachPanelBackground(COLOR_GRAY);
    pGraphics->HandleMouseOver(true);
//    pGraphics->EnableLiveEdit(true);
    pGraphics->LoadFont("Roboto-Regular", ROBOTO_FN);
    const IRECT b = pGraphics->GetBounds();
    pGraphics->AttachControl(new IVKeyboardControl(IRECT(10, 335, PLUG_WIDTH-10, PLUG_HEIGHT-10)), kCtrlTagKeyboard);
    pGraphics->AttachControl(new IVMultiSliderControl<4>(b.GetGridCell(0, 2, 2).GetPadded(-30), "", DEFAULT_STYLE, kParamAttack, EDirection::Vertical, 0.f, 1.f));
    const IRECT controls = b.GetGridCell(1, 2, 2);
    pGraphics->AttachControl(new IVKnobControl(controls.GetGridCell(0, 2, 6).GetCentredInside(90), kParamGain, "Gain"));
    pGraphics->AttachControl(new IVKnobControl(controls.GetGridCell(1, 2, 6).GetCentredInside(90), kParamNoteGlideTime, "Glide"));
    const IRECT sliders = controls.GetGridCell(2, 2, 6).Union(controls.GetGridCell(3, 2, 6)).Union(controls.GetGridCell(4, 2, 6));
    pGraphics->AttachControl(new IVSliderControl(sliders.GetGridCell(0, 1, 4).GetMidHPadded(30.), kParamAttack, "Attack"));
    pGraphics->AttachControl(new IVSliderControl(sliders.GetGridCell(1, 1, 4).GetMidHPadded(30.), kParamDecay, "Decay"));
    pGraphics->AttachControl(new IVSliderControl(sliders.GetGridCell(2, 1, 4).GetMidHPadded(30.), kParamSustain, "Sustain"));
    pGraphics->AttachControl(new IVSliderControl(sliders.GetGridCell(3, 1, 4).GetMidHPadded(30.), kParamRelease, "Release"));
    pGraphics->AttachControl(new IVMeterControl<1>(controls.GetFromRight(100).GetPadded(-30), ""), kCtrlTagMeter);
    
<<<<<<< HEAD
    pGraphics->SetKeyHandlerFunc([&](const IKeyPress& key, bool isUp) {
                                   IMidiMsg msg;
                                   
                                   int note = 0;
                                   static int base = 60;
                                   static bool keysDown[128] = {};
                                   
                                   auto onOctSwitch = [&](){
                                     base = Clip(base, 24, 96);
                                     
                                     for(auto i=0;i<128;i++) {
                                       if(keysDown[i]) {
                                         msg.MakeNoteOffMsg(i, 0);
                                         SendMidiMsgFromUI(msg);
                                         dynamic_cast<IVKeyboardControl*>(GetUI()->GetControlWithTag(kCtrlTagKeyboard))->SetNoteFromMidi(i, false);
                                       }
                                     }
                                   };

                                   switch (key.VK) {
                                     case kVK_A: note = 0; break;
                                     case kVK_W: note = 1; break;
                                     case kVK_S: note = 2; break;
                                     case kVK_E: note = 3; break;
                                     case kVK_D: note = 4; break;
                                     case kVK_F: note = 5; break;
                                     case kVK_T: note = 6; break;
                                     case kVK_G: note = 7; break;
                                     case kVK_Y: note = 8; break;
                                     case kVK_H: note = 9; break;
                                     case kVK_U: note = 10; break;
                                     case kVK_J: note = 11; break;
                                     case kVK_K: note = 12; break;
                                     case kVK_O: note = 13; break;
                                     case kVK_L: note = 14; break;
                                     case kVK_Z: base -= 12; onOctSwitch(); return true;
                                     case kVK_X: base += 12; onOctSwitch(); return true;
                                     default: return true; // don't beep, but don't do anything
                                   }

                                   int pitch = base + note;

                                   if(!isUp)
                                   {
                                     if(keysDown[pitch] == false) {
                                       msg.MakeNoteOnMsg(pitch, 127);
                                       keysDown[pitch] = true;
                                       SendMidiMsgFromUI(msg);
                                       dynamic_cast<IVKeyboardControl*>(GetUI()->GetControlWithTag(kCtrlTagKeyboard))->SetNoteFromMidi(pitch, true);
                                     }
                                   }
                                   else
                                   {
                                     if(keysDown[pitch] == true) {
                                       msg.MakeNoteOffMsg(pitch);
                                       keysDown[pitch] = false;
                                       SendMidiMsgFromUI(msg);
                                       dynamic_cast<IVKeyboardControl*>(GetUI()->GetControlWithTag(kCtrlTagKeyboard))->SetNoteFromMidi(pitch, false);
                                     }
                                   }
                                   
                                   return true;
                                 });
=======
#ifdef OS_IOS
    if(!IsAuv3AppExtension())
    {
      pGraphics->AttachControl(new IVButtonControl(b.GetFromTRHC(100, 100), [pGraphics](IControl* pCaller) {
                               dynamic_cast<IGraphicsIOS*>(pGraphics)->LaunchBluetoothMidiDialog(pCaller->GetRECT().L, pCaller->GetRECT().MH());
                               SplashClickActionFunc(pCaller);
                             }, "BTMIDI"));
    }
#endif
    
    pGraphics->SetQwertyMidiKeyHandlerFunc([pGraphics](const IMidiMsg& msg) {
                                              dynamic_cast<IVKeyboardControl*>(pGraphics->GetControlWithTag(kCtrlTagKeyboard))->SetNoteFromMidi(msg.NoteNumber(), msg.StatusMsg() == IMidiMsg::kNoteOn);
                                           });
>>>>>>> 4cbcd365
  };
#endif
}

#if IPLUG_DSP
void IPlugInstrument::ProcessBlock(sample** inputs, sample** outputs, int nFrames)
{
  mDSP.ProcessBlock(nullptr, outputs, 2, nFrames);
  mMeterSender.ProcessBlock(outputs, nFrames);
}

void IPlugInstrument::OnIdle()
{
  mMeterSender.TransmitData(*this);
}

void IPlugInstrument::OnReset()
{
  mDSP.Reset(GetSampleRate(), GetBlockSize());
}

void IPlugInstrument::ProcessMidiMsg(const IMidiMsg& msg)
{
  TRACE;
  
  int status = msg.StatusMsg();
  
  switch (status)
  {
    case IMidiMsg::kNoteOn:
    case IMidiMsg::kNoteOff:
    case IMidiMsg::kPolyAftertouch:
    case IMidiMsg::kControlChange:
    case IMidiMsg::kProgramChange:
    case IMidiMsg::kChannelAftertouch:
    case IMidiMsg::kPitchWheel:
    {
      goto handle;
    }
    default:
      return;
  }
  
handle:
  mDSP.ProcessMidiMsg(msg);
  SendMidiMsg(msg);
}

void IPlugInstrument::OnParamChange(int paramIdx)
{
  mDSP.SetParam(paramIdx, GetParam(paramIdx)->Value());
}
#endif<|MERGE_RESOLUTION|>--- conflicted
+++ resolved
@@ -36,71 +36,6 @@
     pGraphics->AttachControl(new IVSliderControl(sliders.GetGridCell(3, 1, 4).GetMidHPadded(30.), kParamRelease, "Release"));
     pGraphics->AttachControl(new IVMeterControl<1>(controls.GetFromRight(100).GetPadded(-30), ""), kCtrlTagMeter);
     
-<<<<<<< HEAD
-    pGraphics->SetKeyHandlerFunc([&](const IKeyPress& key, bool isUp) {
-                                   IMidiMsg msg;
-                                   
-                                   int note = 0;
-                                   static int base = 60;
-                                   static bool keysDown[128] = {};
-                                   
-                                   auto onOctSwitch = [&](){
-                                     base = Clip(base, 24, 96);
-                                     
-                                     for(auto i=0;i<128;i++) {
-                                       if(keysDown[i]) {
-                                         msg.MakeNoteOffMsg(i, 0);
-                                         SendMidiMsgFromUI(msg);
-                                         dynamic_cast<IVKeyboardControl*>(GetUI()->GetControlWithTag(kCtrlTagKeyboard))->SetNoteFromMidi(i, false);
-                                       }
-                                     }
-                                   };
-
-                                   switch (key.VK) {
-                                     case kVK_A: note = 0; break;
-                                     case kVK_W: note = 1; break;
-                                     case kVK_S: note = 2; break;
-                                     case kVK_E: note = 3; break;
-                                     case kVK_D: note = 4; break;
-                                     case kVK_F: note = 5; break;
-                                     case kVK_T: note = 6; break;
-                                     case kVK_G: note = 7; break;
-                                     case kVK_Y: note = 8; break;
-                                     case kVK_H: note = 9; break;
-                                     case kVK_U: note = 10; break;
-                                     case kVK_J: note = 11; break;
-                                     case kVK_K: note = 12; break;
-                                     case kVK_O: note = 13; break;
-                                     case kVK_L: note = 14; break;
-                                     case kVK_Z: base -= 12; onOctSwitch(); return true;
-                                     case kVK_X: base += 12; onOctSwitch(); return true;
-                                     default: return true; // don't beep, but don't do anything
-                                   }
-
-                                   int pitch = base + note;
-
-                                   if(!isUp)
-                                   {
-                                     if(keysDown[pitch] == false) {
-                                       msg.MakeNoteOnMsg(pitch, 127);
-                                       keysDown[pitch] = true;
-                                       SendMidiMsgFromUI(msg);
-                                       dynamic_cast<IVKeyboardControl*>(GetUI()->GetControlWithTag(kCtrlTagKeyboard))->SetNoteFromMidi(pitch, true);
-                                     }
-                                   }
-                                   else
-                                   {
-                                     if(keysDown[pitch] == true) {
-                                       msg.MakeNoteOffMsg(pitch);
-                                       keysDown[pitch] = false;
-                                       SendMidiMsgFromUI(msg);
-                                       dynamic_cast<IVKeyboardControl*>(GetUI()->GetControlWithTag(kCtrlTagKeyboard))->SetNoteFromMidi(pitch, false);
-                                     }
-                                   }
-                                   
-                                   return true;
-                                 });
-=======
 #ifdef OS_IOS
     if(!IsAuv3AppExtension())
     {
@@ -114,7 +49,6 @@
     pGraphics->SetQwertyMidiKeyHandlerFunc([pGraphics](const IMidiMsg& msg) {
                                               dynamic_cast<IVKeyboardControl*>(pGraphics->GetControlWithTag(kCtrlTagKeyboard))->SetNoteFromMidi(msg.NoteNumber(), msg.StatusMsg() == IMidiMsg::kNoteOn);
                                            });
->>>>>>> 4cbcd365
   };
 #endif
 }
