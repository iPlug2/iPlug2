--- conflicted
+++ resolved
@@ -27,13 +27,10 @@
     pGraphics->AttachPanelBackground(COLOR_GRAY);
     pGraphics->EnableMouseOver(true);
     pGraphics->EnableMultiTouch(true);
-<<<<<<< HEAD
-=======
     
 #ifdef OS_WEB
     pGraphics->AttachPopupMenuControl();
 #endif
->>>>>>> 73c1cae7
 
 //    pGraphics->EnableLiveEdit(true);
     pGraphics->LoadFont("Roboto-Regular", ROBOTO_FN);
@@ -68,7 +65,6 @@
     
     pGraphics->AttachControl(new IVGroupControl("LFO", "LFO", 10.f, 20.f, 10.f, 10.f));
     
-<<<<<<< HEAD
 //    pGraphics->AttachControl(new IVButtonControl(controls.GetFromBottom(30).GetMidHPadded(100), SplashClickActionFunc,
 //      "Show/Hide Keyboard", DEFAULT_STYLE.WithColor(kFG, COLOR_WHITE).WithLabelText({15.f, EVAlign::Middle})))->SetAnimationEndActionFunction(
 //      [pGraphics](IControl* pCaller) {
@@ -79,10 +75,6 @@
 
     pGraphics->AttachControl(new IVToggleControl(controls.GetFromBottom(30).GetMidHPadded(100), SplashClickActionFunc,
       "Enable MPE", DEFAULT_STYLE.WithColor(kFG, COLOR_WHITE).WithLabelText({15.f, EVAlign::Middle})))->SetAnimationEndActionFunction(
-=======
-    pGraphics->AttachControl(new IVButtonControl(keyboardBounds.GetFromTRHC(200, 30).GetTranslated(0, -30), SplashClickActionFunc,
-      "Show/Hide Keyboard", DEFAULT_STYLE.WithColor(kFG, COLOR_WHITE).WithLabelText({15.f, EVAlign::Middle})))->SetAnimationEndActionFunction(
->>>>>>> 73c1cae7
       [pGraphics](IControl* pCaller) {
         bool status = pCaller->GetValue() > 0.5;
         pGraphics->GetDelegate()->SendArbitraryMsgFromUI(kMsgTagEnableMPE, kNoTag, sizeof(bool), &status);
@@ -160,8 +152,12 @@
 
 bool IPlugInstrument::OnMessage(int msgTag, int ctrlTag, int dataSize, const void* pData)
 {
-<<<<<<< HEAD
-  if(msgTag == kMsgTagEnableMPE)
+  if(ctrlTag == kCtrlTagBender && msgTag == IWheelControl::kMessageTagSetPitchBendRange)
+  {
+    const int bendRange = *static_cast<const int*>(pData);
+    mDSP.mSynth.SetPitchBendRange(bendRange);
+  }
+  else if(msgTag == kMsgTagEnableMPE)
   {
     if(dataSize == sizeof(bool))
     {
@@ -173,12 +169,6 @@
         return true;
       }
     }
-=======
-  if(ctrlTag == kCtrlTagBender && msgTag == IWheelControl::kMessageTagSetPitchBendRange)
-  {
-    const int bendRange = *static_cast<const int*>(pData);
-    mDSP.mSynth.SetPitchBendRange(bendRange);
->>>>>>> 73c1cae7
   }
   
   return false;
