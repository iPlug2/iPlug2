--- conflicted
+++ resolved
@@ -115,17 +115,8 @@
     pGraphics->AttachControl(new ITextControl(b.GetGridCell(1, nRows, 1), "Vector Controls", bigLabel));
     pGraphics->AttachControl(new IVKnobControl(b.GetGridCell(5, nRows, nCols).GetCentredInside(100.), kGain));
     pGraphics->AttachControl(new IVSliderControl(b.GetGridCell(6, nRows, nCols).GetGridCell(0, 1, 3)));
-<<<<<<< HEAD
     pGraphics->AttachControl(new IVSliderControl(b.GetGridCell(6, nRows, nCols).GetGridCell(3, 3, 2), kNoParameter, "", DEFAULT_SPEC, kHorizontal));
     pGraphics->AttachControl(new IVSwitchControl(b.GetGridCell(7, nRows, nCols).GetCentredInside(50.), kMode, ""));
-=======
-    pGraphics->AttachControl(new IVSliderControl(b.GetGridCell(6, nRows, nCols).GetGridCell(3, 3, 2), kNoParameter, DEFAULT_SPEC, kHorizontal));
-    pGraphics->AttachControl(new IVSwitchControl(b.GetGridCell(7, nRows, nCols).GetCentredInside(50.), kMode, [](IControl* pCaller)
-    {
-      SplashClickActionFunc(pCaller);
-      dynamic_cast<IVectorBase*>(pCaller)->SetRoundness(pCaller->GetValue());
-    }));
->>>>>>> 1547151c
     
     //    pGraphics->AttachControl(new IVMeterControl<2>(*this, nextCell()), kControlTagMeter);
     //    pGraphics->AttachControl(new IVScopeControl<>(*this, nextCell()), kControlTagScope);
