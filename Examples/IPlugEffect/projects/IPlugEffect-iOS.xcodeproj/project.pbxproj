--- conflicted
+++ resolved
@@ -7,11 +7,11 @@
 	objects = {
 
 /* Begin PBXBuildFile section */
+		4F0D965B23099F5A00BFDED0 /* IPlugProcessor.cpp in Sources */ = {isa = PBXBuildFile; fileRef = 4FFF103420A0E55900D3092F /* IPlugProcessor.cpp */; };
 		4F10E7C020B17EDB00F5B09B /* IPlugEffect-iOS-MainInterface.storyboard in Resources */ = {isa = PBXBuildFile; fileRef = 4F10E7BF20B17EDB00F5B09B /* IPlugEffect-iOS-MainInterface.storyboard */; };
 		4F1115CF2296DA95000CFCBF /* IPlugEffect-iOS-MainInterface.storyboard in Resources */ = {isa = PBXBuildFile; fileRef = 4F10E7BF20B17EDB00F5B09B /* IPlugEffect-iOS-MainInterface.storyboard */; };
 		4F3E0F6A20A0BCD900A9C2BE /* IPlugEffect-iOS.storyboard in Resources */ = {isa = PBXBuildFile; fileRef = 4F3E0F6720A0BC5B00A9C2BE /* IPlugEffect-iOS.storyboard */; };
 		4F3E0F6B20A0BCE300A9C2BE /* Images.xcassets in Resources */ = {isa = PBXBuildFile; fileRef = 4F3E0F6820A0BCAF00A9C2BE /* Images.xcassets */; };
-<<<<<<< HEAD
 		4FA61F6822E8996C00A92C58 /* IPlugAUv3Appex.m in Sources */ = {isa = PBXBuildFile; fileRef = 4FA61F6722E8996C00A92C58 /* IPlugAUv3Appex.m */; };
 		4FA61F7522E899B500A92C58 /* AUv3Framework.framework in Frameworks */ = {isa = PBXBuildFile; fileRef = 4FA61F6E22E899B500A92C58 /* AUv3Framework.framework */; };
 		4FA61F7622E899B500A92C58 /* AUv3Framework.framework in Embed Frameworks */ = {isa = PBXBuildFile; fileRef = 4FA61F6E22E899B500A92C58 /* AUv3Framework.framework */; settings = {ATTRIBUTES = (CodeSignOnCopy, RemoveHeadersOnCopy, ); }; };
@@ -37,9 +37,6 @@
 		4FA61F9222E8A2B500A92C58 /* IPlugEffect.cpp in Sources */ = {isa = PBXBuildFile; fileRef = 4FFF108720A1036200D3092F /* IPlugEffect.cpp */; };
 		4FA61F9422E8A71D00A92C58 /* IPlugAUViewController.mm in Sources */ = {isa = PBXBuildFile; fileRef = 4FFF105A20A0E57100D3092F /* IPlugAUViewController.mm */; };
 		4FA61F9722E8A7E900A92C58 /* IPlugAUViewController.mm in Sources */ = {isa = PBXBuildFile; fileRef = 4FFF105A20A0E57100D3092F /* IPlugAUViewController.mm */; };
-=======
-		4F993F7123055C8E000313AF /* IPlugProcessor.cpp in Sources */ = {isa = PBXBuildFile; fileRef = 4FFF103420A0E55900D3092F /* IPlugProcessor.cpp */; };
->>>>>>> a805981c
 		4FB2269720A0D3A800614769 /* IPlugEffect-iOS-LaunchScreen.storyboard in Resources */ = {isa = PBXBuildFile; fileRef = 4FB2269620A0D3A800614769 /* IPlugEffect-iOS-LaunchScreen.storyboard */; };
 		4FDF6D772267CE540007B686 /* AppViewController.mm in Sources */ = {isa = PBXBuildFile; fileRef = 4FDF6D732267CE540007B686 /* AppViewController.mm */; };
 		4FDF6D792267CE540007B686 /* main.m in Sources */ = {isa = PBXBuildFile; fileRef = 4FDF6D742267CE540007B686 /* main.m */; };
@@ -654,14 +651,8 @@
 				LastSwiftUpdateCheck = 0730;
 				LastUpgradeCheck = 1010;
 				TargetAttributes = {
-<<<<<<< HEAD
-					4FA61F6D22E899B500A92C58 = {
-						CreatedOnToolsVersion = 10.3;
-						DevelopmentTeam = 686EDA2T8T;
-=======
 					4F2602B12269F00000C7E97E = {
 						CreatedOnToolsVersion = 10.1;
->>>>>>> a805981c
 						ProvisioningStyle = Automatic;
 					};
 					91236D0C1B08F42B00734C5E = {
@@ -755,7 +746,6 @@
 			isa = PBXSourcesBuildPhase;
 			buildActionMask = 2147483647;
 			files = (
-<<<<<<< HEAD
 				4FA61F9122E8A2A700A92C58 /* IGraphicsNanoVG_src.m in Sources */,
 				4FA61F8422E89B2000A92C58 /* GenericUI.mm in Sources */,
 				4FA61F8622E89B2000A92C58 /* IPlugAUv3.mm in Sources */,
@@ -772,31 +762,10 @@
 				4FA61F8322E89AFF00A92C58 /* IPlugPaths.mm in Sources */,
 				4FA61F8122E89AFF00A92C58 /* IPlugParameter.cpp in Sources */,
 				4FA61F8F22E89B4300A92C58 /* IGraphicsIOS_view.mm in Sources */,
+				4F0D965B23099F5A00BFDED0 /* IPlugProcessor.cpp in Sources */,
 				4FA61F7F22E89AFF00A92C58 /* IPlugAPIBase.cpp in Sources */,
 				4FA61F9222E8A2B500A92C58 /* IPlugEffect.cpp in Sources */,
 				4FA61F8A22E89B3700A92C58 /* IPopupMenuControl.cpp in Sources */,
-=======
-				4F2602D72269F3AA00C7E97E /* IPlugTimer.cpp in Sources */,
-				4F2602D32269F1A600C7E97E /* IGraphicsNanoVG.cpp in Sources */,
-				4FFE371D226F2B0C00CFAC71 /* IGraphicsNanoVG_src.m in Sources */,
-				4F2602C12269F15000C7E97E /* IGraphicsCoreText.mm in Sources */,
-				4F2602C22269F15000C7E97E /* IGraphicsIOS.mm in Sources */,
-				4F2602C32269F15000C7E97E /* IGraphicsIOS_view.mm in Sources */,
-				4F2602C72269F15000C7E97E /* IGraphics.cpp in Sources */,
-				4F2602C82269F15000C7E97E /* IGraphicsEditorDelegate.cpp in Sources */,
-				4F2602C92269F15000C7E97E /* IControl.cpp in Sources */,
-				4F2602C52269F15000C7E97E /* IControls.cpp in Sources */,
-				4F2602C62269F15000C7E97E /* IPopupMenuControl.cpp in Sources */,
-				4F2602C42269F15000C7E97E /* ITextEntryControl.cpp in Sources */,
-				4F2602CA2269F15000C7E97E /* GenericUI.mm in Sources */,
-				4F2602CB2269F15000C7E97E /* IPlugAUAudioUnit.mm in Sources */,
-				4F2602CC2269F15000C7E97E /* IPlugAUv3.mm in Sources */,
-				4F2602CE2269F15000C7E97E /* IPlugPluginBase.cpp in Sources */,
-				4F993F7123055C8E000313AF /* IPlugProcessor.cpp in Sources */,
-				4F2602CF2269F15000C7E97E /* IPlugAPIBase.cpp in Sources */,
-				4F2602D12269F15000C7E97E /* IPlugParameter.cpp in Sources */,
-				4F2602D22269F15000C7E97E /* IPlugPaths.mm in Sources */,
->>>>>>> a805981c
 			);
 			runOnlyForDeploymentPostprocessing = 0;
 		};
