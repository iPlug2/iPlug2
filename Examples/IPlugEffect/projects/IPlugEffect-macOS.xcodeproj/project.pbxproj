--- conflicted
+++ resolved
@@ -48,6 +48,7 @@
 		4F03A5D420A4621100EBDFFB /* IGraphicsUtilities.h in Headers */ = {isa = PBXBuildFile; fileRef = 4F03A56920A4621100EBDFFB /* IGraphicsUtilities.h */; };
 		4F03A5D520A4621100EBDFFB /* IGraphicsConstants.h in Headers */ = {isa = PBXBuildFile; fileRef = 4F03A56A20A4621100EBDFFB /* IGraphicsConstants.h */; };
 		4F0848292015129A00F9E881 /* IPlugAAX_Parameters.cpp in Sources */ = {isa = PBXBuildFile; fileRef = 4F0848252015129300F9E881 /* IPlugAAX_Parameters.cpp */; };
+		4F0D965C23099F6900BFDED0 /* IPlugProcessor.cpp in Sources */ = {isa = PBXBuildFile; fileRef = 4F8F61A8202807B9003F2573 /* IPlugProcessor.cpp */; };
 		4F10D3D9203A6719003EF82A /* RtMidi.cpp in Sources */ = {isa = PBXBuildFile; fileRef = 4F10D3D7203A6719003EF82A /* RtMidi.cpp */; settings = {COMPILER_FLAGS = "-Wno-shorten-64-to-32"; }; };
 		4F1A527B205D910000CF2908 /* IPlugVST2.cpp in Sources */ = {isa = PBXBuildFile; fileRef = 4F1A527A205D910000CF2908 /* IPlugVST2.cpp */; };
 		4F1A527E205D911A00CF2908 /* IPlugVST3.cpp in Sources */ = {isa = PBXBuildFile; fileRef = 4F1A527C205D911900CF2908 /* IPlugVST3.cpp */; };
@@ -184,16 +185,11 @@
 		4F8D9707209EF5AC006E2A11 /* IPlugEffect.cpp in Sources */ = {isa = PBXBuildFile; fileRef = 4F3862ED2014BBEC0009F402 /* IPlugEffect.cpp */; };
 		4F9828B8140A9EB700F3FCC1 /* IPlugAPIBase.cpp in Sources */ = {isa = PBXBuildFile; fileRef = 4F78D8ED13B63BA40032E0F3 /* IPlugAPIBase.cpp */; };
 		4F9828C1140A9EB700F3FCC1 /* IPlugParameter.cpp in Sources */ = {isa = PBXBuildFile; fileRef = 4F78D90413B63BA50032E0F3 /* IPlugParameter.cpp */; };
-<<<<<<< HEAD
-=======
-		4F98C32D20A7678800F120A9 /* IPlugAUViewController.xib in Resources */ = {isa = PBXBuildFile; fileRef = 4F98C32C20A7678800F120A9 /* IPlugAUViewController.xib */; };
 		4F993F7223055C96000313AF /* IPlugProcessor.cpp in Sources */ = {isa = PBXBuildFile; fileRef = 4F8F61A8202807B9003F2573 /* IPlugProcessor.cpp */; };
 		4F993F7323055C96000313AF /* IPlugProcessor.cpp in Sources */ = {isa = PBXBuildFile; fileRef = 4F8F61A8202807B9003F2573 /* IPlugProcessor.cpp */; };
 		4F993F7423055C96000313AF /* IPlugProcessor.cpp in Sources */ = {isa = PBXBuildFile; fileRef = 4F8F61A8202807B9003F2573 /* IPlugProcessor.cpp */; };
 		4F993F7523055C97000313AF /* IPlugProcessor.cpp in Sources */ = {isa = PBXBuildFile; fileRef = 4F8F61A8202807B9003F2573 /* IPlugProcessor.cpp */; };
 		4F993F7623055C98000313AF /* IPlugProcessor.cpp in Sources */ = {isa = PBXBuildFile; fileRef = 4F8F61A8202807B9003F2573 /* IPlugProcessor.cpp */; };
-		4F993F7723055C98000313AF /* IPlugProcessor.cpp in Sources */ = {isa = PBXBuildFile; fileRef = 4F8F61A8202807B9003F2573 /* IPlugProcessor.cpp */; };
->>>>>>> a805981c
 		4F9A82F6213DE80400BE63A4 /* IPopupMenuControl.h in Headers */ = {isa = PBXBuildFile; fileRef = 4F9A82F3213DE80200BE63A4 /* IPopupMenuControl.h */; };
 		4F9A82F7213DE80400BE63A4 /* IPopupMenuControl.cpp in Sources */ = {isa = PBXBuildFile; fileRef = 4F9A82F5213DE80300BE63A4 /* IPopupMenuControl.cpp */; };
 		4F9A82F8213DE80400BE63A4 /* IPopupMenuControl.cpp in Sources */ = {isa = PBXBuildFile; fileRef = 4F9A82F5213DE80300BE63A4 /* IPopupMenuControl.cpp */; };
@@ -2200,32 +2196,7 @@
 			isa = PBXSourcesBuildPhase;
 			buildActionMask = 2147483647;
 			files = (
-<<<<<<< HEAD
 				4F78BE3222E7429B00AD537E /* IPlugAUv3Appex.m in Sources */,
-=======
-				4FB1F59520E4B015004157C8 /* IGraphicsMac_view.mm in Sources */,
-				4F03A5B120A4621100EBDFFB /* IGraphics.cpp in Sources */,
-				4FAEBD30209DAF76002E6392 /* IPlugAUv3.mm in Sources */,
-				4F6369E220A464BB0022C370 /* IGraphicsNanoVG_src.m in Sources */,
-				4F6369F020A466470022C370 /* IControl.cpp in Sources */,
-				4F63697220A463090022C370 /* IControls.cpp in Sources */,
-				4FA9F80921F760C1004E6FE2 /* IGraphicsLice_src.mm in Sources */,
-				4FA9F81321F76177004E6FE2 /* IGraphicsAGG_src.mm in Sources */,
-				4F993F7723055C98000313AF /* IPlugProcessor.cpp in Sources */,
-				4FAEBD34209DAF87002E6392 /* IPlugParameter.cpp in Sources */,
-				4F6FD2B622675B6300FC59E6 /* IGraphicsCoreText.mm in Sources */,
-				4F9A82FC213DE80400BE63A4 /* IPopupMenuControl.cpp in Sources */,
-				4F8C10E520BA2796006320CD /* IGraphicsEditorDelegate.cpp in Sources */,
-				4FAEBD31209DAF76002E6392 /* IPlugAUAudioUnit.mm in Sources */,
-				4FAEBD3F209DB12E002E6392 /* IPlugEffect.cpp in Sources */,
-				4FAEBD36209DAF95002E6392 /* IPlugPluginBase.cpp in Sources */,
-				4FCE29DC21D6ED70004BCBA1 /* ITextEntryControl.cpp in Sources */,
-				4FAEBD35209DAF87002E6392 /* IPlugTimer.cpp in Sources */,
-				4F5F344620C0226200487201 /* IPlugPaths.mm in Sources */,
-				4FAEBD32209DAF76002E6392 /* IPlugAUViewController.mm in Sources */,
-				4FB1F58E20E4B008004157C8 /* IGraphicsMac.mm in Sources */,
-				4FAEBD33209DAF87002E6392 /* IPlugAPIBase.cpp in Sources */,
->>>>>>> a805981c
 			);
 			runOnlyForDeploymentPostprocessing = 0;
 		};
@@ -2263,6 +2234,7 @@
 			buildActionMask = 2147483647;
 			files = (
 				4F78BE1422E7406D00AD537E /* IPlugEffect.h in Sources */,
+				4F0D965C23099F6900BFDED0 /* IPlugProcessor.cpp in Sources */,
 				4F78BE1522E7406D00AD537E /* IPlugEffect.cpp in Sources */,
 				4F78BE1622E7406D00AD537E /* IGraphicsMac_view.mm in Sources */,
 				4F78BE1722E7406D00AD537E /* IGraphicsMac.mm in Sources */,
