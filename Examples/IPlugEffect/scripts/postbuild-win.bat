--- conflicted
+++ resolved
@@ -1,12 +1,8 @@
 @echo off
-<<<<<<< HEAD
-REM - CALL "$(SolutionDir)\scripts\postbuild.bat" "$(TargetExt)" "$(BINARY_NAME)" "$(Platform)" "$(COPY_VST2)" "$(TargetPath)" "$(VST2_32_PATH)" "$(VST2_64_PATH)" "$(VST3_32_PATH)" "$(VST3_64_PATH)" "$(VST_BUNDLE)" "$(AAX_32_PATH)" "$(AAX_64_PATH)" "$(AAX_BUNDLE)"
-=======
 
 REM - CALL "$(SolutionDir)scripts\postbuild-win.bat" "$(TargetExt)" "$(BINARY_NAME)" "$(Platform)" "$(COPY_VST2)" "$(TargetPath)" "$(VST2_32_PATH)" "$(VST2_64_PATH)" "$(VST3_32_PATH)" "$(VST3_64_PATH)" "$(AAX_32_PATH)" "$(AAX_64_PATH)" "$(BUILD_DIR)" "$(VST_ICON)" "$(AAX_ICON)" "
 REM $(CREATE_BUNDLE_SCRIPT)"
 
->>>>>>> 423b714d
 set FORMAT=%1
 set NAME=%2
 set PLATFORM=%3
@@ -20,14 +16,6 @@
 shift 
 shift
 shift
-<<<<<<< HEAD
-shift
-set VST_BUNDLE=%5
-set AAX_32_PATH=%6
-set AAX_64_PATH=%7
-set AAX_BUNDLE=%8
-set PDB_FILE=%9
-=======
 shift 
 shift
 set AAX_32_PATH=%4
@@ -36,7 +24,6 @@
 set VST_ICON=%7
 set AAX_ICON=%8
 set CREATE_BUNDLE_SCRIPT=%9
->>>>>>> 423b714d
 
 echo POSTBUILD SCRIPT VARIABLES -----------------------------------------------------
 echo FORMAT %FORMAT% 
@@ -48,16 +35,10 @@
 echo VST2_64_PATH %VST2_64_PATH% 
 echo VST3_32_PATH %VST3_32_PATH% 
 echo VST3_64_PATH %VST3_64_PATH% 
-<<<<<<< HEAD
-echo VST_BUNDLE %VST_BUNDLE%
-echo AAX_BUNDLE %AAX_BUNDLE%
-echo PDB_FILE %PDB_FILE%
-=======
 echo BUILD_DIR %BUILD_DIR%
 echo VST_ICON %VST_ICON% 
 echo AAX_ICON %AAX_ICON% 
 echo CREATE_BUNDLE_SCRIPT %CREATE_BUNDLE_SCRIPT%
->>>>>>> 423b714d
 echo END POSTBUILD SCRIPT VARIABLES -----------------------------------------------------
 
 if %PLATFORM% == "Win32" (
@@ -79,20 +60,6 @@
   )
   
   if %FORMAT% == ".vst3" (
-<<<<<<< HEAD
-    echo copying 32bit binary to VST3 BUNDLE .. 
-    copy /y %BUILT_BINARY% %VST_BUNDLE%\Contents\x86-win
-    copy /y %PDB_FILE% %VST_BUNDLE%\Contents\x86-win
-    echo copying VST3 bundle to 32bit VST3 Plugins folder ... 
-    xcopy /E /H /Y %VST_BUNDLE%\* %VST3_32_PATH%\%NAME%.vst3\
-  )
-  if %FORMAT% == ".aaxplugin" (
-    echo copying 32bit binary to AAX BUNDLE .. 
-    copy /y %BUILT_BINARY% %AAX_BUNDLE%\Contents\Win32
-    copy /y %PDB_FILE% %AAX_BUNDLE%\Contents\Win32
-    echo copying 32bit binary to 32bit AAX Plugins folder ... 
-    xcopy /E /H /Y %AAX_BUNDLE%\* %AAX_32_PATH%\%NAME%.aaxplugin\
-=======
     echo copying 32bit binary to VST3 BUNDLE ..
     call %CREATE_BUNDLE_SCRIPT% %BUILD_DIR%\%NAME%.vst3 %VST_ICON% %FORMAT%
     copy /y %BUILT_BINARY% %BUILD_DIR%\%NAME%.vst3\Contents\x86-win
@@ -110,35 +77,10 @@
     echo copying 32bit bundle to 32bit AAX Plugins folder ... 
     call %CREATE_BUNDLE_SCRIPT% %BUILD_DIR%\%NAME%.aaxplugin %AAX_ICON% %FORMAT%
     xcopy /E /H /Y %BUILD_DIR%\%NAME%.aaxplugin\Contents\* %AAX_32_PATH%\%NAME%.aaxplugin\Contents\
->>>>>>> 423b714d
   )
 )
 
 if %PLATFORM% == "x64" (
-<<<<<<< HEAD
-  if exist "%ProgramFiles(x86)%" (
-    if %FORMAT% == ".dll" (
-      if %COPY_VST2% == "1" (
-        echo copying 64bit binary to 64bit VST2 Plugins folder ... 
-        copy /y %BUILT_BINARY% %VST2_64_PATH%
-      ) else (
-        echo not copying 64bit VST2 binary
-      )
-    )
-    if %FORMAT% == ".vst3" (
-      echo copying 64bit binary to VST3 BUNDLE .. 
-      copy /y %BUILT_BINARY% %VST_BUNDLE%\Contents\x86_64-win
-      copy /y %PDB_FILE% %VST_BUNDLE%\Contents\x86_64-win
-      echo copying bundle to 64bit VST3 Plugins folder ... 
-      xcopy /E /H /Y %VST_BUNDLE%\* %VST3_64_PATH%\%NAME%.vst3\
-    )
-    if %FORMAT% == ".aaxplugin" (
-      echo copying 64bit binary to AAX BUNDLE .. 
-      copy /y %BUILT_BINARY% %AAX_BUNDLE%\Contents\x64
-      copy /y %PDB_FILE% %AAX_BUNDLE%\Contents\x64
-      echo copying 64bit binary to 64bit AAX Plugins folder ... 
-      xcopy /E /H /Y %AAX_BUNDLE%\* %AAX_64_PATH%\%NAME%.aaxplugin\
-=======
   if not exist "%ProgramFiles(x86)%" (
     echo "This batch script fails on 32 bit windows... edit accordingly"
   )
@@ -168,7 +110,6 @@
       echo copying VST3 bundle to 64bit VST3 Plugins folder ...
       call %CREATE_BUNDLE_SCRIPT% %VST3_64_PATH%\%NAME%.vst3 %VST_ICON% %FORMAT%
       xcopy /E /H /Y %BUILD_DIR%\%NAME%.vst3\Contents\*  %VST3_64_PATH%\%NAME%.vst3\Contents\
->>>>>>> 423b714d
     )
   )
   
