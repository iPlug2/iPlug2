#include "IPlugEffect.h"
#include "IPlug_include_in_plug_src.h"
#include "IControls.h"
#include "config.h"

#include "IPlugEffect_controls.h"

IPlugEffect::IPlugEffect(IPlugInstanceInfo instanceInfo)
: IPLUG_CTOR(kNumParams, kNumPrograms, instanceInfo)
{
  TRACE;

  GetParam(kGain)->InitDouble("Gain", 0., 0., 100.0, 0.01, "%");

#ifndef NO_IGRAPHICS

  IGraphics* pGraphics = MakeGraphics(*this, PLUG_WIDTH, PLUG_HEIGHT, 60);
  pGraphics->AttachPanelBackground(COLOR_GRAY);

  const int nRows = 4;
  const int nColumns = 4;

  IRECT bounds = pGraphics->GetBounds();
  IColor color;
<<<<<<< HEAD

  pMeter = new IVMeterControl(*this, bounds.GetPadded(-20), 2);
  pGraphics->AttachControl(pMeter);
//  IRECT kbrect = bounds.SubRectVertical(2, 1).GetPadded(-5.); // same as joining two cells
//  pGraphics->AttachControl(new IVKeyboardControl(*this, kbrect, 36, 60));
=======

  pGraphics->AttachControl(new IArcControl(*this, bounds.GetGridCell(0, nRows, nColumns).GetPadded(-5.), kGain));
  pGraphics->AttachControl(new IPolyControl(*this, bounds.GetGridCell(1, nRows, nColumns).GetPadded(-5.), -1));

  pGraphics->AttachControl(new IGradientControl(*this, bounds.GetGridCell(2, nRows, nColumns).GetPadded(-5.), kGain));
  pGraphics->AttachControl(new IMultiPathControl(*this, bounds.GetGridCell(3, nRows, nColumns).GetPadded(-5.), -1));

  auto svg1 = pGraphics->LoadSVG(SVGKNOB_FN);
  auto svg2 = pGraphics->LoadSVG(TIGER_FN);
  pGraphics->AttachControl(new IVSVGKnob(*this, bounds.GetGridCell(4, nRows, nColumns).GetPadded(-5.), svg1, -1));
  pGraphics->AttachControl(new IVSVGKnob(*this, bounds.GetGridCell(5, nRows, nColumns).GetPadded(-5.), svg2, -1));

  auto bitmap1 = pGraphics->LoadBitmap(PNGKNOB_FN, 60);
  
  pGraphics->AttachControl(new IBKnobControl(*this, bounds.GetGridCell(6, nRows, nColumns).GetPadded(-5.), bitmap1, -1));

  IRECT kbrect = bounds.SubRectVertical(4, 3).GetPadded(-5.);
  pGraphics->AttachControl(new IVKeyboardControl(*this, kbrect, 36, 72));
>>>>>>> 1fccaba5

  AttachGraphics(pGraphics);

  pGraphics->HandleMouseOver(true);
//  pGraphics->EnableLiveEdit(true);
//  pGraphics->ShowControlBounds(true);
//  pGraphics->ShowAreaDrawn(true);

#endif
  PrintDebugInfo();
}

void IPlugEffect::ProcessBlock(sample** inputs, sample** outputs, int nFrames)
{
  ENTER_PARAMS_MUTEX;
  const double gain = GetParam(kGain)->Value() / 100.;
  LEAVE_PARAMS_MUTEX;

  const int nChans = NChannelsConnected(ERoute::kOutput);

  for (auto s = 0; s < nFrames; s++) {
    for (auto c = 0; c < nChans; c++) {
      outputs[c][s] = inputs[c][s] * gain;
    }
  }
  pMeter->ProcessBus(inputs, nFrames, 2, 0, 0);
}<|MERGE_RESOLUTION|>--- conflicted
+++ resolved
@@ -9,26 +9,19 @@
 : IPLUG_CTOR(kNumParams, kNumPrograms, instanceInfo)
 {
   TRACE;
-
+  
   GetParam(kGain)->InitDouble("Gain", 0., 0., 100.0, 0.01, "%");
 
 #ifndef NO_IGRAPHICS
-
+  
   IGraphics* pGraphics = MakeGraphics(*this, PLUG_WIDTH, PLUG_HEIGHT, 60);
   pGraphics->AttachPanelBackground(COLOR_GRAY);
-
+  
   const int nRows = 4;
   const int nColumns = 4;
 
   IRECT bounds = pGraphics->GetBounds();
   IColor color;
-<<<<<<< HEAD
-
-  pMeter = new IVMeterControl(*this, bounds.GetPadded(-20), 2);
-  pGraphics->AttachControl(pMeter);
-//  IRECT kbrect = bounds.SubRectVertical(2, 1).GetPadded(-5.); // same as joining two cells
-//  pGraphics->AttachControl(new IVKeyboardControl(*this, kbrect, 36, 60));
-=======
 
   pGraphics->AttachControl(new IArcControl(*this, bounds.GetGridCell(0, nRows, nColumns).GetPadded(-5.), kGain));
   pGraphics->AttachControl(new IPolyControl(*this, bounds.GetGridCell(1, nRows, nColumns).GetPadded(-5.), -1));
@@ -47,10 +40,9 @@
 
   IRECT kbrect = bounds.SubRectVertical(4, 3).GetPadded(-5.);
   pGraphics->AttachControl(new IVKeyboardControl(*this, kbrect, 36, 72));
->>>>>>> 1fccaba5
 
   AttachGraphics(pGraphics);
-
+  
   pGraphics->HandleMouseOver(true);
 //  pGraphics->EnableLiveEdit(true);
 //  pGraphics->ShowControlBounds(true);
@@ -65,13 +57,12 @@
   ENTER_PARAMS_MUTEX;
   const double gain = GetParam(kGain)->Value() / 100.;
   LEAVE_PARAMS_MUTEX;
-
+  
   const int nChans = NChannelsConnected(ERoute::kOutput);
-
+  
   for (auto s = 0; s < nFrames; s++) {
     for (auto c = 0; c < nChans; c++) {
       outputs[c][s] = inputs[c][s] * gain;
     }
   }
-  pMeter->ProcessBus(inputs, nFrames, 2, 0, 0);
 }