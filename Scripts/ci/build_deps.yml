--- conflicted
+++ resolved
@@ -60,11 +60,7 @@
       rm *.log
       rm -r tmp
       mv ./src/skia/include ./skia_include_tmp
-<<<<<<< HEAD
-      rm -r src/skia
-=======
       rm -r ./src/skia
->>>>>>> 8dddc65c
       mkdir -p ./src/skia
       mv ./skia_include_tmp ./src/skia/include
     displayName: Delete unwanted SKIA files
