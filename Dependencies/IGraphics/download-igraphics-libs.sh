#!/usr/bin/env bash
set -e

IGRAPHICS_DEPS_DIR="$PWD"
BUILD_DIR="$IGRAPHICS_DEPS_DIR/../Build"
DL_DIR="$BUILD_DIR/tmp"
SRC_DIR="$BUILD_DIR/src"
LOG_PATH="$BUILD_DIR"
LOG_NAME="download.log"

# Basename part of tarballs to download
CAIRO_VERSION=cairo-1.16.0
FREETYPE_VERSION=freetype-2.9.1
PKGCONFIG_VERSION=pkg-config-0.28
PIXMAN_VERSION=pixman-0.34.0
EXPAT_VERSION=expat-2.2.5
PNG_VERSION=v1.6.35
ZLIB_VERSION=zlib-1.2.11
<<<<<<< HEAD
SKIA_VERSION=chrome/m77
RESVG_VERSION=v0.8.0
HB_VERSION=harfbuzz-2.6.1
=======
SKIA_VERSION=chrome/m78
>>>>>>> 08e957e4

# URLs where tarballs of releases can be downloaded - no trailing slash
#CAIRO tarball is compressed using xz which is not available on git-bash shell, so checkout tag via git
CAIRO_URL=https://cairographics.org/releases/
PNG_URL=https://github.com/glennrp/libpng/archive
ZLIB_URL=https://www.zlib.net
PIXMAN_URL=https://cairographics.org/releases
FREETYPE_URL=https://download.savannah.gnu.org/releases/freetype
SKIA_URL=https://github.com/google/skia.git
RESVG_URL=https://github.com/RazrFalcon/resvg.git
HB_URL=https://www.freedesktop.org/software/harfbuzz/release

echo "IGRAPHICS_DEPS_DIR:" $IGRAPHICS_DEPS_DIR
echo "BUILD_DIR:" $BUILD_DIR
echo "DL_DIR:" $DL_DIR
echo "LOG_PATH:" $LOG_PATH
echo "LOG_NAME:" $LOG_NAME

[[ -e "$PWD/download-igraphics-libs.sh" ]] ||
{
  echo "*******************************************************************************"
  echo "Error: Please cd into the folder containing this script before running it.";
  echo "*******************************************************************************"
  exit 1;
}

err_report() {
    echo
    echo "*******************************************************************************"
    echo "Error: something went wrong during the download process, printing $LOG_NAME "
    echo "*******************************************************************************"
    echo
    cat "$LOG_PATH/$LOG_NAME"
}

trap err_report ERR

spin() {
    pid=$! # Process Id of the previous running command
    spin='-\|/'
    i=0
    while kill -0 $pid 2>/dev/null
    do
        local temp=${spin#?}
        printf " [%c]  " "$spin"
        local spin=$temp${spin%"$temp"}
        sleep .1
        printf "\b\b\b\b\b\b"
    done
    printf "    \b\b\b\b"
}

cd "${0%/*}"

echo
echo "###################################################################################"
echo
echo "     This script will download and extract libraries required for IGraphics,"
echo "     please relax and have a cup of tea, it'll take a while..."
echo
echo "###################################################################################"
echo

if [ ! -d "$BUILD_DIR" ]
then
  mkdir "$BUILD_DIR"
fi

if [ ! -d "$DL_DIR" ]
then
  mkdir "$DL_DIR"
fi

if [ ! -d "$SRC_DIR" ]
then
  mkdir "$SRC_DIR"
fi

cd "$DL_DIR"

echo

if [ -e "$LOG_PATH/$LOG_NAME" ]
then
    rm "$LOG_PATH/$LOG_NAME"
else
    touch "$LOG_PATH/$LOG_NAME"
fi

#######################################################################

#zlib
if [ -d "$SRC_DIR/zlib" ]
then
  echo "Found zlib"
else
  echo "Downloading zlib"
  if [ -e $ZLIB_VERSION.tar.gz ]
  then
    echo "Tarball Present..."
  else
    curl -L --progress-bar -O $ZLIB_URL/$ZLIB_VERSION.tar.gz
  fi
  echo "Unpacking..."
  tar -xf $ZLIB_VERSION.tar.gz
  mv $ZLIB_VERSION "$SRC_DIR/zlib"
fi

#######################################################################

#libpng
if [ -d "$SRC_DIR/libpng" ]
 then
  echo "Found libpng"
 else
  echo "Downloading libpng..."
  if [ -e $PNG_VERSION.tar.gz ]
  then
    echo "Tarball Present..."
  else
    curl -L --progress-bar -O $PNG_URL/$PNG_VERSION.tar.gz
  fi
  echo "Unpacking..."
  tar -xf $PNG_VERSION.tar.gz
  mv libpng* "$SRC_DIR/libpng"
  echo "copying pnglibconf.h"
  cp "$SRC_DIR/libpng/scripts/pnglibconf.h.prebuilt" "$SRC_DIR/libpng/pnglibconf.h"
fi

#######################################################################

#pixman
if [ -d "$SRC_DIR/pixman" ]
 then
   echo "Found pixman"
 else
  echo "Downloading pixman"
  if [ -e $PIXMAN_VERSION.tar.gz ]
  then
    echo "Tarball Present..."
  else
    echo "Downloading..."
    curl -L --progress-bar -O $PIXMAN_URL/$PIXMAN_VERSION.tar.gz
  fi
  echo "Unpacking..."
  tar -xf $PIXMAN_VERSION.tar.gz
  mv $PIXMAN_VERSION "$SRC_DIR/pixman"
fi

#######################################################################

#freetype
if [ -d "$SRC_DIR/freetype" ]
then
  echo "Found freetype"
else
  echo "Downloading freetype"
  if [ -e $FREETYPE_VERSION.tar.gz ]
  then
    echo "Tarball Present..."
  else
    echo "Downloading..."
    curl --progress-bar -OL --disable-epsv $FREETYPE_URL/$FREETYPE_VERSION.tar.gz
  fi
  echo "Unpacking..."
  tar -xf $FREETYPE_VERSION.tar.gz
  mv $FREETYPE_VERSION "$SRC_DIR/freetype"
fi

#######################################################################

#cairo
if [ -d "$SRC_DIR/cairo" ]
then
  echo "Found cairo"
else
  echo "Downloading cairo"
  if [ -e $CAIRO_VERSION.tar.gz ]
  then
    echo "Tarball Present..."
  else
    echo "Downloading..."
    curl --progress-bar -OL $CAIRO_URL/$CAIRO_VERSION.tar.xz
  fi
  echo "Unpacking..."
  tar -xf $CAIRO_VERSION.tar.xz
  mv $CAIRO_VERSION "$SRC_DIR/cairo"
fi

#######################################################################

#skia
if [ -d "$SRC_DIR/skia" ]
then
  echo "Found skia"
else
  echo "Downloading skia"
  git clone $SKIA_URL "$SRC_DIR/skia"
  cd "$SRC_DIR/skia"
  git checkout $SKIA_VERSION
  rm -r -f .git
  cd "$IGRAPHICS_DEPS_DIR"
fi

#######################################################################

#harfbuzz
if [ -d "$SRC_DIR/harfbuzz" ]
then
  echo "Found harfbuzz"
else
  echo
  echo "Downloading harfbuzz"
  if [ -e $HB_VERSION.tar.xz ]
  then
    echo "Tarball Present..."
  else
    echo "Downloading..."
    curl --progress-bar -OL --disable-epsv $HB_URL/$HB_VERSION.tar.xz
  fi
  echo "Unpacking..."
  tar -xf $HB_VERSION.tar.xz
  mv $HB_VERSION "$SRC_DIR/harfbuzz"
  cd "$IGRAPHICS_DEPS_DIR"
fi

#######################################################################

#resvg
if [ -d "$SRC_DIR/resvg" ]
then
  echo "Found resvg"
else
  echo "Downloading resvg"
  git clone $RESVG_URL "$SRC_DIR/resvg"
  cd "$SRC_DIR/resvg"
  git checkout $RESVG_VERSION
  rm -r -f .git
  cd "$IGRAPHICS_DEPS_DIR"
fi

#rm -r $DL_DIR<|MERGE_RESOLUTION|>--- conflicted
+++ resolved
@@ -16,13 +16,9 @@
 EXPAT_VERSION=expat-2.2.5
 PNG_VERSION=v1.6.35
 ZLIB_VERSION=zlib-1.2.11
-<<<<<<< HEAD
-SKIA_VERSION=chrome/m77
+SKIA_VERSION=chrome/m78
 RESVG_VERSION=v0.8.0
 HB_VERSION=harfbuzz-2.6.1
-=======
-SKIA_VERSION=chrome/m78
->>>>>>> 08e957e4
 
 # URLs where tarballs of releases can be downloaded - no trailing slash
 #CAIRO tarball is compressed using xz which is not available on git-bash shell, so checkout tag via git
