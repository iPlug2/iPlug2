--- conflicted
+++ resolved
@@ -118,10 +118,6 @@
 LIB_PNG = $(BUILT_LIBS_LIB_PATH)/libpng.a
 LIB_Z = $(BUILT_LIBS_LIB_PATH)/libz.a
 LIB_CIVET = $(BUILT_LIBS_LIB_PATH)/libcivetweb.a
-<<<<<<< HEAD
-//LIB_HB = /usr/local/Cellar/harfbuzz/1.8.7/lib/libharfbuzz.a
-//LIB_HB_ICU = /usr/local/Cellar/harfbuzz/1.8.7/lib/libharfbuzz-icu.a
-//LIB_GF = /usr/local/Cellar/graphite2/1.3.10/lib/libgraphite2.dylib
 LIB_SKIA = $(SKIA_PATH)/out/Static/libskia.a
 
 // you can optionally include this build setting, by adding it to EXTRA_LNK_FLAGS in your plug-ins xcconfig, in order to get all varieties of IGraphics support
@@ -129,11 +125,6 @@
 SKIA_LNK_FLAGS = $(LIB_SKIA)
 LICE_LNK_FLAGS = $(LIB_PNG) $(LIB_Z)
 IGRAPHICS_LNK_FLAGS = $(SKIA_LNK_FLAGS) $(LICE_LNK_FLAGS) $(CAIRO_LNK_FLAGS)
-=======
-
-// you can optionally include this build setting, by adding it to EXTRA_LIB_PATHS, in order to get all varieties of IGraphics support
-IGRAPHICS_LNK_FLAGS = $(LIB_CAIRO) $(LIB_FT) $(LIB_PIXMAN) $(LIB_PNG) $(LIB_Z)
->>>>>>> 47643fb3
 
 ALL_FRAMEWORKS = -framework Cocoa -framework Carbon -framework CoreFoundation -framework CoreData -framework Foundation -framework CoreServices -framework Metal -framework QuartzCore -framework WebKit -framework OpenGL
 APP_FRAMEWORKS = -framework AppKit -framework CoreMidi -framework CoreAudio
