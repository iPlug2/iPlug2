#include "IPlugEffectCairo.h"
#include "IPlug_include_in_plug_src.h"
#include "IControls.h"
#include "config.h"

#include "cairo/cairo.h"
#include "CairoNanoSVG.h"

class MyCairoSVGControl : public IControl
{
public:
  MyCairoSVGControl(IPlugBaseGraphics& plug, const char *file, IRECT rect, int paramIdx)
  : IControl(plug, rect, paramIdx)
  , mOriginalDims(rect)
  {
    mImage = nsvgParseFromFile(file, "px", 72);
  };
  
  ~MyCairoSVGControl()
  {
    nsvgDelete(mImage);
  };
  
  void Draw(IGraphics& graphics)
  {
    cairo_t* cr = (cairo_t*) graphics.GetData();

    cairo_save(cr);
    cairo_translate(cr, mRECT.L, mRECT.T);
    cairo_rectangle(cr, 0, 0, mRECT.W(), mRECT.H());
    cairo_clip(cr);
<<<<<<< HEAD
    cairo_scale(cr, (double) mRECT.W() / (double) mOriginalDims.W(), (double) mRECT.H() / (double) mOriginalDims.H());
=======
>>>>>>> 14e39dae
    
    double xScale = mRECT.W() / mImage->width;
    double yScale = mRECT.H() / mImage->height;
    double scale = xScale < yScale ? xScale : yScale;
    
    cairo_scale(cr, scale, scale);
  
    CairoNanoSVGRender::RenderNanoSVG(cr, mImage);
    
    cairo_restore(cr);
  };
  
private:
  NSVGimage *mImage;
  IRECT mOriginalDims;
};

class MyCairoControl : public IControl
{
public:
  MyCairoControl(IPlugBaseGraphics& plug, IRECT rect, int paramIdx)
  : IControl(plug, rect, paramIdx)
  {
  };
  
  ~MyCairoControl()
  {
  };
  
  void Draw(IGraphics& graphics)
  {
    cairo_t* cr = (cairo_t*) graphics.GetData();
    cairo_set_source_rgb(cr, 0, 0, 0);
    cairo_move_to(cr, mRECT.L, mRECT.T);
    cairo_line_to(cr, mRECT.R, mRECT.B);
    cairo_close_path(cr);
    cairo_stroke(cr);
  };
};

const int kNumPrograms = 1;

enum EParams
{
  kGain = 0,
  kSize,
  kNumParams
};

enum ELayout
{
  kWidth = GUI_WIDTH,
  kHeight = GUI_HEIGHT,

  kTextX = 10,
  kTextY = 10,
  kGainX = 100,
  kGainY = 100,
  kKnobFrames = 60
};

IPlugEffectCairo::IPlugEffectCairo(IPlugInstanceInfo instanceInfo)
: IPLUG_CTOR(kNumParams, kNumPrograms, instanceInfo)
{
  TRACE; 

  //arguments are: name, defaultVal, minVal, maxVal, step, label
  GetParam(kGain)->InitDouble("Gain", 50., 0., 100.0, 0.01, "%");
  GetParam(kSize)->InitEnum("Size", 0, 3);
  GetParam(kSize)->SetDisplayText(0, "small");
  GetParam(kSize)->SetDisplayText(1, "med");
  GetParam(kSize)->SetDisplayText(2, "large");
  
  IGraphics* pGraphics = MakeGraphics(*this, kWidth, kHeight, 30);
  pGraphics->AttachPanelBackground(COLOR_RED);

  IBitmap knob = pGraphics->LoadIBitmap(KNOB_FN, kKnobFrames, false, 2. /* this bitmap is 2* = hidpi */);
//  IBitmap switchc = pGraphics->LoadIBitmap(SWITCH_FN, 3, false, 1. /* this bitmap is 2* = hidpi */);

//  pGraphics->AttachControl(new IKnobMultiControl(*this, kGainX, kGainY, -1, knob));
  pGraphics->AttachControl(new IKnobMultiControl(*this, kGainX + 100, kGainY, -1, knob));

  //pGraphics->AttachControl(new ISwitchControl(*this, kGainX, kGainY, -1, switchc));

  pGraphics->AttachControl(new IKnobLineControl(*this, IRECT(kGainX, kGainY, kGainX+48, kGainY+48), kGain, COLOR_BLACK));

 // pGraphics->AttachControl(new MyCairoControl(*this, IRECT(0, 0, 300, 300), -1));
  
  pGraphics->AttachControl(new IVSwitchControl(*this, IRECT(10, 250, 90, 270), kSize));

  WDL_String svgFile;
  
  pGraphics->OSFindResource(TIGER_FN, "svg", svgFile);

 // pGraphics->AttachControl(new MyCairoSVGControl(*this, svgFile.Get(), IRECT(150, 200, 350, 400), -1));
  //pGraphics->ShowControlBounds(true);
 // pGraphics->EnableLiveEdit(true);
  //  IText basic;
//  char builddatestr[80];
//  sprintf(builddatestr, "IPlugEffectCairo %s %s, built on %s at %.5s ", GetArchString(), GetAPIString(), __DATE__, __TIME__);

//  pGraphics->AttachControl(new ITextControl(*this, IRECT(kTextX, kTextY, 290, kTextY+10), basic, builddatestr));
  
  AttachGraphics(pGraphics);
  
  pGraphics->EnableLiveEdit(true);
  //pGraphics->ShowControlBounds(true);
 // pGraphics->ShowAreaDrawn(true);
  //MakePreset("preset 1", ... );
  MakeDefaultPreset("-", kNumPrograms);
}

IPlugEffectCairo::~IPlugEffectCairo() {}

void IPlugEffectCairo::ProcessDoubleReplacing(double** inputs, double** outputs, int nFrames)
{
  mParams_mutex.Enter();
  const double gain = GetParam(kGain)->Value() / 100.;
  mParams_mutex.Leave();
  
  double* in1 = inputs[0];
  double* in2 = inputs[1];
  double* out1 = outputs[0];
  double* out2 = outputs[1];

  for (int s = 0; s < nFrames; ++s, ++in1, ++in2, ++out1, ++out2)
  {
    *out1 = *in1 * gain;
    *out2 = *in2 * gain;
  }
}

void IPlugEffectCairo::Reset()
{
  TRACE;
}

void IPlugEffectCairo::OnParamChange(int paramIdx)
{
  switch (paramIdx)
  {
    case kGain:
    {
      break;
    }
      
    case kSize:
      GetGUI()->Resize(kWidth, kHeight, 1.0 + 0.5 * GetParam(kSize)->Int());

      break;
      
    default:
      break;
  }
}<|MERGE_RESOLUTION|>--- conflicted
+++ resolved
@@ -11,7 +11,6 @@
 public:
   MyCairoSVGControl(IPlugBaseGraphics& plug, const char *file, IRECT rect, int paramIdx)
   : IControl(plug, rect, paramIdx)
-  , mOriginalDims(rect)
   {
     mImage = nsvgParseFromFile(file, "px", 72);
   };
@@ -29,10 +28,6 @@
     cairo_translate(cr, mRECT.L, mRECT.T);
     cairo_rectangle(cr, 0, 0, mRECT.W(), mRECT.H());
     cairo_clip(cr);
-<<<<<<< HEAD
-    cairo_scale(cr, (double) mRECT.W() / (double) mOriginalDims.W(), (double) mRECT.H() / (double) mOriginalDims.H());
-=======
->>>>>>> 14e39dae
     
     double xScale = mRECT.W() / mImage->width;
     double yScale = mRECT.H() / mImage->height;
@@ -47,7 +42,6 @@
   
 private:
   NSVGimage *mImage;
-  IRECT mOriginalDims;
 };
 
 class MyCairoControl : public IControl
@@ -119,17 +113,17 @@
 
   pGraphics->AttachControl(new IKnobLineControl(*this, IRECT(kGainX, kGainY, kGainX+48, kGainY+48), kGain, COLOR_BLACK));
 
- // pGraphics->AttachControl(new MyCairoControl(*this, IRECT(0, 0, 300, 300), -1));
+  pGraphics->AttachControl(new MyCairoControl(*this, IRECT(0, 0, 100, 100), -1));
   
   pGraphics->AttachControl(new IVSwitchControl(*this, IRECT(10, 250, 90, 270), kSize));
 
   WDL_String svgFile;
   
-  pGraphics->OSFindResource(TIGER_FN, "svg", svgFile);
+  pGraphics->OSFindResource("resources/img/23.svg", "svg", svgFile);
 
- // pGraphics->AttachControl(new MyCairoSVGControl(*this, svgFile.Get(), IRECT(150, 200, 350, 400), -1));
-  //pGraphics->ShowControlBounds(true);
- // pGraphics->EnableLiveEdit(true);
+  pGraphics->AttachControl(new MyCairoSVGControl(*this, svgFile.Get(), IRECT(150, 200, 350, 400), -1));
+  pGraphics->ShowControlBounds(true);
+  
   //  IText basic;
 //  char builddatestr[80];
 //  sprintf(builddatestr, "IPlugEffectCairo %s %s, built on %s at %.5s ", GetArchString(), GetAPIString(), __DATE__, __TIME__);
@@ -138,7 +132,6 @@
   
   AttachGraphics(pGraphics);
   
-  pGraphics->EnableLiveEdit(true);
   //pGraphics->ShowControlBounds(true);
  // pGraphics->ShowAreaDrawn(true);
   //MakePreset("preset 1", ... );
