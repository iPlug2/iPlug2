--- conflicted
+++ resolved
@@ -1,17 +1,10 @@
 
 /* pngpriv.h - private declarations for use inside libpng
  *
-<<<<<<< HEAD
- * Last changed in libpng 1.6.32 [August 24, 2017]
- * Copyright (c) 1998-2002,2004,2006-2017 Glenn Randers-Pehrson
- * (Version 0.96 Copyright (c) 1996, 1997 Andreas Dilger)
- * (Version 0.88 Copyright (c) 1995, 1996 Guy Eric Schalnat, Group 42, Inc.)
-=======
  * Copyright (c) 2018-2019 Cosmin Truta
  * Copyright (c) 1998-2002,2004,2006-2018 Glenn Randers-Pehrson
  * Copyright (c) 1996-1997 Andreas Dilger
  * Copyright (c) 1995-1996 Guy Eric Schalnat, Group 42, Inc.
->>>>>>> 05e34adb
  *
  * This code is released under the libpng license.
  * For conditions of distribution and use, see the disclaimer
@@ -220,15 +213,11 @@
        defined(__SSE2__) || defined(_M_X64) || defined(_M_AMD64) || \
        (defined(_M_IX86_FP) && _M_IX86_FP >= 2)
 #         define PNG_INTEL_SSE_OPT 1
-<<<<<<< HEAD
-#      endif
-=======
 #      else
 #         define PNG_INTEL_SSE_OPT 0
 #      endif
 #   else
 #      define PNG_INTEL_SSE_OPT 0
->>>>>>> 05e34adb
 #   endif
 #endif
 
@@ -252,11 +241,8 @@
 #   if PNG_INTEL_SSE_IMPLEMENTATION > 0
 #      define PNG_FILTER_OPTIMIZATIONS png_init_filter_functions_sse2
 #   endif
-<<<<<<< HEAD
-=======
 #else
 #   define PNG_INTEL_SSE_IMPLEMENTATION 0
->>>>>>> 05e34adb
 #endif
 
 #if PNG_MIPS_MSA_OPT > 0
@@ -772,24 +758,6 @@
 #define PNG_PADBITS(pixel_bits, width) \
     ((8 - PNG_TRAILBITS(pixel_bits, width)) % 8)
 
-/* This returns the number of trailing bits in the last byte of a row, 0 if the
- * last byte is completely full of pixels.  It is, in principle, (pixel_bits x
- * width) % 8, but that would overflow for large 'width'.  The second macro is
- * the same except that it returns the number of unused bits in the last byte;
- * (8-TRAILBITS), but 0 when TRAILBITS is 0.
- *
- * NOTE: these macros are intended to be self-evidently correct and never
- * overflow on the assumption that pixel_bits is in the range 0..255.  The
- * arguments are evaluated only once and they can be signed (e.g. as a result of
- * the integral promotions).  The result of the expression always has type
- * (png_uint_32), however the compiler always knows it is in the range 0..7.
- */
-#define PNG_TRAILBITS(pixel_bits, width) \
-    (((pixel_bits) * ((width) % (png_uint_32)8)) % 8)
-
-#define PNG_PADBITS(pixel_bits, width) \
-    ((8 - PNG_TRAILBITS(pixel_bits, width)) % 8)
-
 /* PNG_OUT_OF_RANGE returns true if value is outside the range
  * ideal-delta..ideal+delta.  Each argument is evaluated twice.
  * "ideal" and "delta" should be constants, normally simple
@@ -1569,14 +1537,7 @@
 #endif
 
 PNG_INTERNAL_FUNCTION(void,png_check_chunk_name,(png_const_structrp png_ptr,
-<<<<<<< HEAD
-    const png_uint_32 chunk_name),PNG_EMPTY);
-
-PNG_INTERNAL_FUNCTION(void,png_check_chunk_length,(png_const_structrp png_ptr,
-    const png_uint_32 chunk_length),PNG_EMPTY);
-=======
     png_uint_32 chunk_name),PNG_EMPTY);
->>>>>>> 05e34adb
 
 PNG_INTERNAL_FUNCTION(void,png_check_chunk_length,(png_const_structrp png_ptr,
     png_uint_32 chunk_length),PNG_EMPTY);
@@ -2156,8 +2117,6 @@
 PNG_INTERNAL_FUNCTION(png_uint_32, png_check_keyword, (png_structrp png_ptr,
    png_const_charp key, png_bytep new_key), PNG_EMPTY);
 
-<<<<<<< HEAD
-=======
 #if PNG_ARM_NEON_IMPLEMENTATION == 1
 PNG_INTERNAL_FUNCTION(void,
                       png_riffle_palette_neon,
@@ -2181,7 +2140,6 @@
                       PNG_EMPTY);
 #endif
 
->>>>>>> 05e34adb
 /* Maintainer: Put new private prototypes here ^ */
 
 #include "pngdebug.h"
