--- conflicted
+++ resolved
@@ -1,17 +1,10 @@
 
 /* pngrtran.c - transforms the data in a row for PNG readers
  *
-<<<<<<< HEAD
- * Last changed in libpng 1.6.33 [September 28, 2017]
- * Copyright (c) 1998-2002,2004,2006-2017 Glenn Randers-Pehrson
- * (Version 0.96 Copyright (c) 1996, 1997 Andreas Dilger)
- * (Version 0.88 Copyright (c) 1995, 1996 Guy Eric Schalnat, Group 42, Inc.)
-=======
  * Copyright (c) 2018-2019 Cosmin Truta
  * Copyright (c) 1998-2002,2004,2006-2018 Glenn Randers-Pehrson
  * Copyright (c) 1996-1997 Andreas Dilger
  * Copyright (c) 1995-1996 Guy Eric Schalnat, Group 42, Inc.
->>>>>>> 05e34adb
  *
  * This code is released under the libpng license.
  * For conditions of distribution and use, see the disclaimer
@@ -310,11 +303,7 @@
     * who use the inverse of the gamma value accidentally!  Since some of these
     * values are reasonable this may have to be changed:
     *
-<<<<<<< HEAD
-    * 1.6.x: changed from 0.07..3 to 0.01..100 (to accomodate the optimal 16-bit
-=======
     * 1.6.x: changed from 0.07..3 to 0.01..100 (to accommodate the optimal 16-bit
->>>>>>> 05e34adb
     * gamma of 36, and its reciprocal.)
     */
    if (output_gamma < 1000 || output_gamma > 10000000)
@@ -2173,13 +2162,8 @@
       {
          case 1:
          {
-<<<<<<< HEAD
-            png_bytep sp = row + (png_size_t)((row_width - 1) >> 3);
-            png_bytep dp = row + (png_size_t)row_width - 1;
-=======
             png_bytep sp = row + (size_t)((row_width - 1) >> 3);
             png_bytep dp = row + (size_t)row_width - 1;
->>>>>>> 05e34adb
             png_uint_32 shift = 7U - ((row_width + 7U) & 0x07);
             for (i = 0; i < row_width; i++)
             {
@@ -2202,13 +2186,8 @@
          case 2:
          {
 
-<<<<<<< HEAD
-            png_bytep sp = row + (png_size_t)((row_width - 1) >> 2);
-            png_bytep dp = row + (png_size_t)row_width - 1;
-=======
             png_bytep sp = row + (size_t)((row_width - 1) >> 2);
             png_bytep dp = row + (size_t)row_width - 1;
->>>>>>> 05e34adb
             png_uint_32 shift = ((3U - ((row_width + 3U) & 0x03)) << 1);
             for (i = 0; i < row_width; i++)
             {
@@ -2230,13 +2209,8 @@
 
          case 4:
          {
-<<<<<<< HEAD
-            png_bytep sp = row + (png_size_t)((row_width - 1) >> 1);
-            png_bytep dp = row + (png_size_t)row_width - 1;
-=======
             png_bytep sp = row + (size_t)((row_width - 1) >> 1);
             png_bytep dp = row + (size_t)row_width - 1;
->>>>>>> 05e34adb
             png_uint_32 shift = ((1U - ((row_width + 1U) & 0x01)) << 2);
             for (i = 0; i < row_width; i++)
             {
@@ -3296,17 +3270,11 @@
 
                      else
                      {
-<<<<<<< HEAD
-                        unsigned int tmp = *sp & (0x7f7f >> (7 - shift));
-                        tmp |=
-                            (unsigned int)(png_ptr->background.gray << shift);
-=======
                         unsigned int p = (*sp >> shift) & 0x03;
                         unsigned int g = (gamma_table [p | (p << 2) |
                             (p << 4) | (p << 6)] >> 6) & 0x03;
                         unsigned int tmp = *sp & (0x3f3f >> (6 - shift));
                         tmp |= (unsigned int)(g << shift);
->>>>>>> 05e34adb
                         *sp = (png_byte)(tmp & 0xff);
                      }
 
@@ -3331,66 +3299,16 @@
                      if ((png_uint_16)((*sp >> shift) & 0x03)
                          == png_ptr->trans_color.gray)
                      {
-<<<<<<< HEAD
-                        if ((png_uint_16)((*sp >> shift) & 0x03)
-                            == png_ptr->trans_color.gray)
-                        {
-                           unsigned int tmp = *sp & (0x3f3f >> (6 - shift));
-                           tmp |=
-                              (unsigned int)png_ptr->background.gray << shift;
-                           *sp = (png_byte)(tmp & 0xff);
-                        }
-
-                        else
-                        {
-                           unsigned int p = (*sp >> shift) & 0x03;
-                           unsigned int g = (gamma_table [p | (p << 2) |
-                               (p << 4) | (p << 6)] >> 6) & 0x03;
-                           unsigned int tmp = *sp & (0x3f3f >> (6 - shift));
-                           tmp |= (unsigned int)(g << shift);
-                           *sp = (png_byte)(tmp & 0xff);
-                        }
-
-                        if (shift == 0)
-                        {
-                           shift = 6;
-                           sp++;
-                        }
-
-                        else
-                           shift -= 2;
-=======
                         unsigned int tmp = *sp & (0x3f3f >> (6 - shift));
                         tmp |=
                             (unsigned int)png_ptr->background.gray << shift;
                         *sp = (png_byte)(tmp & 0xff);
->>>>>>> 05e34adb
                      }
 
                      if (shift == 0)
                      {
-<<<<<<< HEAD
-                        if ((png_uint_16)((*sp >> shift) & 0x03)
-                            == png_ptr->trans_color.gray)
-                        {
-                           unsigned int tmp = *sp & (0x3f3f >> (6 - shift));
-                           tmp |=
-                               (unsigned int)png_ptr->background.gray << shift;
-                           *sp = (png_byte)(tmp & 0xff);
-                        }
-
-                        if (shift == 0)
-                        {
-                           shift = 6;
-                           sp++;
-                        }
-
-                        else
-                           shift -= 2;
-=======
                         shift = 6;
                         sp++;
->>>>>>> 05e34adb
                      }
 
                      else
@@ -3412,32 +3330,11 @@
                      if ((png_uint_16)((*sp >> shift) & 0x0f)
                          == png_ptr->trans_color.gray)
                      {
-<<<<<<< HEAD
-                        if ((png_uint_16)((*sp >> shift) & 0x0f)
-                            == png_ptr->trans_color.gray)
-                        {
-                           unsigned int tmp = *sp & (0x0f0f >> (4 - shift));
-                           tmp |=
-                              (unsigned int)(png_ptr->background.gray << shift);
-                           *sp = (png_byte)(tmp & 0xff);
-                        }
-
-                        else
-                        {
-                           unsigned int p = (*sp >> shift) & 0x0f;
-                           unsigned int g = (gamma_table[p | (p << 4)] >> 4) &
-                              0x0f;
-                           unsigned int tmp = *sp & (0x0f0f >> (4 - shift));
-                           tmp |= (unsigned int)(g << shift);
-                           *sp = (png_byte)(tmp & 0xff);
-                        }
-=======
                         unsigned int tmp = *sp & (0x0f0f >> (4 - shift));
                         tmp |=
                            (unsigned int)(png_ptr->background.gray << shift);
                         *sp = (png_byte)(tmp & 0xff);
                      }
->>>>>>> 05e34adb
 
                      else
                      {
@@ -3470,28 +3367,11 @@
                      if ((png_uint_16)((*sp >> shift) & 0x0f)
                          == png_ptr->trans_color.gray)
                      {
-<<<<<<< HEAD
-                        if ((png_uint_16)((*sp >> shift) & 0x0f)
-                            == png_ptr->trans_color.gray)
-                        {
-                           unsigned int tmp = *sp & (0x0f0f >> (4 - shift));
-                           tmp |=
-                              (unsigned int)(png_ptr->background.gray << shift);
-                           *sp = (png_byte)(tmp & 0xff);
-                        }
-
-                        if (shift == 0)
-                        {
-                           shift = 4;
-                           sp++;
-                        }
-=======
                         unsigned int tmp = *sp & (0x0f0f >> (4 - shift));
                         tmp |=
                            (unsigned int)(png_ptr->background.gray << shift);
                         *sp = (png_byte)(tmp & 0xff);
                      }
->>>>>>> 05e34adb
 
                      if (shift == 0)
                      {
@@ -4326,14 +4206,9 @@
  * upon whether you supply trans and num_trans.
  */
 static void
-<<<<<<< HEAD
-png_do_expand_palette(png_row_infop row_info, png_bytep row,
-    png_const_colorp palette, png_const_bytep trans_alpha, int num_trans)
-=======
 png_do_expand_palette(png_structrp png_ptr, png_row_infop row_info,
     png_bytep row, png_const_colorp palette, png_const_bytep trans_alpha,
     int num_trans)
->>>>>>> 05e34adb
 {
    int shift, value;
    png_bytep sp, dp;
@@ -4434,13 +4309,8 @@
          {
             if (num_trans > 0)
             {
-<<<<<<< HEAD
-               sp = row + (png_size_t)row_width - 1;
-               dp = row + ((png_size_t)row_width << 2) - 1;
-=======
                sp = row + (size_t)row_width - 1;
                dp = row + ((size_t)row_width << 2) - 1;
->>>>>>> 05e34adb
 
                i = 0;
 #ifdef PNG_ARM_NEON_INTRINSICS_AVAILABLE
@@ -4558,17 +4428,10 @@
 
             case 2:
             {
-<<<<<<< HEAD
-               gray = gray & 0xff;
-               sp = row + (png_size_t)row_width - 1;
-               dp = row + ((png_size_t)row_width << 1) - 1;
-
-=======
                gray = (gray & 0x03) * 0x55;
                sp = row + (size_t)((row_width - 1) >> 2);
                dp = row + (size_t)row_width - 1;
                shift = (int)((3 - ((row_width + 3) & 0x03)) << 1);
->>>>>>> 05e34adb
                for (i = 0; i < row_width; i++)
                {
                   value = (*sp >> shift) & 0x03;
@@ -4612,16 +4475,8 @@
                break;
             }
 
-<<<<<<< HEAD
-            row_info->color_type = PNG_COLOR_TYPE_GRAY_ALPHA;
-            row_info->channels = 2;
-            row_info->pixel_depth = (png_byte)(row_info->bit_depth << 1);
-            row_info->rowbytes = PNG_ROWBYTES(row_info->pixel_depth,
-                row_width);
-=======
             default:
                break;
->>>>>>> 05e34adb
          }
 
          row_info->bit_depth = 8;
@@ -4633,18 +4488,10 @@
       {
          if (row_info->bit_depth == 8)
          {
-<<<<<<< HEAD
-            png_byte red = (png_byte)(trans_color->red & 0xff);
-            png_byte green = (png_byte)(trans_color->green & 0xff);
-            png_byte blue = (png_byte)(trans_color->blue & 0xff);
-            sp = row + (png_size_t)row_info->rowbytes - 1;
-            dp = row + ((png_size_t)row_width << 2) - 1;
-=======
             gray = gray & 0xff;
             sp = row + (size_t)row_width - 1;
             dp = row + ((size_t)row_width << 1) - 1;
 
->>>>>>> 05e34adb
             for (i = 0; i < row_width; i++)
             {
                if ((*sp & 0xffU) == gray)
@@ -4662,11 +4509,7 @@
             unsigned int gray_high = (gray >> 8) & 0xff;
             unsigned int gray_low = gray & 0xff;
             sp = row + row_info->rowbytes - 1;
-<<<<<<< HEAD
-            dp = row + ((png_size_t)row_width << 3) - 1;
-=======
             dp = row + (row_info->rowbytes << 1) - 1;
->>>>>>> 05e34adb
             for (i = 0; i < row_width; i++)
             {
                if ((*(sp - 1) & 0xffU) == gray_high &&
