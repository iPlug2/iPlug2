--- conflicted
+++ resolved
@@ -1,17 +1,10 @@
 
 /* pngrutil.c - utilities to read a PNG file
  *
-<<<<<<< HEAD
- * Last changed in libpng 1.6.33 [September 28, 2017]
- * Copyright (c) 1998-2002,2004,2006-2017 Glenn Randers-Pehrson
- * (Version 0.96 Copyright (c) 1996, 1997 Andreas Dilger)
- * (Version 0.88 Copyright (c) 1995, 1996 Guy Eric Schalnat, Group 42, Inc.)
-=======
  * Copyright (c) 2018 Cosmin Truta
  * Copyright (c) 1998-2002,2004,2006-2018 Glenn Randers-Pehrson
  * Copyright (c) 1996-1997 Andreas Dilger
  * Copyright (c) 1995-1996 Guy Eric Schalnat, Group 42, Inc.
->>>>>>> 05e34adb
  *
  * This code is released under the libpng license.
  * For conditions of distribution and use, see the disclaimer
@@ -1485,13 +1478,8 @@
                          * profile.  The header check has already validated
                          * that none of this stuff will overflow.
                          */
-<<<<<<< HEAD
-                        const png_uint_32 tag_count = png_get_uint_32(
-                            profile_header+128);
-=======
                         png_uint_32 tag_count =
                            png_get_uint_32(profile_header + 128);
->>>>>>> 05e34adb
                         png_bytep profile = png_read_buffer(png_ptr,
                             profile_length, 2/*silent*/);
 
@@ -3143,11 +3131,7 @@
  */
 
 void /* PRIVATE */
-<<<<<<< HEAD
-png_check_chunk_name(png_const_structrp png_ptr, const png_uint_32 chunk_name)
-=======
 png_check_chunk_name(png_const_structrp png_ptr, png_uint_32 chunk_name)
->>>>>>> 05e34adb
 {
    int i;
    png_uint_32 cn=chunk_name;
@@ -3166,11 +3150,7 @@
 }
 
 void /* PRIVATE */
-<<<<<<< HEAD
-png_check_chunk_length(png_const_structrp png_ptr, const png_uint_32 length)
-=======
 png_check_chunk_length(png_const_structrp png_ptr, png_uint_32 length)
->>>>>>> 05e34adb
 {
    png_alloc_size_t limit = PNG_UINT_31_MAX;
 
@@ -3186,12 +3166,6 @@
    {
       png_alloc_size_t idat_limit = PNG_UINT_31_MAX;
       size_t row_factor =
-<<<<<<< HEAD
-         (png_ptr->width * png_ptr->channels * (png_ptr->bit_depth > 8? 2: 1)
-          + 1 + (png_ptr->interlaced? 6: 0));
-      if (png_ptr->height > PNG_UINT_32_MAX/row_factor)
-         idat_limit=PNG_UINT_31_MAX;
-=======
          (size_t)png_ptr->width
          * (size_t)png_ptr->channels
          * (png_ptr->bit_depth > 8? 2: 1)
@@ -3199,7 +3173,6 @@
          + (png_ptr->interlaced? 6: 0);
       if (png_ptr->height > PNG_UINT_32_MAX/row_factor)
          idat_limit = PNG_UINT_31_MAX;
->>>>>>> 05e34adb
       else
          idat_limit = png_ptr->height * row_factor;
       row_factor = row_factor > 32566? 32566 : row_factor;
@@ -3713,11 +3686,7 @@
 {
    /* Arrays to facilitate easy interlacing - use pass (0 - 6) as index */
    /* Offset to next interlace block */
-<<<<<<< HEAD
-   static PNG_CONST unsigned int png_pass_inc[7] = {8, 8, 4, 4, 2, 2, 1};
-=======
    static const unsigned int png_pass_inc[7] = {8, 8, 4, 4, 2, 2, 1};
->>>>>>> 05e34adb
 
    png_debug(1, "in png_do_read_interlace");
    if (row != NULL && row_info != NULL)
@@ -3730,13 +3699,8 @@
       {
          case 1:
          {
-<<<<<<< HEAD
-            png_bytep sp = row + (png_size_t)((row_info->width - 1) >> 3);
-            png_bytep dp = row + (png_size_t)((final_width - 1) >> 3);
-=======
             png_bytep sp = row + (size_t)((row_info->width - 1) >> 3);
             png_bytep dp = row + (size_t)((final_width - 1) >> 3);
->>>>>>> 05e34adb
             unsigned int sshift, dshift;
             unsigned int s_start, s_end;
             int s_inc;
@@ -3862,13 +3826,8 @@
 
          case 4:
          {
-<<<<<<< HEAD
-            png_bytep sp = row + (png_size_t)((row_info->width - 1) >> 1);
-            png_bytep dp = row + (png_size_t)((final_width - 1) >> 1);
-=======
             png_bytep sp = row + (size_t)((row_info->width - 1) >> 1);
             png_bytep dp = row + (size_t)((final_width - 1) >> 1);
->>>>>>> 05e34adb
             unsigned int sshift, dshift;
             unsigned int s_start, s_end;
             int s_inc;
@@ -4446,11 +4405,7 @@
    static const png_byte png_pass_yinc[7] = {8, 8, 8, 4, 4, 2, 2};
 
    unsigned int max_pixel_depth;
-<<<<<<< HEAD
-   png_size_t row_bytes;
-=======
    size_t row_bytes;
->>>>>>> 05e34adb
 
    png_debug(1, "in png_read_start_row");
 
