
/* pngpread.c - read a png file in push mode
 *
<<<<<<< HEAD
 * Last changed in libpng 1.6.32 [August 24, 2017]
 * Copyright (c) 1998-2002,2004,2006-2017 Glenn Randers-Pehrson
 * (Version 0.96 Copyright (c) 1996, 1997 Andreas Dilger)
 * (Version 0.88 Copyright (c) 1995, 1996 Guy Eric Schalnat, Group 42, Inc.)
=======
 * Copyright (c) 2018 Cosmin Truta
 * Copyright (c) 1998-2002,2004,2006-2018 Glenn Randers-Pehrson
 * Copyright (c) 1996-1997 Andreas Dilger
 * Copyright (c) 1995-1996 Guy Eric Schalnat, Group 42, Inc.
>>>>>>> 05e34adb
 *
 * This code is released under the libpng license.
 * For conditions of distribution and use, see the disclaimer
 * and license in png.h
 */

#include "pngpriv.h"

#ifdef PNG_PROGRESSIVE_READ_SUPPORTED

/* Push model modes */
#define PNG_READ_SIG_MODE   0
#define PNG_READ_CHUNK_MODE 1
#define PNG_READ_IDAT_MODE  2
#define PNG_READ_tEXt_MODE  4
#define PNG_READ_zTXt_MODE  5
#define PNG_READ_DONE_MODE  6
#define PNG_READ_iTXt_MODE  7
#define PNG_ERROR_MODE      8

#define PNG_PUSH_SAVE_BUFFER_IF_FULL \
if (png_ptr->push_length + 4 > png_ptr->buffer_size) \
   { png_push_save_buffer(png_ptr); return; }
#define PNG_PUSH_SAVE_BUFFER_IF_LT(N) \
if (png_ptr->buffer_size < N) \
   { png_push_save_buffer(png_ptr); return; }

void PNGAPI
png_process_data(png_structrp png_ptr, png_inforp info_ptr,
    png_bytep buffer, size_t buffer_size)
{
   if (png_ptr == NULL || info_ptr == NULL)
      return;

   png_push_restore_buffer(png_ptr, buffer, buffer_size);

   while (png_ptr->buffer_size)
   {
      png_process_some_data(png_ptr, info_ptr);
   }
}

size_t PNGAPI
png_process_data_pause(png_structrp png_ptr, int save)
{
   if (png_ptr != NULL)
   {
      /* It's easiest for the caller if we do the save; then the caller doesn't
       * have to supply the same data again:
       */
      if (save != 0)
         png_push_save_buffer(png_ptr);
      else
      {
         /* This includes any pending saved bytes: */
         size_t remaining = png_ptr->buffer_size;
         png_ptr->buffer_size = 0;

         /* So subtract the saved buffer size, unless all the data
          * is actually 'saved', in which case we just return 0
          */
         if (png_ptr->save_buffer_size < remaining)
            return remaining - png_ptr->save_buffer_size;
      }
   }

   return 0;
}

png_uint_32 PNGAPI
png_process_data_skip(png_structrp png_ptr)
{
/* TODO: Deprecate and remove this API.
 * Somewhere the implementation of this seems to have been lost,
 * or abandoned.  It was only to support some internal back-door access
 * to png_struct) in libpng-1.4.x.
 */
   png_app_warning(png_ptr,
"png_process_data_skip is not implemented in any current version of libpng");
   return 0;
}

/* What we do with the incoming data depends on what we were previously
 * doing before we ran out of data...
 */
void /* PRIVATE */
png_process_some_data(png_structrp png_ptr, png_inforp info_ptr)
{
   if (png_ptr == NULL)
      return;

   switch (png_ptr->process_mode)
   {
      case PNG_READ_SIG_MODE:
      {
         png_push_read_sig(png_ptr, info_ptr);
         break;
      }

      case PNG_READ_CHUNK_MODE:
      {
         png_push_read_chunk(png_ptr, info_ptr);
         break;
      }

      case PNG_READ_IDAT_MODE:
      {
         png_push_read_IDAT(png_ptr);
         break;
      }

      default:
      {
         png_ptr->buffer_size = 0;
         break;
      }
   }
}

/* Read any remaining signature bytes from the stream and compare them with
 * the correct PNG signature.  It is possible that this routine is called
 * with bytes already read from the signature, either because they have been
 * checked by the calling application, or because of multiple calls to this
 * routine.
 */
void /* PRIVATE */
png_push_read_sig(png_structrp png_ptr, png_inforp info_ptr)
{
<<<<<<< HEAD
   png_size_t num_checked = png_ptr->sig_bytes, /* SAFE, does not exceed 8 */
       num_to_check = 8 - num_checked;
=======
   size_t num_checked = png_ptr->sig_bytes; /* SAFE, does not exceed 8 */
   size_t num_to_check = 8 - num_checked;
>>>>>>> 05e34adb

   if (png_ptr->buffer_size < num_to_check)
   {
      num_to_check = png_ptr->buffer_size;
   }

   png_push_fill_buffer(png_ptr, &(info_ptr->signature[num_checked]),
       num_to_check);
   png_ptr->sig_bytes = (png_byte)(png_ptr->sig_bytes + num_to_check);

   if (png_sig_cmp(info_ptr->signature, num_checked, num_to_check))
   {
      if (num_checked < 4 &&
          png_sig_cmp(info_ptr->signature, num_checked, num_to_check - 4))
         png_error(png_ptr, "Not a PNG file");

      else
         png_error(png_ptr, "PNG file corrupted by ASCII conversion");
   }
   else
   {
      if (png_ptr->sig_bytes >= 8)
      {
         png_ptr->process_mode = PNG_READ_CHUNK_MODE;
      }
   }
}

void /* PRIVATE */
png_push_read_chunk(png_structrp png_ptr, png_inforp info_ptr)
{
   png_uint_32 chunk_name;
#ifdef PNG_HANDLE_AS_UNKNOWN_SUPPORTED
   int keep; /* unknown handling method */
#endif

   /* First we make sure we have enough data for the 4-byte chunk name
    * and the 4-byte chunk length before proceeding with decoding the
    * chunk data.  To fully decode each of these chunks, we also make
    * sure we have enough data in the buffer for the 4-byte CRC at the
    * end of every chunk (except IDAT, which is handled separately).
    */
   if ((png_ptr->mode & PNG_HAVE_CHUNK_HEADER) == 0)
   {
      png_byte chunk_length[4];
      png_byte chunk_tag[4];

      PNG_PUSH_SAVE_BUFFER_IF_LT(8)
      png_push_fill_buffer(png_ptr, chunk_length, 4);
      png_ptr->push_length = png_get_uint_31(png_ptr, chunk_length);
      png_reset_crc(png_ptr);
      png_crc_read(png_ptr, chunk_tag, 4);
      png_ptr->chunk_name = PNG_CHUNK_FROM_STRING(chunk_tag);
      png_check_chunk_name(png_ptr, png_ptr->chunk_name);
      png_check_chunk_length(png_ptr, png_ptr->push_length);
      png_ptr->mode |= PNG_HAVE_CHUNK_HEADER;
   }

   chunk_name = png_ptr->chunk_name;

   if (chunk_name == png_IDAT)
   {
      if ((png_ptr->mode & PNG_AFTER_IDAT) != 0)
         png_ptr->mode |= PNG_HAVE_CHUNK_AFTER_IDAT;

      /* If we reach an IDAT chunk, this means we have read all of the
       * header chunks, and we can start reading the image (or if this
       * is called after the image has been read - we have an error).
       */
      if ((png_ptr->mode & PNG_HAVE_IHDR) == 0)
         png_error(png_ptr, "Missing IHDR before IDAT");

      else if (png_ptr->color_type == PNG_COLOR_TYPE_PALETTE &&
          (png_ptr->mode & PNG_HAVE_PLTE) == 0)
         png_error(png_ptr, "Missing PLTE before IDAT");

      png_ptr->process_mode = PNG_READ_IDAT_MODE;

      if ((png_ptr->mode & PNG_HAVE_IDAT) != 0)
         if ((png_ptr->mode & PNG_HAVE_CHUNK_AFTER_IDAT) == 0)
            if (png_ptr->push_length == 0)
               return;

      png_ptr->mode |= PNG_HAVE_IDAT;

      if ((png_ptr->mode & PNG_AFTER_IDAT) != 0)
         png_benign_error(png_ptr, "Too many IDATs found");
   }

   if (chunk_name == png_IHDR)
   {
      if (png_ptr->push_length != 13)
         png_error(png_ptr, "Invalid IHDR length");

      PNG_PUSH_SAVE_BUFFER_IF_FULL
      png_handle_IHDR(png_ptr, info_ptr, png_ptr->push_length);
   }

   else if (chunk_name == png_IEND)
   {
      PNG_PUSH_SAVE_BUFFER_IF_FULL
      png_handle_IEND(png_ptr, info_ptr, png_ptr->push_length);

      png_ptr->process_mode = PNG_READ_DONE_MODE;
      png_push_have_end(png_ptr, info_ptr);
   }

#ifdef PNG_HANDLE_AS_UNKNOWN_SUPPORTED
   else if ((keep = png_chunk_unknown_handling(png_ptr, chunk_name)) != 0)
   {
      PNG_PUSH_SAVE_BUFFER_IF_FULL
      png_handle_unknown(png_ptr, info_ptr, png_ptr->push_length, keep);

      if (chunk_name == png_PLTE)
         png_ptr->mode |= PNG_HAVE_PLTE;
   }
#endif

   else if (chunk_name == png_PLTE)
   {
      PNG_PUSH_SAVE_BUFFER_IF_FULL
      png_handle_PLTE(png_ptr, info_ptr, png_ptr->push_length);
   }

   else if (chunk_name == png_IDAT)
   {
      png_ptr->idat_size = png_ptr->push_length;
      png_ptr->process_mode = PNG_READ_IDAT_MODE;
      png_push_have_info(png_ptr, info_ptr);
      png_ptr->zstream.avail_out =
          (uInt) PNG_ROWBYTES(png_ptr->pixel_depth,
          png_ptr->iwidth) + 1;
      png_ptr->zstream.next_out = png_ptr->row_buf;
      return;
   }

#ifdef PNG_READ_gAMA_SUPPORTED
   else if (png_ptr->chunk_name == png_gAMA)
   {
      PNG_PUSH_SAVE_BUFFER_IF_FULL
      png_handle_gAMA(png_ptr, info_ptr, png_ptr->push_length);
   }

#endif
#ifdef PNG_READ_sBIT_SUPPORTED
   else if (png_ptr->chunk_name == png_sBIT)
   {
      PNG_PUSH_SAVE_BUFFER_IF_FULL
      png_handle_sBIT(png_ptr, info_ptr, png_ptr->push_length);
   }

#endif
#ifdef PNG_READ_cHRM_SUPPORTED
   else if (png_ptr->chunk_name == png_cHRM)
   {
      PNG_PUSH_SAVE_BUFFER_IF_FULL
      png_handle_cHRM(png_ptr, info_ptr, png_ptr->push_length);
   }

#endif
#ifdef PNG_READ_sRGB_SUPPORTED
   else if (chunk_name == png_sRGB)
   {
      PNG_PUSH_SAVE_BUFFER_IF_FULL
      png_handle_sRGB(png_ptr, info_ptr, png_ptr->push_length);
   }

#endif
#ifdef PNG_READ_iCCP_SUPPORTED
   else if (png_ptr->chunk_name == png_iCCP)
   {
      PNG_PUSH_SAVE_BUFFER_IF_FULL
      png_handle_iCCP(png_ptr, info_ptr, png_ptr->push_length);
   }

#endif
#ifdef PNG_READ_sPLT_SUPPORTED
   else if (chunk_name == png_sPLT)
   {
      PNG_PUSH_SAVE_BUFFER_IF_FULL
      png_handle_sPLT(png_ptr, info_ptr, png_ptr->push_length);
   }

#endif
#ifdef PNG_READ_tRNS_SUPPORTED
   else if (chunk_name == png_tRNS)
   {
      PNG_PUSH_SAVE_BUFFER_IF_FULL
      png_handle_tRNS(png_ptr, info_ptr, png_ptr->push_length);
   }

#endif
#ifdef PNG_READ_bKGD_SUPPORTED
   else if (chunk_name == png_bKGD)
   {
      PNG_PUSH_SAVE_BUFFER_IF_FULL
      png_handle_bKGD(png_ptr, info_ptr, png_ptr->push_length);
   }

#endif
#ifdef PNG_READ_hIST_SUPPORTED
   else if (chunk_name == png_hIST)
   {
      PNG_PUSH_SAVE_BUFFER_IF_FULL
      png_handle_hIST(png_ptr, info_ptr, png_ptr->push_length);
   }

#endif
#ifdef PNG_READ_pHYs_SUPPORTED
   else if (chunk_name == png_pHYs)
   {
      PNG_PUSH_SAVE_BUFFER_IF_FULL
      png_handle_pHYs(png_ptr, info_ptr, png_ptr->push_length);
   }

#endif
#ifdef PNG_READ_oFFs_SUPPORTED
   else if (chunk_name == png_oFFs)
   {
      PNG_PUSH_SAVE_BUFFER_IF_FULL
      png_handle_oFFs(png_ptr, info_ptr, png_ptr->push_length);
   }
#endif

#ifdef PNG_READ_pCAL_SUPPORTED
   else if (chunk_name == png_pCAL)
   {
      PNG_PUSH_SAVE_BUFFER_IF_FULL
      png_handle_pCAL(png_ptr, info_ptr, png_ptr->push_length);
   }

#endif
#ifdef PNG_READ_sCAL_SUPPORTED
   else if (chunk_name == png_sCAL)
   {
      PNG_PUSH_SAVE_BUFFER_IF_FULL
      png_handle_sCAL(png_ptr, info_ptr, png_ptr->push_length);
   }

#endif
#ifdef PNG_READ_tIME_SUPPORTED
   else if (chunk_name == png_tIME)
   {
      PNG_PUSH_SAVE_BUFFER_IF_FULL
      png_handle_tIME(png_ptr, info_ptr, png_ptr->push_length);
   }

#endif
#ifdef PNG_READ_tEXt_SUPPORTED
   else if (chunk_name == png_tEXt)
   {
      PNG_PUSH_SAVE_BUFFER_IF_FULL
      png_handle_tEXt(png_ptr, info_ptr, png_ptr->push_length);
   }

#endif
#ifdef PNG_READ_zTXt_SUPPORTED
   else if (chunk_name == png_zTXt)
   {
      PNG_PUSH_SAVE_BUFFER_IF_FULL
      png_handle_zTXt(png_ptr, info_ptr, png_ptr->push_length);
   }

#endif
#ifdef PNG_READ_iTXt_SUPPORTED
   else if (chunk_name == png_iTXt)
   {
      PNG_PUSH_SAVE_BUFFER_IF_FULL
      png_handle_iTXt(png_ptr, info_ptr, png_ptr->push_length);
   }
#endif

   else
   {
      PNG_PUSH_SAVE_BUFFER_IF_FULL
      png_handle_unknown(png_ptr, info_ptr, png_ptr->push_length,
          PNG_HANDLE_CHUNK_AS_DEFAULT);
   }

   png_ptr->mode &= ~PNG_HAVE_CHUNK_HEADER;
}

void PNGCBAPI
png_push_fill_buffer(png_structp png_ptr, png_bytep buffer, size_t length)
{
   png_bytep ptr;

   if (png_ptr == NULL)
      return;

   ptr = buffer;
   if (png_ptr->save_buffer_size != 0)
   {
      size_t save_size;

      if (length < png_ptr->save_buffer_size)
         save_size = length;

      else
         save_size = png_ptr->save_buffer_size;

      memcpy(ptr, png_ptr->save_buffer_ptr, save_size);
      length -= save_size;
      ptr += save_size;
      png_ptr->buffer_size -= save_size;
      png_ptr->save_buffer_size -= save_size;
      png_ptr->save_buffer_ptr += save_size;
   }
   if (length != 0 && png_ptr->current_buffer_size != 0)
   {
      size_t save_size;

      if (length < png_ptr->current_buffer_size)
         save_size = length;

      else
         save_size = png_ptr->current_buffer_size;

      memcpy(ptr, png_ptr->current_buffer_ptr, save_size);
      png_ptr->buffer_size -= save_size;
      png_ptr->current_buffer_size -= save_size;
      png_ptr->current_buffer_ptr += save_size;
   }
}

void /* PRIVATE */
png_push_save_buffer(png_structrp png_ptr)
{
   if (png_ptr->save_buffer_size != 0)
   {
      if (png_ptr->save_buffer_ptr != png_ptr->save_buffer)
      {
         size_t i, istop;
         png_bytep sp;
         png_bytep dp;

         istop = png_ptr->save_buffer_size;
         for (i = 0, sp = png_ptr->save_buffer_ptr, dp = png_ptr->save_buffer;
             i < istop; i++, sp++, dp++)
         {
            *dp = *sp;
         }
      }
   }
   if (png_ptr->save_buffer_size + png_ptr->current_buffer_size >
       png_ptr->save_buffer_max)
   {
      size_t new_max;
      png_bytep old_buffer;

      if (png_ptr->save_buffer_size > PNG_SIZE_MAX -
          (png_ptr->current_buffer_size + 256))
      {
         png_error(png_ptr, "Potential overflow of save_buffer");
      }

      new_max = png_ptr->save_buffer_size + png_ptr->current_buffer_size + 256;
      old_buffer = png_ptr->save_buffer;
      png_ptr->save_buffer = (png_bytep)png_malloc_warn(png_ptr,
          (size_t)new_max);

      if (png_ptr->save_buffer == NULL)
      {
         png_free(png_ptr, old_buffer);
         png_error(png_ptr, "Insufficient memory for save_buffer");
      }

      if (old_buffer)
         memcpy(png_ptr->save_buffer, old_buffer, png_ptr->save_buffer_size);
      else if (png_ptr->save_buffer_size)
         png_error(png_ptr, "save_buffer error");
      png_free(png_ptr, old_buffer);
      png_ptr->save_buffer_max = new_max;
   }
   if (png_ptr->current_buffer_size)
   {
      memcpy(png_ptr->save_buffer + png_ptr->save_buffer_size,
         png_ptr->current_buffer_ptr, png_ptr->current_buffer_size);
      png_ptr->save_buffer_size += png_ptr->current_buffer_size;
      png_ptr->current_buffer_size = 0;
   }
   png_ptr->save_buffer_ptr = png_ptr->save_buffer;
   png_ptr->buffer_size = 0;
}

void /* PRIVATE */
png_push_restore_buffer(png_structrp png_ptr, png_bytep buffer,
<<<<<<< HEAD
    png_size_t buffer_length)
=======
    size_t buffer_length)
>>>>>>> 05e34adb
{
   png_ptr->current_buffer = buffer;
   png_ptr->current_buffer_size = buffer_length;
   png_ptr->buffer_size = buffer_length + png_ptr->save_buffer_size;
   png_ptr->current_buffer_ptr = png_ptr->current_buffer;
}

void /* PRIVATE */
png_push_read_IDAT(png_structrp png_ptr)
{
   if ((png_ptr->mode & PNG_HAVE_CHUNK_HEADER) == 0)
   {
      png_byte chunk_length[4];
      png_byte chunk_tag[4];

      /* TODO: this code can be commoned up with the same code in push_read */
      PNG_PUSH_SAVE_BUFFER_IF_LT(8)
      png_push_fill_buffer(png_ptr, chunk_length, 4);
      png_ptr->push_length = png_get_uint_31(png_ptr, chunk_length);
      png_reset_crc(png_ptr);
      png_crc_read(png_ptr, chunk_tag, 4);
      png_ptr->chunk_name = PNG_CHUNK_FROM_STRING(chunk_tag);
      png_ptr->mode |= PNG_HAVE_CHUNK_HEADER;

      if (png_ptr->chunk_name != png_IDAT)
      {
         png_ptr->process_mode = PNG_READ_CHUNK_MODE;

         if ((png_ptr->flags & PNG_FLAG_ZSTREAM_ENDED) == 0)
            png_error(png_ptr, "Not enough compressed data");

         return;
      }

      png_ptr->idat_size = png_ptr->push_length;
   }

   if (png_ptr->idat_size != 0 && png_ptr->save_buffer_size != 0)
   {
      size_t save_size = png_ptr->save_buffer_size;
      png_uint_32 idat_size = png_ptr->idat_size;

      /* We want the smaller of 'idat_size' and 'current_buffer_size', but they
       * are of different types and we don't know which variable has the fewest
       * bits.  Carefully select the smaller and cast it to the type of the
       * larger - this cannot overflow.  Do not cast in the following test - it
       * will break on either 16-bit or 64-bit platforms.
       */
      if (idat_size < save_size)
         save_size = (size_t)idat_size;

      else
         idat_size = (png_uint_32)save_size;

      png_calculate_crc(png_ptr, png_ptr->save_buffer_ptr, save_size);

      png_process_IDAT_data(png_ptr, png_ptr->save_buffer_ptr, save_size);

      png_ptr->idat_size -= idat_size;
      png_ptr->buffer_size -= save_size;
      png_ptr->save_buffer_size -= save_size;
      png_ptr->save_buffer_ptr += save_size;
   }

   if (png_ptr->idat_size != 0 && png_ptr->current_buffer_size != 0)
   {
      size_t save_size = png_ptr->current_buffer_size;
      png_uint_32 idat_size = png_ptr->idat_size;

      /* We want the smaller of 'idat_size' and 'current_buffer_size', but they
       * are of different types and we don't know which variable has the fewest
       * bits.  Carefully select the smaller and cast it to the type of the
       * larger - this cannot overflow.
       */
      if (idat_size < save_size)
         save_size = (size_t)idat_size;

      else
         idat_size = (png_uint_32)save_size;

      png_calculate_crc(png_ptr, png_ptr->current_buffer_ptr, save_size);

      png_process_IDAT_data(png_ptr, png_ptr->current_buffer_ptr, save_size);

      png_ptr->idat_size -= idat_size;
      png_ptr->buffer_size -= save_size;
      png_ptr->current_buffer_size -= save_size;
      png_ptr->current_buffer_ptr += save_size;
   }

   if (png_ptr->idat_size == 0)
   {
      PNG_PUSH_SAVE_BUFFER_IF_LT(4)
      png_crc_finish(png_ptr, 0);
      png_ptr->mode &= ~PNG_HAVE_CHUNK_HEADER;
      png_ptr->mode |= PNG_AFTER_IDAT;
      png_ptr->zowner = 0;
   }
}

void /* PRIVATE */
png_process_IDAT_data(png_structrp png_ptr, png_bytep buffer,
<<<<<<< HEAD
    png_size_t buffer_length)
=======
    size_t buffer_length)
>>>>>>> 05e34adb
{
   /* The caller checks for a non-zero buffer length. */
   if (!(buffer_length > 0) || buffer == NULL)
      png_error(png_ptr, "No IDAT data (internal error)");

   /* This routine must process all the data it has been given
    * before returning, calling the row callback as required to
    * handle the uncompressed results.
    */
   png_ptr->zstream.next_in = buffer;
   /* TODO: WARNING: TRUNCATION ERROR: DANGER WILL ROBINSON: */
   png_ptr->zstream.avail_in = (uInt)buffer_length;

   /* Keep going until the decompressed data is all processed
    * or the stream marked as finished.
    */
   while (png_ptr->zstream.avail_in > 0 &&
      (png_ptr->flags & PNG_FLAG_ZSTREAM_ENDED) == 0)
   {
      int ret;

      /* We have data for zlib, but we must check that zlib
       * has someplace to put the results.  It doesn't matter
       * if we don't expect any results -- it may be the input
       * data is just the LZ end code.
       */
      if (!(png_ptr->zstream.avail_out > 0))
      {
         /* TODO: WARNING: TRUNCATION ERROR: DANGER WILL ROBINSON: */
         png_ptr->zstream.avail_out = (uInt)(PNG_ROWBYTES(png_ptr->pixel_depth,
             png_ptr->iwidth) + 1);

         png_ptr->zstream.next_out = png_ptr->row_buf;
      }

      /* Using Z_SYNC_FLUSH here means that an unterminated
       * LZ stream (a stream with a missing end code) can still
       * be handled, otherwise (Z_NO_FLUSH) a future zlib
       * implementation might defer output and therefore
       * change the current behavior (see comments in inflate.c
       * for why this doesn't happen at present with zlib 1.2.5).
       */
      ret = PNG_INFLATE(png_ptr, Z_SYNC_FLUSH);

      /* Check for any failure before proceeding. */
      if (ret != Z_OK && ret != Z_STREAM_END)
      {
         /* Terminate the decompression. */
         png_ptr->flags |= PNG_FLAG_ZSTREAM_ENDED;
         png_ptr->zowner = 0;

         /* This may be a truncated stream (missing or
          * damaged end code).  Treat that as a warning.
          */
         if (png_ptr->row_number >= png_ptr->num_rows ||
             png_ptr->pass > 6)
            png_warning(png_ptr, "Truncated compressed data in IDAT");

         else
         {
            if (ret == Z_DATA_ERROR)
               png_benign_error(png_ptr, "IDAT: ADLER32 checksum mismatch");
            else
               png_error(png_ptr, "Decompression error in IDAT");
         }

         /* Skip the check on unprocessed input */
         return;
      }

      /* Did inflate output any data? */
      if (png_ptr->zstream.next_out != png_ptr->row_buf)
      {
         /* Is this unexpected data after the last row?
          * If it is, artificially terminate the LZ output
          * here.
          */
         if (png_ptr->row_number >= png_ptr->num_rows ||
             png_ptr->pass > 6)
         {
            /* Extra data. */
            png_warning(png_ptr, "Extra compressed data in IDAT");
            png_ptr->flags |= PNG_FLAG_ZSTREAM_ENDED;
            png_ptr->zowner = 0;

            /* Do no more processing; skip the unprocessed
             * input check below.
             */
            return;
         }

         /* Do we have a complete row? */
         if (png_ptr->zstream.avail_out == 0)
            png_push_process_row(png_ptr);
      }

      /* And check for the end of the stream. */
      if (ret == Z_STREAM_END)
         png_ptr->flags |= PNG_FLAG_ZSTREAM_ENDED;
   }

   /* All the data should have been processed, if anything
    * is left at this point we have bytes of IDAT data
    * after the zlib end code.
    */
   if (png_ptr->zstream.avail_in > 0)
      png_warning(png_ptr, "Extra compression data in IDAT");
}

void /* PRIVATE */
png_push_process_row(png_structrp png_ptr)
{
   /* 1.5.6: row_info moved out of png_struct to a local here. */
   png_row_info row_info;

   row_info.width = png_ptr->iwidth; /* NOTE: width of current interlaced row */
   row_info.color_type = png_ptr->color_type;
   row_info.bit_depth = png_ptr->bit_depth;
   row_info.channels = png_ptr->channels;
   row_info.pixel_depth = png_ptr->pixel_depth;
   row_info.rowbytes = PNG_ROWBYTES(row_info.pixel_depth, row_info.width);

   if (png_ptr->row_buf[0] > PNG_FILTER_VALUE_NONE)
   {
      if (png_ptr->row_buf[0] < PNG_FILTER_VALUE_LAST)
         png_read_filter_row(png_ptr, &row_info, png_ptr->row_buf + 1,
            png_ptr->prev_row + 1, png_ptr->row_buf[0]);
      else
         png_error(png_ptr, "bad adaptive filter value");
   }

   /* libpng 1.5.6: the following line was copying png_ptr->rowbytes before
    * 1.5.6, while the buffer really is this big in current versions of libpng
    * it may not be in the future, so this was changed just to copy the
    * interlaced row count:
    */
   memcpy(png_ptr->prev_row, png_ptr->row_buf, row_info.rowbytes + 1);

#ifdef PNG_READ_TRANSFORMS_SUPPORTED
   if (png_ptr->transformations != 0)
      png_do_read_transformations(png_ptr, &row_info);
#endif

   /* The transformed pixel depth should match the depth now in row_info. */
   if (png_ptr->transformed_pixel_depth == 0)
   {
      png_ptr->transformed_pixel_depth = row_info.pixel_depth;
      if (row_info.pixel_depth > png_ptr->maximum_pixel_depth)
         png_error(png_ptr, "progressive row overflow");
   }

   else if (png_ptr->transformed_pixel_depth != row_info.pixel_depth)
      png_error(png_ptr, "internal progressive row size calculation error");


#ifdef PNG_READ_INTERLACING_SUPPORTED
   /* Expand interlaced rows to full size */
   if (png_ptr->interlaced != 0 &&
       (png_ptr->transformations & PNG_INTERLACE) != 0)
   {
      if (png_ptr->pass < 6)
         png_do_read_interlace(&row_info, png_ptr->row_buf + 1, png_ptr->pass,
             png_ptr->transformations);

      switch (png_ptr->pass)
      {
         case 0:
         {
            int i;
            for (i = 0; i < 8 && png_ptr->pass == 0; i++)
            {
               png_push_have_row(png_ptr, png_ptr->row_buf + 1);
               png_read_push_finish_row(png_ptr); /* Updates png_ptr->pass */
            }

            if (png_ptr->pass == 2) /* Pass 1 might be empty */
            {
               for (i = 0; i < 4 && png_ptr->pass == 2; i++)
               {
                  png_push_have_row(png_ptr, NULL);
                  png_read_push_finish_row(png_ptr);
               }
            }

            if (png_ptr->pass == 4 && png_ptr->height <= 4)
            {
               for (i = 0; i < 2 && png_ptr->pass == 4; i++)
               {
                  png_push_have_row(png_ptr, NULL);
                  png_read_push_finish_row(png_ptr);
               }
            }

            if (png_ptr->pass == 6 && png_ptr->height <= 4)
            {
                png_push_have_row(png_ptr, NULL);
                png_read_push_finish_row(png_ptr);
            }

            break;
         }

         case 1:
         {
            int i;
            for (i = 0; i < 8 && png_ptr->pass == 1; i++)
            {
               png_push_have_row(png_ptr, png_ptr->row_buf + 1);
               png_read_push_finish_row(png_ptr);
            }

            if (png_ptr->pass == 2) /* Skip top 4 generated rows */
            {
               for (i = 0; i < 4 && png_ptr->pass == 2; i++)
               {
                  png_push_have_row(png_ptr, NULL);
                  png_read_push_finish_row(png_ptr);
               }
            }

            break;
         }

         case 2:
         {
            int i;

            for (i = 0; i < 4 && png_ptr->pass == 2; i++)
            {
               png_push_have_row(png_ptr, png_ptr->row_buf + 1);
               png_read_push_finish_row(png_ptr);
            }

            for (i = 0; i < 4 && png_ptr->pass == 2; i++)
            {
               png_push_have_row(png_ptr, NULL);
               png_read_push_finish_row(png_ptr);
            }

            if (png_ptr->pass == 4) /* Pass 3 might be empty */
            {
               for (i = 0; i < 2 && png_ptr->pass == 4; i++)
               {
                  png_push_have_row(png_ptr, NULL);
                  png_read_push_finish_row(png_ptr);
               }
            }

            break;
         }

         case 3:
         {
            int i;

            for (i = 0; i < 4 && png_ptr->pass == 3; i++)
            {
               png_push_have_row(png_ptr, png_ptr->row_buf + 1);
               png_read_push_finish_row(png_ptr);
            }

            if (png_ptr->pass == 4) /* Skip top two generated rows */
            {
               for (i = 0; i < 2 && png_ptr->pass == 4; i++)
               {
                  png_push_have_row(png_ptr, NULL);
                  png_read_push_finish_row(png_ptr);
               }
            }

            break;
         }

         case 4:
         {
            int i;

            for (i = 0; i < 2 && png_ptr->pass == 4; i++)
            {
               png_push_have_row(png_ptr, png_ptr->row_buf + 1);
               png_read_push_finish_row(png_ptr);
            }

            for (i = 0; i < 2 && png_ptr->pass == 4; i++)
            {
               png_push_have_row(png_ptr, NULL);
               png_read_push_finish_row(png_ptr);
            }

            if (png_ptr->pass == 6) /* Pass 5 might be empty */
            {
               png_push_have_row(png_ptr, NULL);
               png_read_push_finish_row(png_ptr);
            }

            break;
         }

         case 5:
         {
            int i;

            for (i = 0; i < 2 && png_ptr->pass == 5; i++)
            {
               png_push_have_row(png_ptr, png_ptr->row_buf + 1);
               png_read_push_finish_row(png_ptr);
            }

            if (png_ptr->pass == 6) /* Skip top generated row */
            {
               png_push_have_row(png_ptr, NULL);
               png_read_push_finish_row(png_ptr);
            }

            break;
         }

         default:
         case 6:
         {
            png_push_have_row(png_ptr, png_ptr->row_buf + 1);
            png_read_push_finish_row(png_ptr);

            if (png_ptr->pass != 6)
               break;

            png_push_have_row(png_ptr, NULL);
            png_read_push_finish_row(png_ptr);
         }
      }
   }
   else
#endif
   {
      png_push_have_row(png_ptr, png_ptr->row_buf + 1);
      png_read_push_finish_row(png_ptr);
   }
}

void /* PRIVATE */
png_read_push_finish_row(png_structrp png_ptr)
{
#ifdef PNG_READ_INTERLACING_SUPPORTED
   /* Arrays to facilitate easy interlacing - use pass (0 - 6) as index */

   /* Start of interlace block */
   static const png_byte png_pass_start[] = {0, 4, 0, 2, 0, 1, 0};

   /* Offset to next interlace block */
   static const png_byte png_pass_inc[] = {8, 8, 4, 4, 2, 2, 1};

   /* Start of interlace block in the y direction */
   static const png_byte png_pass_ystart[] = {0, 0, 4, 0, 2, 0, 1};

   /* Offset to next interlace block in the y direction */
   static const png_byte png_pass_yinc[] = {8, 8, 8, 4, 4, 2, 2};

   /* Height of interlace block.  This is not currently used - if you need
    * it, uncomment it here and in png.h
   static const png_byte png_pass_height[] = {8, 8, 4, 4, 2, 2, 1};
   */
#endif

   png_ptr->row_number++;
   if (png_ptr->row_number < png_ptr->num_rows)
      return;

#ifdef PNG_READ_INTERLACING_SUPPORTED
   if (png_ptr->interlaced != 0)
   {
      png_ptr->row_number = 0;
      memset(png_ptr->prev_row, 0, png_ptr->rowbytes + 1);

      do
      {
         png_ptr->pass++;
         if ((png_ptr->pass == 1 && png_ptr->width < 5) ||
             (png_ptr->pass == 3 && png_ptr->width < 3) ||
             (png_ptr->pass == 5 && png_ptr->width < 2))
            png_ptr->pass++;

         if (png_ptr->pass > 7)
            png_ptr->pass--;

         if (png_ptr->pass >= 7)
            break;

         png_ptr->iwidth = (png_ptr->width +
             png_pass_inc[png_ptr->pass] - 1 -
             png_pass_start[png_ptr->pass]) /
             png_pass_inc[png_ptr->pass];

         if ((png_ptr->transformations & PNG_INTERLACE) != 0)
            break;

         png_ptr->num_rows = (png_ptr->height +
             png_pass_yinc[png_ptr->pass] - 1 -
             png_pass_ystart[png_ptr->pass]) /
             png_pass_yinc[png_ptr->pass];

      } while (png_ptr->iwidth == 0 || png_ptr->num_rows == 0);
   }
#endif /* READ_INTERLACING */
}

void /* PRIVATE */
png_push_have_info(png_structrp png_ptr, png_inforp info_ptr)
{
   if (png_ptr->info_fn != NULL)
      (*(png_ptr->info_fn))(png_ptr, info_ptr);
}

void /* PRIVATE */
png_push_have_end(png_structrp png_ptr, png_inforp info_ptr)
{
   if (png_ptr->end_fn != NULL)
      (*(png_ptr->end_fn))(png_ptr, info_ptr);
}

void /* PRIVATE */
png_push_have_row(png_structrp png_ptr, png_bytep row)
{
   if (png_ptr->row_fn != NULL)
      (*(png_ptr->row_fn))(png_ptr, row, png_ptr->row_number,
          (int)png_ptr->pass);
}

#ifdef PNG_READ_INTERLACING_SUPPORTED
void PNGAPI
png_progressive_combine_row(png_const_structrp png_ptr, png_bytep old_row,
    png_const_bytep new_row)
{
   if (png_ptr == NULL)
      return;

   /* new_row is a flag here - if it is NULL then the app callback was called
    * from an empty row (see the calls to png_struct::row_fn below), otherwise
    * it must be png_ptr->row_buf+1
    */
   if (new_row != NULL)
      png_combine_row(png_ptr, old_row, 1/*blocky display*/);
}
#endif /* READ_INTERLACING */

void PNGAPI
png_set_progressive_read_fn(png_structrp png_ptr, png_voidp progressive_ptr,
    png_progressive_info_ptr info_fn, png_progressive_row_ptr row_fn,
    png_progressive_end_ptr end_fn)
{
   if (png_ptr == NULL)
      return;

   png_ptr->info_fn = info_fn;
   png_ptr->row_fn = row_fn;
   png_ptr->end_fn = end_fn;

   png_set_read_fn(png_ptr, progressive_ptr, png_push_fill_buffer);
}

png_voidp PNGAPI
png_get_progressive_ptr(png_const_structrp png_ptr)
{
   if (png_ptr == NULL)
      return (NULL);

   return png_ptr->io_ptr;
}
#endif /* PROGRESSIVE_READ */<|MERGE_RESOLUTION|>--- conflicted
+++ resolved
@@ -1,17 +1,10 @@
 
 /* pngpread.c - read a png file in push mode
  *
-<<<<<<< HEAD
- * Last changed in libpng 1.6.32 [August 24, 2017]
- * Copyright (c) 1998-2002,2004,2006-2017 Glenn Randers-Pehrson
- * (Version 0.96 Copyright (c) 1996, 1997 Andreas Dilger)
- * (Version 0.88 Copyright (c) 1995, 1996 Guy Eric Schalnat, Group 42, Inc.)
-=======
  * Copyright (c) 2018 Cosmin Truta
  * Copyright (c) 1998-2002,2004,2006-2018 Glenn Randers-Pehrson
  * Copyright (c) 1996-1997 Andreas Dilger
  * Copyright (c) 1995-1996 Guy Eric Schalnat, Group 42, Inc.
->>>>>>> 05e34adb
  *
  * This code is released under the libpng license.
  * For conditions of distribution and use, see the disclaimer
@@ -140,13 +133,8 @@
 void /* PRIVATE */
 png_push_read_sig(png_structrp png_ptr, png_inforp info_ptr)
 {
-<<<<<<< HEAD
-   png_size_t num_checked = png_ptr->sig_bytes, /* SAFE, does not exceed 8 */
-       num_to_check = 8 - num_checked;
-=======
    size_t num_checked = png_ptr->sig_bytes; /* SAFE, does not exceed 8 */
    size_t num_to_check = 8 - num_checked;
->>>>>>> 05e34adb
 
    if (png_ptr->buffer_size < num_to_check)
    {
@@ -534,11 +522,7 @@
 
 void /* PRIVATE */
 png_push_restore_buffer(png_structrp png_ptr, png_bytep buffer,
-<<<<<<< HEAD
-    png_size_t buffer_length)
-=======
     size_t buffer_length)
->>>>>>> 05e34adb
 {
    png_ptr->current_buffer = buffer;
    png_ptr->current_buffer_size = buffer_length;
@@ -641,11 +625,7 @@
 
 void /* PRIVATE */
 png_process_IDAT_data(png_structrp png_ptr, png_bytep buffer,
-<<<<<<< HEAD
-    png_size_t buffer_length)
-=======
     size_t buffer_length)
->>>>>>> 05e34adb
 {
    /* The caller checks for a non-zero buffer length. */
    if (!(buffer_length > 0) || buffer == NULL)
