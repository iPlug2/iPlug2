--- conflicted
+++ resolved
@@ -1,9 +1,5 @@
 /* inftrees.c -- generate Huffman trees for efficient decoding
-<<<<<<< HEAD
- * Copyright (C) 1995-2010 Mark Adler
-=======
  * Copyright (C) 1995-2012 Mark Adler
->>>>>>> 7cf02ded
  * For conditions of distribution and use, see copyright notice in zlib.h
  */
 
@@ -13,11 +9,7 @@
 #define MAXBITS 15
 
 const char inflate_copyright[] =
-<<<<<<< HEAD
-   " inflate 1.2.5 Copyright 1995-2010 Mark Adler ";
-=======
    " inflate 1.2.6 Copyright 1995-2012 Mark Adler ";
->>>>>>> 7cf02ded
 /*
   If you use the zlib library in a product, an acknowledgment is welcome
   in the documentation of your product. If for some reason you cannot
@@ -70,11 +62,7 @@
         35, 43, 51, 59, 67, 83, 99, 115, 131, 163, 195, 227, 258, 0, 0};
     static const unsigned short lext[31] = { /* Length codes 257..285 extra */
         16, 16, 16, 16, 16, 16, 16, 16, 17, 17, 17, 17, 18, 18, 18, 18,
-<<<<<<< HEAD
-        19, 19, 19, 19, 20, 20, 20, 20, 21, 21, 21, 21, 16, 73, 195};
-=======
         19, 19, 19, 19, 20, 20, 20, 20, 21, 21, 21, 21, 16, 203, 69};
->>>>>>> 7cf02ded
     static const unsigned short dbase[32] = { /* Distance codes 0..29 base */
         1, 2, 3, 4, 5, 7, 9, 13, 17, 25, 33, 49, 65, 97, 129, 193,
         257, 385, 513, 769, 1025, 1537, 2049, 3073, 4097, 6145,
@@ -301,40 +289,6 @@
         }
     }
 
-<<<<<<< HEAD
-    /*
-       Fill in rest of table for incomplete codes.  This loop is similar to the
-       loop above in incrementing huff for table indices.  It is assumed that
-       len is equal to curr + drop, so there is no loop needed to increment
-       through high index bits.  When the current sub-table is filled, the loop
-       drops back to the root table to fill in any remaining entries there.
-     */
-    here.op = (unsigned char)64;                /* invalid code marker */
-    here.bits = (unsigned char)(len - drop);
-    here.val = (unsigned short)0;
-    while (huff != 0) {
-        /* when done with sub-table, drop back to root table */
-        if (drop != 0 && (huff & mask) != low) {
-            drop = 0;
-            len = root;
-            next = *table;
-            here.bits = (unsigned char)len;
-        }
-
-        /* put invalid code marker in table */
-        next[huff >> drop] = here;
-
-        /* backwards increment the len-bit code huff */
-        incr = 1U << (len - 1);
-        while (huff & incr)
-            incr >>= 1;
-        if (incr != 0) {
-            huff &= incr - 1;
-            huff += incr;
-        }
-        else
-            huff = 0;
-=======
     /* fill in remaining table entry if code is incomplete (guaranteed to have
        at most one remaining entry, since if the code is incomplete, the
        maximum code length that was allowed to get this far is one bit) */
@@ -343,7 +297,6 @@
         here.bits = (unsigned char)(len - drop);
         here.val = (unsigned short)0;
         next[huff] = here;
->>>>>>> 7cf02ded
     }
 
     /* set return parameters */
