--- conflicted
+++ resolved
@@ -1,13 +1,7 @@
 /* zlib.h -- interface of the 'zlib' general purpose compression library
-<<<<<<< HEAD
-  version 1.2.5, April 19th, 2010
-
-  Copyright (C) 1995-2010 Jean-loup Gailly and Mark Adler
-=======
   version 1.2.6, January 29th, 2012
 
   Copyright (C) 1995-2012 Jean-loup Gailly and Mark Adler
->>>>>>> 7cf02ded
 
   This software is provided 'as-is', without any express or implied
   warranty.  In no event will the authors be held liable for any damages
@@ -30,13 +24,8 @@
 
 
   The data format used by the zlib library is described by RFCs (Request for
-<<<<<<< HEAD
-  Comments) 1950 to 1952 in the files http://www.ietf.org/rfc/rfc1950.txt
-  (zlib format), rfc1951.txt (deflate format) and rfc1952.txt (gzip format).
-=======
   Comments) 1950 to 1952 in the files http://tools.ietf.org/html/rfc1950
   (zlib format), rfc1951 (deflate format) and rfc1952 (gzip format).
->>>>>>> 7cf02ded
 */
 
 #ifndef ZLIB_H
@@ -48,19 +37,11 @@
 extern "C" {
 #endif
 
-<<<<<<< HEAD
-#define ZLIB_VERSION "1.2.5"
-#define ZLIB_VERNUM 0x1250
-#define ZLIB_VER_MAJOR 1
-#define ZLIB_VER_MINOR 2
-#define ZLIB_VER_REVISION 5
-=======
 #define ZLIB_VERSION "1.2.6.f"
 #define ZLIB_VERNUM 0x126f
 #define ZLIB_VER_MAJOR 1
 #define ZLIB_VER_MINOR 2
 #define ZLIB_VER_REVISION 6
->>>>>>> 7cf02ded
 #define ZLIB_VER_SUBREVISION 0
 
 /*
@@ -102,17 +83,6 @@
 struct internal_state;
 
 typedef struct z_stream_s {
-<<<<<<< HEAD
-    Bytef    *next_in;  /* next input byte */
-    uInt     avail_in;  /* number of bytes available at next_in */
-    uLong    total_in;  /* total nb of input bytes read so far */
-
-    Bytef    *next_out; /* next output byte should be put there */
-    uInt     avail_out; /* remaining free space at next_out */
-    uLong    total_out; /* total nb of bytes output so far */
-
-    char     *msg;      /* last error message, NULL if no error */
-=======
     z_const Bytef *next_in;     /* next input byte */
     uInt     avail_in;  /* number of bytes available at next_in */
     uLong    total_in;  /* total number of input bytes read so far */
@@ -122,7 +92,6 @@
     uLong    total_out; /* total number of bytes output so far */
 
     z_const char *msg;  /* last error message, NULL if no error */
->>>>>>> 7cf02ded
     struct internal_state FAR *state; /* not visible by applications */
 
     alloc_func zalloc;  /* used to allocate the internal state */
@@ -358,14 +327,9 @@
 
     Z_FINISH can be used immediately after deflateInit if all the compression
   is to be done in a single step.  In this case, avail_out must be at least the
-<<<<<<< HEAD
-  value returned by deflateBound (see below).  If deflate does not return
-  Z_STREAM_END, then it must be called again as described above.
-=======
   value returned by deflateBound (see below).  Then deflate is guaranteed to
   return Z_STREAM_END.  If not enough output space is provided, deflate will
   not return Z_STREAM_END, and it must be called again as described above.
->>>>>>> 7cf02ded
 
     deflate() sets strm->adler to the adler32 checksum of all input read
   so far (that is, total_in bytes).
@@ -491,22 +455,6 @@
   avail_out must be large enough to hold all the uncompressed data.  (The size
   of the uncompressed data may have been saved by the compressor for this
   purpose.) The next operation on this stream must be inflateEnd to deallocate
-<<<<<<< HEAD
-  the decompression state.  The use of Z_FINISH is never required, but can be
-  used to inform inflate that a faster approach may be used for the single
-  inflate() call.
-
-     In this implementation, inflate() always flushes as much output as
-  possible to the output buffer, and always uses the faster approach on the
-  first call.  So the only effect of the flush parameter in this implementation
-  is on the return value of inflate(), as noted below, or when it returns early
-  because Z_BLOCK or Z_TREES is used.
-
-     If a preset dictionary is needed after this call (see inflateSetDictionary
-  below), inflate sets strm->adler to the adler32 checksum of the dictionary
-  chosen by the compressor and returns Z_NEED_DICT; otherwise it sets
-  strm->adler to the adler32 checksum of all output produced so far (that is,
-=======
   the decompression state.  The use of Z_FINISH is not required to perform an
   inflation in one step.  However it may be used to inform inflate that a
   faster approach can be used for the single inflate() call.  Z_FINISH also
@@ -524,7 +472,6 @@
   below), inflate sets strm->adler to the Adler-32 checksum of the dictionary
   chosen by the compressor and returns Z_NEED_DICT; otherwise it sets
   strm->adler to the Adler-32 checksum of all output produced so far (that is,
->>>>>>> 7cf02ded
   total_out bytes) and returns Z_OK, Z_STREAM_END or an error code as described
   below.  At the end of the stream, inflate() checks that its computed adler32
   checksum is equal to that saved by the compressor and returns Z_STREAM_END
@@ -535,13 +482,9 @@
   initializing with inflateInit2().  Any information contained in the gzip
   header is not retained, so applications that need that information should
   instead use raw inflate, see inflateInit2() below, or inflateBack() and
-<<<<<<< HEAD
-  perform their own processing of the gzip header and trailer.
-=======
   perform their own processing of the gzip header and trailer.  When processing
   gzip-wrapped deflate data, strm->adler32 is set to the CRC-32 of the output
   producted so far.  The CRC-32 is checked against the gzip trailer.
->>>>>>> 7cf02ded
 
     inflate() returns Z_OK if some progress has been made (more input processed
   or more output produced), Z_STREAM_END if the end of the compressed data has
@@ -643,12 +586,6 @@
                                              uInt  dictLength));
 /*
      Initializes the compression dictionary from the given byte sequence
-<<<<<<< HEAD
-   without producing any compressed output.  This function must be called
-   immediately after deflateInit, deflateInit2 or deflateReset, before any call
-   of deflate.  The compressor and decompressor must use exactly the same
-   dictionary (see inflateSetDictionary).
-=======
    without producing any compressed output.  When using the zlib format, this
    function must be called immediately after deflateInit, deflateInit2 or
    deflateReset, and before any call of deflate.  When doing raw deflate, this
@@ -658,7 +595,6 @@
    options Z_BLOCK, Z_PARTIAL_FLUSH, Z_SYNC_FLUSH, or Z_FULL_FLUSH.  The
    compressor and decompressor must use exactly the same dictionary (see
    inflateSetDictionary).
->>>>>>> 7cf02ded
 
      The dictionary should consist of strings (byte sequences) that are likely
    to be encountered later in the data to be compressed, with the most commonly
@@ -685,13 +621,8 @@
      deflateSetDictionary returns Z_OK if success, or Z_STREAM_ERROR if a
    parameter is invalid (e.g.  dictionary being Z_NULL) or the stream state is
    inconsistent (for example if deflate has already been called for this stream
-<<<<<<< HEAD
-   or if the compression method is bsort).  deflateSetDictionary does not
-   perform any compression: this will be done by deflate().
-=======
    or if not at a block boundary for raw deflate).  deflateSetDictionary does
    not perform any compression: this will be done by deflate().
->>>>>>> 7cf02ded
 */
 
 ZEXTERN int ZEXPORT deflateCopy OF((z_streamp dest,
@@ -768,10 +699,6 @@
    deflation of sourceLen bytes.  It must be called after deflateInit() or
    deflateInit2(), and after deflateSetHeader(), if used.  This would be used
    to allocate an output buffer for deflation in a single pass, and so would be
-<<<<<<< HEAD
-   called before deflate().
-*/
-=======
    called before deflate().  If that first deflate() call is provided the
    sourceLen input bytes, an output buffer allocated to the size returned by
    deflateBound(), and the flush value Z_FINISH, then deflate() is guaranteed
@@ -794,7 +721,6 @@
      deflatePending returns Z_OK if success, or Z_STREAM_ERROR if the source
    stream state was inconsistent.
  */
->>>>>>> 7cf02ded
 
 ZEXTERN int ZEXPORT deflatePrime OF((z_streamp strm,
                                      int bits,
@@ -808,14 +734,9 @@
    than or equal to 16, and that many of the least significant bits of value
    will be inserted in the output.
 
-<<<<<<< HEAD
-     deflatePrime returns Z_OK if success, or Z_STREAM_ERROR if the source
-   stream state was inconsistent.
-=======
      deflatePrime returns Z_OK if success, Z_BUF_ERROR if there was not enough
    room in the internal buffer to insert the bits, or Z_STREAM_ERROR if the
    source stream state was inconsistent.
->>>>>>> 7cf02ded
 */
 
 ZEXTERN int ZEXPORT deflateSetHeader OF((z_streamp strm,
@@ -901,18 +822,11 @@
    if that call returned Z_NEED_DICT.  The dictionary chosen by the compressor
    can be determined from the adler32 value returned by that call of inflate.
    The compressor and decompressor must use exactly the same dictionary (see
-<<<<<<< HEAD
-   deflateSetDictionary).  For raw inflate, this function can be called
-   immediately after inflateInit2() or inflateReset() and before any call of
-   inflate() to set the dictionary.  The application must insure that the
-   dictionary that was used for compression is provided.
-=======
    deflateSetDictionary).  For raw inflate, this function can be called at any
    time to set the dictionary.  If the provided dictionary is smaller than the
    window and there is already data in the window, then the provided dictionary
    will amend what's there.  The application must insure that the dictionary
    that was used for compression is provided.
->>>>>>> 7cf02ded
 
      inflateSetDictionary returns Z_OK if success, Z_STREAM_ERROR if a
    parameter is invalid (e.g.  dictionary being Z_NULL) or the stream state is
@@ -924,19 +838,6 @@
 
 ZEXTERN int ZEXPORT inflateSync OF((z_streamp strm));
 /*
-<<<<<<< HEAD
-     Skips invalid compressed data until a full flush point (see above the
-   description of deflate with Z_FULL_FLUSH) can be found, or until all
-   available input is skipped.  No output is provided.
-
-     inflateSync returns Z_OK if a full flush point has been found, Z_BUF_ERROR
-   if no more input was provided, Z_DATA_ERROR if no flush point has been
-   found, or Z_STREAM_ERROR if the stream structure was inconsistent.  In the
-   success case, the application may save the current current value of total_in
-   which indicates where valid compressed data was found.  In the error case,
-   the application may repeatedly call inflateSync, providing more input each
-   time, until success or end of the input data.
-=======
      Skips invalid compressed data until a possible full flush point (see above
    for the description of deflate with Z_FULL_FLUSH) can be found, or until all
    available input is skipped.  No output is provided.
@@ -952,7 +853,6 @@
    total_in which indicates where valid compressed data was found.  In the
    error case, the application may repeatedly call inflateSync, providing more
    input each time, until success or end of the input data.
->>>>>>> 7cf02ded
 */
 
 ZEXTERN int ZEXPORT inflateCopy OF((z_streamp dest,
@@ -1099,11 +999,7 @@
      See inflateBack() for the usage of these routines.
 
      inflateBackInit will return Z_OK on success, Z_STREAM_ERROR if any of
-<<<<<<< HEAD
-   the paramaters are invalid, Z_MEM_ERROR if the internal state could not be
-=======
    the parameters are invalid, Z_MEM_ERROR if the internal state could not be
->>>>>>> 7cf02ded
    allocated, or Z_VERSION_ERROR if the version of the library does not match
    the version of the header file.
 */
@@ -1229,10 +1125,7 @@
      27-31: 0 (reserved)
  */
 
-<<<<<<< HEAD
-=======
 #ifndef Z_SOLO
->>>>>>> 7cf02ded
 
                         /* utility functions */
 
@@ -1294,18 +1187,11 @@
 
      uncompress returns Z_OK if success, Z_MEM_ERROR if there was not
    enough memory, Z_BUF_ERROR if there was not enough room in the output
-<<<<<<< HEAD
-   buffer, or Z_DATA_ERROR if the input data was corrupted or incomplete.
-*/
-
-
-=======
    buffer, or Z_DATA_ERROR if the input data was corrupted or incomplete.  In
    the case where there is not enough room, uncompress() will fill the output
    buffer with the uncompressed data up to that point.
 */
 
->>>>>>> 7cf02ded
                         /* gzip file access functions */
 
 /*
@@ -1315,11 +1201,7 @@
    wrapper, documented in RFC 1952, wrapped around a deflate stream.
 */
 
-<<<<<<< HEAD
-typedef voidp gzFile;       /* opaque gzip file descriptor */
-=======
 typedef struct gzFile_s *gzFile;    /* semi-opaque gzip file descriptor */
->>>>>>> 7cf02ded
 
 /*
 ZEXTERN gzFile ZEXPORT gzopen OF((const char *path, const char *mode));
@@ -1329,15 +1211,6 @@
    a strategy: 'f' for filtered data as in "wb6f", 'h' for Huffman-only
    compression as in "wb1h", 'R' for run-length encoding as in "wb1R", or 'F'
    for fixed code compression as in "wb9F".  (See the description of
-<<<<<<< HEAD
-   deflateInit2 for more information about the strategy parameter.) Also "a"
-   can be used instead of "w" to request that the gzip stream that will be
-   written be appended to the file.  "+" will result in an error, since reading
-   and writing to the same gzip file is not supported.
-
-     gzopen can be used to read a file which is not in gzip format; in this
-   case gzread will directly read from the file without decompression.
-=======
    deflateInit2 for more information about the strategy parameter.)  'T' will
    request transparent writing or appending with no compression and not using
    the gzip format.
@@ -1357,7 +1230,6 @@
    case gzread will directly read from the file without decompression.  When
    reading, this will be detected automatically by looking for the magic two-
    byte gzip header.
->>>>>>> 7cf02ded
 
      gzopen returns NULL if the file could not be opened, if there was
    insufficient memory to allocate the gzFile state, or if an invalid mode was
@@ -1376,15 +1248,11 @@
    descriptor fd, just like fclose(fdopen(fd, mode)) closes the file descriptor
    fd.  If you want to keep fd open, use fd = dup(fd_keep); gz = gzdopen(fd,
    mode);.  The duplicated descriptor should be saved to avoid a leak, since
-<<<<<<< HEAD
-   gzdopen does not close fd if it fails.
-=======
    gzdopen does not close fd if it fails.  If you are using fileno() to get the
    file descriptor from a FILE *, then you will have to use dup() to avoid
    double-close()ing the file descriptor.  Both gzclose() and fclose() will
    close the associated file descriptor, so they need to have different file
    descriptors.
->>>>>>> 7cf02ded
 
      gzdopen returns NULL if there was insufficient memory to allocate the
    gzFile state, if an invalid mode was specified (an 'r', 'w', or 'a' was not
@@ -1422,16 +1290,6 @@
 ZEXTERN int ZEXPORT gzread OF((gzFile file, voidp buf, unsigned len));
 /*
      Reads the given number of uncompressed bytes from the compressed file.  If
-<<<<<<< HEAD
-   the input file was not in gzip format, gzread copies the given number of
-   bytes into the buffer.
-
-     After reaching the end of a gzip stream in the input, gzread will continue
-   to read, looking for another gzip stream, or failing that, reading the rest
-   of the input file directly without decompression.  The entire input file
-   will be read if gzread is called until it returns less than the requested
-   len.
-=======
    the input file is not in gzip format, gzread copies the given number of
    bytes into the buffer directly from the file.
 
@@ -1452,7 +1310,6 @@
    will return Z_BUF_ERROR if the last gzread ended in the middle of a gzip
    stream.  Alternatively, gzerror can be used before gzclose to detect this
    case.
->>>>>>> 7cf02ded
 
      gzread returns the number of uncompressed bytes actually read, less than
    len for end of file, or -1 for error.
@@ -1466,11 +1323,7 @@
    error.
 */
 
-<<<<<<< HEAD
-ZEXTERN int ZEXPORTVA gzprintf OF((gzFile file, const char *format, ...));
-=======
 ZEXTERN int ZEXPORTVA gzprintf Z_ARG((gzFile file, const char *format, ...));
->>>>>>> 7cf02ded
 /*
      Converts, formats, and writes the arguments to the compressed file under
    control of the format string, as in fprintf.  gzprintf returns the number of
@@ -1515,14 +1368,10 @@
 ZEXTERN int ZEXPORT gzgetc OF((gzFile file));
 /*
      Reads one byte from the compressed file.  gzgetc returns this byte or -1
-<<<<<<< HEAD
-   in case of end of file or error.
-=======
    in case of end of file or error.  This is implemented as a macro for speed.
    As such, it does not do all of the checking the other functions do.  I.e.
    it does not check to see if file is NULL, nor whether the structure file
    points to has been clobbered or not.
->>>>>>> 7cf02ded
 */
 
 ZEXTERN int ZEXPORT gzungetc OF((int c, gzFile file));
@@ -1618,13 +1467,7 @@
 ZEXTERN int ZEXPORT gzdirect OF((gzFile file));
 /*
      Returns true (1) if file is being copied directly while reading, or false
-<<<<<<< HEAD
-   (0) if file is a gzip stream being decompressed.  This state can change from
-   false to true while reading the input file if the end of a gzip stream is
-   reached, but is followed by data that is not another gzip stream.
-=======
    (0) if file is a gzip stream being decompressed.
->>>>>>> 7cf02ded
 
      If the input file is empty, gzdirect() will return true, since the input
    does not contain a gzip stream.
@@ -1633,8 +1476,6 @@
    cause buffers to be allocated to allow reading the file to determine if it
    is a gzip file.  Therefore if gzbuffer() is used, it should be called before
    gzdirect().
-<<<<<<< HEAD
-=======
 
      When writing, gzdirect() returns true (1) if transparent writing was
    requested ("wT" for the gzopen() mode), or false (0) otherwise.  (Note:
@@ -1642,7 +1483,6 @@
    explicitly requested, so the application already knows the answer.  When
    linking statically, using gzdirect() will include all of the zlib code for
    gzip file reading and decompression, which may not be desired.)
->>>>>>> 7cf02ded
 */
 
 ZEXTERN int ZEXPORT    gzclose OF((gzFile file));
@@ -1654,12 +1494,8 @@
    must not be called more than once on the same allocation.
 
      gzclose will return Z_STREAM_ERROR if file is not valid, Z_ERRNO on a
-<<<<<<< HEAD
-   file operation error, or Z_OK on success.
-=======
    file operation error, Z_MEM_ERROR if out of memory, Z_BUF_ERROR if the
    last read ended in the middle of a gzip stream, or Z_OK on success.
->>>>>>> 7cf02ded
 */
 
 ZEXTERN int ZEXPORT gzclose_r OF((gzFile file));
@@ -1697,10 +1533,7 @@
    file that is being written concurrently.
 */
 
-<<<<<<< HEAD
-=======
 #endif /* !Z_SOLO */
->>>>>>> 7cf02ded
 
                         /* checksum functions */
 
@@ -1736,13 +1569,9 @@
      Combine two Adler-32 checksums into one.  For two sequences of bytes, seq1
    and seq2 with lengths len1 and len2, Adler-32 checksums were calculated for
    each, adler1 and adler2.  adler32_combine() returns the Adler-32 checksum of
-<<<<<<< HEAD
-   seq1 and seq2 concatenated, requiring only adler1, adler2, and len2.
-=======
    seq1 and seq2 concatenated, requiring only adler1, adler2, and len2.  Note
    that the z_off_t type (like off_t) is a signed integer.  If len2 is
    negative, the result has no meaning or utility.
->>>>>>> 7cf02ded
 */
 
 ZEXTERN uLong ZEXPORT crc32   OF((uLong crc, const Bytef *buf, uInt len));
@@ -1794,19 +1623,6 @@
                                          const char *version,
                                          int stream_size));
 #define deflateInit(strm, level) \
-<<<<<<< HEAD
-        deflateInit_((strm), (level),       ZLIB_VERSION, sizeof(z_stream))
-#define inflateInit(strm) \
-        inflateInit_((strm),                ZLIB_VERSION, sizeof(z_stream))
-#define deflateInit2(strm, level, method, windowBits, memLevel, strategy) \
-        deflateInit2_((strm),(level),(method),(windowBits),(memLevel),\
-                      (strategy),           ZLIB_VERSION, sizeof(z_stream))
-#define inflateInit2(strm, windowBits) \
-        inflateInit2_((strm), (windowBits), ZLIB_VERSION, sizeof(z_stream))
-#define inflateBackInit(strm, windowBits, window) \
-        inflateBackInit_((strm), (windowBits), (window), \
-                                            ZLIB_VERSION, sizeof(z_stream))
-=======
         deflateInit_((strm), (level), ZLIB_VERSION, (int)sizeof(z_stream))
 #define inflateInit(strm) \
         inflateInit_((strm), ZLIB_VERSION, (int)sizeof(z_stream))
@@ -1837,7 +1653,6 @@
 ZEXTERN int ZEXPORT gzgetc_ OF((gzFile file));
 #define gzgetc(g) \
     ((g)->have ? ((g)->have--, (g)->pos++, *((g)->next)++) : gzgetc_(g))
->>>>>>> 7cf02ded
 
 /* provide 64-bit offset functions if _LARGEFILE64_SOURCE defined, and/or
  * change the regular functions to 64 bits if _FILE_OFFSET_BITS is 64 (if
@@ -1855,15 +1670,6 @@
 #endif
 
 #if !defined(ZLIB_INTERNAL) && _FILE_OFFSET_BITS-0 == 64 && _LFS64_LARGEFILE-0
-<<<<<<< HEAD
-#  define gzopen gzopen64
-#  define gzseek gzseek64
-#  define gztell gztell64
-#  define gzoffset gzoffset64
-#  define adler32_combine adler32_combine64
-#  define crc32_combine crc32_combine64
-#  ifdef _LARGEFILE64_SOURCE
-=======
 #  ifdef Z_PREFIX_SET
 #    define z_gzopen z_gzopen64
 #    define z_gzseek z_gzseek64
@@ -1880,7 +1686,6 @@
 #    define crc32_combine crc32_combine64
 #  endif
 #  ifndef _LARGEFILE64_SOURCE
->>>>>>> 7cf02ded
      ZEXTERN gzFile ZEXPORT gzopen64 OF((const char *, const char *));
      ZEXTERN z_off_t ZEXPORT gzseek64 OF((gzFile, z_off_t, int));
      ZEXTERN z_off_t ZEXPORT gztell64 OF((gzFile));
@@ -1897,8 +1702,6 @@
    ZEXTERN uLong ZEXPORT crc32_combine OF((uLong, uLong, z_off_t));
 #endif
 
-<<<<<<< HEAD
-=======
 #else /* Z_SOLO */
 
    ZEXTERN uLong ZEXPORT adler32_combine OF((uLong, uLong, z_off_t));
@@ -1906,7 +1709,6 @@
 
 #endif /* !Z_SOLO */
 
->>>>>>> 7cf02ded
 /* hack for buggy compilers */
 #if !defined(ZUTIL_H) && !defined(NO_DUMMY_DECL)
     struct internal_state {int dummy;};
@@ -1917,14 +1719,11 @@
 ZEXTERN int            ZEXPORT inflateSyncPoint OF((z_streamp));
 ZEXTERN const uLongf * ZEXPORT get_crc_table    OF((void));
 ZEXTERN int            ZEXPORT inflateUndermine OF((z_streamp, int));
-<<<<<<< HEAD
-=======
 ZEXTERN int            ZEXPORT inflateResetKeep OF((z_streamp));
 ZEXTERN int            ZEXPORT deflateResetKeep OF((z_streamp));
 #ifndef Z_SOLO
   ZEXTERN unsigned long  ZEXPORT gzflags          OF((void));
 #endif
->>>>>>> 7cf02ded
 
 #ifdef __cplusplus
 }
