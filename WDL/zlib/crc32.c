--- conflicted
+++ resolved
@@ -1,9 +1,5 @@
 /* crc32.c -- compute the CRC-32 of a data stream
-<<<<<<< HEAD
- * Copyright (C) 1995-2006, 2010 Mark Adler
-=======
  * Copyright (C) 1995-2006, 2010, 2011 Mark Adler
->>>>>>> 7cf02ded
  * For conditions of distribution and use, see copyright notice in zlib.h
  *
  * Thanks to Rodney Brown <rbrown64@csc.com.au> for his contribution of faster
@@ -21,11 +17,8 @@
   of the crc tables.  Therefore, if you #define DYNAMIC_CRC_TABLE, you should
   first call get_crc_table() to initialize the tables before allowing more than
   one thread to use crc32().
-<<<<<<< HEAD
-=======
 
   DYNAMIC_CRC_TABLE and MAKECRCH can be #defined to write out crc32.h.
->>>>>>> 7cf02ded
  */
 
 #ifdef MAKECRCH
@@ -42,13 +35,9 @@
 /* Find a four-byte integer type for crc32_little() and crc32_big(). */
 #ifndef NOBYFOUR
 #  ifdef STDC           /* need ANSI C limits.h to determine sizes */
-<<<<<<< HEAD
-#    include <limits.h>
-=======
 #    ifndef Z_SOLO
 #      include <limits.h>
 #    endif
->>>>>>> 7cf02ded
 #    define BYFOUR
 #    if (UINT_MAX == 0xffffffffUL)
        typedef unsigned int u4;
@@ -68,10 +57,7 @@
 
 /* Definitions for doing the crc four data bytes at a time. */
 #ifdef BYFOUR
-<<<<<<< HEAD
-=======
    typedef u4 crc_table_t;
->>>>>>> 7cf02ded
 #  define REV(w) ((((w)>>24)&0xff)+(((w)>>8)&0xff00)+ \
                 (((w)&0xff00)<<8)+(((w)&0xff)<<24))
    local unsigned long crc32_little OF((unsigned long,
@@ -80,10 +66,7 @@
                         const unsigned char FAR *, unsigned));
 #  define TBLS 8
 #else
-<<<<<<< HEAD
-=======
    typedef unsigned long crc_table_t;
->>>>>>> 7cf02ded
 #  define TBLS 1
 #endif /* BYFOUR */
 
@@ -91,27 +74,16 @@
 local unsigned long gf2_matrix_times OF((unsigned long *mat,
                                          unsigned long vec));
 local void gf2_matrix_square OF((unsigned long *square, unsigned long *mat));
-<<<<<<< HEAD
-local uLong crc32_combine_(uLong crc1, uLong crc2, z_off64_t len2);
-=======
 local uLong crc32_combine_ OF((uLong crc1, uLong crc2, z_off64_t len2));
->>>>>>> 7cf02ded
 
 
 #ifdef DYNAMIC_CRC_TABLE
 
 local volatile int crc_table_empty = 1;
-<<<<<<< HEAD
-local unsigned long FAR crc_table[TBLS][256];
-local void make_crc_table OF((void));
-#ifdef MAKECRCH
-   local void write_table OF((FILE *, const unsigned long FAR *));
-=======
 local crc_table_t FAR crc_table[TBLS][256];
 local void make_crc_table OF((void));
 #ifdef MAKECRCH
    local void write_table OF((FILE *, const crc_table_t FAR *));
->>>>>>> 7cf02ded
 #endif /* MAKECRCH */
 /*
   Generate tables for a byte-wise 32-bit CRC calculation on the polynomial:
@@ -141,15 +113,9 @@
 */
 local void make_crc_table()
 {
-<<<<<<< HEAD
-    unsigned long c;
-    int n, k;
-    unsigned long poly;                 /* polynomial exclusive-or pattern */
-=======
     crc_table_t c;
     int n, k;
     crc_table_t poly;                   /* polynomial exclusive-or pattern */
->>>>>>> 7cf02ded
     /* terms of polynomial defining this crc (except x^32): */
     static volatile int first = 1;      /* flag to limit concurrent making */
     static const unsigned char p[] = {0,1,2,4,5,7,8,10,11,12,16,22,23,26};
@@ -161,15 +127,6 @@
         first = 0;
 
         /* make exclusive-or pattern from polynomial (0xedb88320UL) */
-<<<<<<< HEAD
-        poly = 0UL;
-        for (n = 0; n < sizeof(p)/sizeof(unsigned char); n++)
-            poly |= 1UL << (31 - p[n]);
-
-        /* generate a crc for every 8-bit value */
-        for (n = 0; n < 256; n++) {
-            c = (unsigned long)n;
-=======
         poly = 0;
         for (n = 0; n < (int)(sizeof(p)/sizeof(unsigned char)); n++)
             poly |= (crc_table_t)1 << (31 - p[n]);
@@ -177,7 +134,6 @@
         /* generate a crc for every 8-bit value */
         for (n = 0; n < 256; n++) {
             c = (crc_table_t)n;
->>>>>>> 7cf02ded
             for (k = 0; k < 8; k++)
                 c = c & 1 ? poly ^ (c >> 1) : c >> 1;
             crc_table[0][n] = c;
@@ -214,11 +170,7 @@
         if (out == NULL) return;
         fprintf(out, "/* crc32.h -- tables for rapid CRC calculation\n");
         fprintf(out, " * Generated automatically by crc32.c\n */\n\n");
-<<<<<<< HEAD
-        fprintf(out, "local const unsigned long FAR ");
-=======
         fprintf(out, "local const crc_table_t FAR ");
->>>>>>> 7cf02ded
         fprintf(out, "crc_table[TBLS][256] =\n{\n  {\n");
         write_table(out, crc_table[0]);
 #  ifdef BYFOUR
@@ -238,21 +190,13 @@
 #ifdef MAKECRCH
 local void write_table(out, table)
     FILE *out;
-<<<<<<< HEAD
-    const unsigned long FAR *table;
-=======
     const crc_table_t FAR *table;
->>>>>>> 7cf02ded
 {
     int n;
 
     for (n = 0; n < 256; n++)
-<<<<<<< HEAD
-        fprintf(out, "%s0x%08lxUL%s", n % 5 ? "" : "    ", table[n],
-=======
         fprintf(out, "%s0x%08lxUL%s", n % 5 ? "" : "    ",
                 (unsigned long)(table[n]),
->>>>>>> 7cf02ded
                 n == 255 ? "\n" : (n % 5 == 4 ? ",\n" : ", "));
 }
 #endif /* MAKECRCH */
