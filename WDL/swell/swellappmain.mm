#import "swellappmain.h"

#include "swell.h"
#include "swell-internal.h"


HMENU SWELL_app_stocksysmenu; // exposed to app, simply the contents of the default system menu (as defined in the nib)
static bool IsMultiLineEditControl(NSView *cv, id fs)
{
  if (fs && [fs isKindOfClass:[NSTextView class]])
  {
    NSTextView *v = (NSTextView *)fs;
    if ([v isEditable])
    {
      NSView *a=[v superview];
      while (a && a != cv)
      {
        if ([a isKindOfClass:[NSTextField class]]) return false;
        a = [a superview];
      }
      return true;
    }
  }
  return false;
}

@implementation SWELLApplication
- (void)sendEvent:(NSEvent *)anEvent
{
  int etype = [anEvent type];
  if (etype == NSKeyUp)
  {
    // toss keyup if next keydown is the same key
    NSEvent *nextDown = [self nextEventMatchingMask:NSKeyDownMask untilDate:[NSDate dateWithTimeIntervalSinceNow:0.003] inMode:NSDefaultRunLoopMode dequeue:FALSE];
    if (nextDown && [nextDown keyCode] == [anEvent keyCode]) return;
  }
  else if (etype == NSKeyDown)
  {
    NSEvent *nextDown = [self nextEventMatchingMask:NSKeyDownMask untilDate:[NSDate dateWithTimeIntervalSinceNow:0.003] inMode:NSDefaultRunLoopMode dequeue:FALSE];
    if (nextDown && [nextDown keyCode] == [anEvent keyCode]) 
    {
#if 0
      // no need to check timestamps -- if a queued key is there, just ignore this one(prevent a backlog)
      static double sc=0.0;
      if (sc == 0.0) 
      { 
        struct mach_timebase_info inf={0,};
        mach_timebase_info(&inf); 
        if (inf.numer && inf.denom)  sc = inf.numer / (inf.denom * 1000.0 * 1000.0 * 1000.0);
      }
      
      if (sc != 0.0 && [anEvent timestamp] < (double) mach_absolute_time() * sc - 0.05)
#endif
        return;
    }
  }
  
  
  NSWindow *modalWindow = [NSApp modalWindow];
  
  NSWindow *focwnd=[anEvent window];  
  NSView *dest_view=NULL;    // only valid when key message
  
	if (etype==NSKeyDown||etype==NSKeyUp)
	{
    int msgtype = etype==NSKeyDown ? WM_KEYDOWN : WM_KEYUP;
    int flag,code=SWELL_MacKeyToWindowsKey(anEvent,&flag);
    
    if (focwnd)
    {      
      if (flag&(FCONTROL|FALT))
      {
        NSWindow *f = focwnd;    
        // handle carbon windows, sending all cmd/alt modified keys to their parent NSView (to be handled later)
        // perhaps it'd be good to have a flag on these to see if they want it .. i.e. SWELL_SetCarbonHostView_WantKeyFlgs()..
        while (f)
        {
<<<<<<< HEAD
          #if __MAC_OS_X_VERSION_MAX_ALLOWED > 1060
          if ((dest_view=[(id<NSWindowDelegate>)f delegate]) && [dest_view respondsToSelector:@selector(swellIsCarbonHostingView)] && [(SWELL_hwndCarbonHost*)dest_view swellIsCarbonHostingView])
          #else
          if ((dest_view=[f delegate]) && [dest_view respondsToSelector:@selector(swellIsCarbonHostingView)] && [(SWELL_hwndCarbonHost*)dest_view swellIsCarbonHostingView])
          #endif
=======
          if ((dest_view=(NSView *)[f delegate]) && [dest_view respondsToSelector:@selector(swellIsCarbonHostingView)] && [(SWELL_hwndCarbonHost*)dest_view swellIsCarbonHostingView])
>>>>>>> 0533dc57
          {
            focwnd = [dest_view window]; 
            break;
          }
          dest_view=0;
          f=[f parentWindow];
        }
      } 
      if (!dest_view)  // get default dest_view, and validate it as a NSView
      {
        if ((dest_view=(NSView *)[focwnd firstResponder]) && ![dest_view isKindOfClass:[NSView class]]) dest_view=NULL;
      }       
    }       
    if (!modalWindow && (!focwnd || dest_view))
    {          
      MSG msg={(HWND)dest_view,msgtype,(WPARAM)code,(LPARAM)flag}; // LPARAM is treated differently (giving modifier flags/FVIRTKEY etc) in sWELL's WM_KEYDOWN than in windows, deal with it
      
      if (SWELLAppMain(SWELLAPP_PROCESSMESSAGE,(INT_PTR)&msg,(INT_PTR)anEvent)>0) return; 
    }  
  }
  // default window handling:
  if (etype == NSKeyDown && focwnd && dest_view)
  {
    NSView *cv = [focwnd contentView];
    if (cv && [cv respondsToSelector:@selector(onSwellMessage:p1:p2:)]) //only work for swell windows
    {
      int flag,code=SWELL_MacKeyToWindowsKey(anEvent,&flag);
      int cmdid=0;
      
      // todo: other keys (such as shift+insert?)
      if (((flag&~FVIRTKEY)==FCONTROL && (code=='V'||code=='C' ||code=='X')) && [dest_view isKindOfClass:[NSText class]])
      {         
        if (code=='V') [(NSText *)dest_view paste:(id)cv];
        else if (code=='C') [(NSText *)dest_view copy:(id)cv];
        else if (code=='X') [(NSText *)dest_view cut:(id)cv];
        return;
      }
      
      if ((!(flag&~(FVIRTKEY|FSHIFT)) && code == VK_ESCAPE) ||
          ((flag&~FVIRTKEY)==FCONTROL && code=='W'))
      {
        if (code == 'W') cmdid= IDCANCEL; // cmd+w always idcancel's
        else if (!dest_view || ![dest_view isKindOfClass:[NSTextView class]]) cmdid=IDCANCEL; // not text view, idcancel
        else if (!(flag&FSHIFT) && !IsMultiLineEditControl(cv,dest_view)) cmdid=IDCANCEL; // if singleline edit and shift not set, idcancel
        
        if (!cmdid) 
        {
          SetFocus((HWND)cv);
          return;
        }
      }
      else if (!(flag&~FVIRTKEY) && code == VK_RETURN) 
      {      
        // get default button command id, if any, if enabled
        if (!IsMultiLineEditControl(cv,dest_view))
        {            
            cmdid = SWELL_GetDefaultButtonID((HWND)cv,true); 
            
            if (!cmdid) // no action, set focus to parent
            {
              SetFocus((HWND)cv);
              return;
            }
        }
      }
      
      if (cmdid)
      {
        SendMessage((HWND)cv,WM_COMMAND,cmdid,0);
        return;
      }
    } // is swell CV
  } // key down
  
  [super sendEvent:anEvent];
}
@end


@implementation SWELLAppController

- (void)awakeFromNib
{      
  SWELL_EnsureMultithreadedCocoa();
  [NSApp setDelegate:self];

  SWELL_POSTMESSAGE_INIT
  
  HMENU stockMenu=(HMENU)[NSApp mainMenu];
  if (stockMenu)
  {
    HMENU nf = GetSubMenu(stockMenu,0);
    if (nf) SWELL_app_stocksysmenu = SWELL_DuplicateMenu(nf);
  }
  
  SWELLAppMain(SWELLAPP_ONLOAD,0,0);
}

-(IBAction)onSysMenuCommand:(id)sender
{
  int a = [sender tag];
  if (a) SWELLAppMain(SWELLAPP_ONCOMMAND,a,(INT_PTR)sender);
}

- (BOOL)application:(NSApplication *)theApplication openFile:(NSString *)filename
{
  char buf[4096];
  buf[0]=0;
  SWELL_CFStringToCString(filename,buf,sizeof(buf));
  return buf[0] && SWELLAppMain(SWELLAPP_OPENFILE,(INT_PTR)buf,0)>0;
}
- (BOOL)applicationOpenUntitledFile:(NSApplication *)theApplication
{
  return SWELLAppMain(SWELLAPP_NEWFILE,0,0)>0; 
}

- (BOOL)applicationShouldOpenUntitledFile:(NSApplication *)sender
{
  return SWELLAppMain(SWELLAPP_SHOULDOPENNEWFILE,0,0)>0;
}

-(void)applicationDidFinishLaunching:(NSNotification *)aNotification
{
  SWELLAppMain(SWELLAPP_LOADED,0,0);
}

- (NSApplicationTerminateReply)applicationShouldTerminate:(NSApplication *)sender
{
  return SWELLAppMain(SWELLAPP_SHOULDDESTROY,0,0) > 0 ? NSTerminateLater : NSTerminateNow;
}

- (void)applicationWillTerminate:(NSNotification *)notification
{
  SWELLAppMain(SWELLAPP_DESTROY,0,0);
}

- (void)applicationDidBecomeActive:(NSNotification *)aNotification
{
  if (!SWELLAppMain(SWELLAPP_ACTIVATE,TRUE,0))
    SWELL_BroadcastMessage(WM_ACTIVATEAPP,TRUE,0);
}

- (void)applicationDidResignActive:(NSNotification *)aNotification
{
  if (!SWELLAppMain(SWELLAPP_ACTIVATE,FALSE,0))
    SWELL_BroadcastMessage(WM_ACTIVATEAPP,FALSE,0);
}

SWELL_APPAPI_DELEGATE_IMPL

SWELL_POSTMESSAGE_DELEGATE_IMPL


@end<|MERGE_RESOLUTION|>--- conflicted
+++ resolved
@@ -75,15 +75,7 @@
         // perhaps it'd be good to have a flag on these to see if they want it .. i.e. SWELL_SetCarbonHostView_WantKeyFlgs()..
         while (f)
         {
-<<<<<<< HEAD
-          #if __MAC_OS_X_VERSION_MAX_ALLOWED > 1060
-          if ((dest_view=[(id<NSWindowDelegate>)f delegate]) && [dest_view respondsToSelector:@selector(swellIsCarbonHostingView)] && [(SWELL_hwndCarbonHost*)dest_view swellIsCarbonHostingView])
-          #else
-          if ((dest_view=[f delegate]) && [dest_view respondsToSelector:@selector(swellIsCarbonHostingView)] && [(SWELL_hwndCarbonHost*)dest_view swellIsCarbonHostingView])
-          #endif
-=======
           if ((dest_view=(NSView *)[f delegate]) && [dest_view respondsToSelector:@selector(swellIsCarbonHostingView)] && [(SWELL_hwndCarbonHost*)dest_view swellIsCarbonHostingView])
->>>>>>> 0533dc57
           {
             focwnd = [dest_view window]; 
             break;
