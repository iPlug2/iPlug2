/* Cockos SWELL (Simple/Small Win32 Emulation Layer for Linux/OSX)
   Copyright (C) 2006 and later, Cockos, Inc.

    This software is provided 'as-is', without any express or implied
    warranty.  In no event will the authors be held liable for any damages
    arising from the use of this software.

    Permission is granted to anyone to use this software for any purpose,
    including commercial applications, and to alter it and redistribute it
    freely, subject to the following restrictions:

    1. The origin of this software must not be misrepresented; you must not
       claim that you wrote the original software. If you use this software
       in a product, an acknowledgment in the product documentation would be
       appreciated but is not required.
    2. Altered source versions must be plainly marked as such, and must not be
       misrepresented as being the original software.
    3. This notice may not be removed or altered from any source distribution.
  

    This file provides basic windows APIs for handling windows, as well as the stubs to enable swell-dlggen to work.

  */


#ifndef SWELL_PROVIDED_BY_APP

#import <Cocoa/Cocoa.h>
#import <objc/objc-runtime.h>
#include "swell.h"
#include "../mutex.h"
#include "../ptrlist.h"
#include "../queue.h"
#include "../wdlcstring.h"

#include "swell-dlggen.h"

#define SWELL_INTERNAL_MERGESORT_IMPL
#define SWELL_INTERNAL_HTREEITEM_IMPL
#include "swell-internal.h"

static bool SWELL_NeedModernListViewHacks()
{
#ifdef __LP64__
  return false;
#else
  // only needed on 32 bit yosemite as of 10.10.3, but who knows when it will be necessary elsewhere
  return SWELL_GetOSXVersion() >= 0x10a0;
#endif
}

static LRESULT sendSwellMessage(id obj, UINT uMsg, WPARAM wParam, LPARAM lParam)
{
  if (obj && [obj respondsToSelector:@selector(onSwellMessage:p1:p2:)])
    return [(SWELL_hwndChild *)obj onSwellMessage:uMsg p1:wParam p2:lParam];
  return 0;
}
static void InvalidateSuperViews(NSView *view);
#define STANDARD_CONTROL_NEEDSDISPLAY_IMPL(classname) \
  - (const char *)swellGetClass { return ( classname ); } \
  - (void)setNeedsDisplay:(BOOL)flag \
  { \
  [super setNeedsDisplay:flag]; \
  if (flag) InvalidateSuperViews(self); \
  } \
  - (void)setNeedsDisplayInRect:(NSRect)rect \
  { \
  [super setNeedsDisplayInRect:rect]; \
  InvalidateSuperViews(self); \
  }


int g_swell_osx_readonlytext_wndbg = 0;
int g_swell_osx_style = 0; // &1 = rounded buttons, &2=big sur styled lists
static void *SWELL_CStringToCFString_FilterPrefix(const char *str)
{
  int c=0;
  while (str[c] && str[c] != '&' && c++<1024);
  if (!str[c] || c>=1024 || strlen(str)>=1024) return SWELL_CStringToCFString(str);
  char buf[1500];
  const char *p=str;
  char *op=buf;
  while (*p)
  {
    if (*p == '&')  p++;
    if (!*p) break;
    *op++=*p++;
  }
  *op=0;
  return SWELL_CStringToCFString(buf);

}

static int _nsStringSearchProc(const void *_a, const void *_b)
{
  NSString *a=(NSString *)_a;
  NSString *b = (NSString *)_b;
  return (int)[a compare:b];
}
static int _nsMenuSearchProc(const void *_a, const void *_b)
{
  NSString *a=(NSString *)_a;
  NSMenuItem *b = (NSMenuItem *)_b;
  return (int)[a compare:[b title]];
}
static int _listviewrowSearchFunc(const void *_a, const void *_b, const void *ctx)
{
  const char *a = (const char *)_a;
  SWELL_ListView_Row *row = (SWELL_ListView_Row *)_b;
  const char *b="";
  if (!row || !(b=row->m_vals.Get(0))) b="";
  return strcmp(a,b);
}
static int _listviewrowSearchFunc2(const void *_a, const void *_b, const void *ctx)
{
  const char *a = (const char *)_a;
  SWELL_ListView_Row *row = (SWELL_ListView_Row *)_b;
  const char *b="";
  if (!row || !(b=row->m_vals.Get(0))) b="";
  return strcmp(b,a);
}

// modified bsearch: returns place item SHOULD be in if it's not found
static NSInteger arr_bsearch_mod(void *key, NSArray *arr, int (*compar)(const void *, const void *))
{
  const NSInteger nmemb = [arr count];
  NSInteger p,lim,base=0;
  
	for (lim = nmemb; lim != 0; lim >>= 1) {
		p = base + (lim >> 1);
		int cmp = compar(key, [arr objectAtIndex:p]);
		if (cmp == 0) return (p);
		if (cmp > 0) {	/* key > p: move right */
      // check to see if key is less than p+1, if it is, we're done
			base = p + 1;
      if (base >= nmemb || compar(key,[arr objectAtIndex:base])<=0) return base;
			lim--;
		} /* else move left */
	}
	return 0;
}


template<class T> static int ptrlist_bsearch_mod(void *key, WDL_PtrList<T> *arr, int (*compar)(const void *, const void *, const void *ctx), void *ctx)
{
  const int nmemb = arr->GetSize();
  int base=0, lim, p;
  
	for (lim = nmemb; lim != 0; lim >>= 1) {
		p = base + (lim >> 1);
		int cmp = compar(key, arr->Get(p),ctx);
		if (cmp == 0) return (p);
		if (cmp > 0) {	/* key > p: move right */
      // check to see if key is less than p+1, if it is, we're done
			base = p + 1;
      if (base >= nmemb || compar(key,arr->Get(base),ctx)<=0) return base;
			lim--;
		} /* else move left */
	}
	return 0;
}


@implementation SWELL_TabView
STANDARD_CONTROL_NEEDSDISPLAY_IMPL("SysTabControl32")

-(void)setNotificationWindow:(id)dest
{
  m_dest=dest;
}
-(id)getNotificationWindow
{
  return m_dest;
}
-(NSInteger) tag
{
  return m_tag;
}
-(void) setTag:(NSInteger)tag
{
  m_tag=tag;
}
- (void)tabView:(NSTabView *)tabView didSelectTabViewItem:(NSTabViewItem *)tabViewItem
{
  if (m_dest)
  {
    NMHDR nm={(HWND)self,(UINT_PTR)[self tag],TCN_SELCHANGE};
    SendMessage((HWND)m_dest,WM_NOTIFY,nm.idFrom,(LPARAM)&nm);
  }
}
@end


@implementation SWELL_ProgressView
STANDARD_CONTROL_NEEDSDISPLAY_IMPL("msctls_progress32")

-(NSInteger) tag
{
  return m_tag;
}
-(void) setTag:(NSInteger)tag
{
  m_tag=tag;
}
-(LRESULT)onSwellMessage:(UINT)msg p1:(WPARAM)wParam p2:(LPARAM)lParam
{
  if (msg == PBM_SETRANGE)
  {
    [self setMinValue:LOWORD(lParam)];
    [self setMaxValue:HIWORD(lParam)];
  }
  else if (msg==PBM_SETPOS)
  {
    [self setDoubleValue:(double)wParam];
    [self stopAnimation:self];    
  }
  else if (msg==PBM_DELTAPOS)
  {
    [self incrementBy:(double)wParam];
  }
  return 0;
}

@end

@implementation SWELL_ListViewCell
-(NSColor *)highlightColorWithFrame:(NSRect)cellFrame inView:(NSView *)controlView 
{
  if ([controlView isKindOfClass:[SWELL_ListView class]])
  {
    if (((SWELL_ListView *)controlView)->m_selColors) return nil;
  }
  else if ([controlView isKindOfClass:[SWELL_TreeView class]])
  {
    if (((SWELL_TreeView *)controlView)->m_selColors) return nil;
  }

  return [super highlightColorWithFrame:cellFrame inView:controlView];
}
- (NSRect)drawingRectForBounds:(NSRect)rect
{
  const NSSize sz = [self cellSizeForBounds:rect];
  rect = [super drawingRectForBounds:rect];
  const int offs = (int) floor((rect.size.height - sz.height) * .5);
  if (offs>0)
  {
    rect.origin.y += offs;
    rect.size.height -= offs*2;
  }
  return rect;
}
@end

@implementation SWELL_StatusCell
-(id)initNewCell
{
  if ((self=[super initTextCell:@""]))
  {
    status=0;
  }
  return self;
}
-(void)setStatusImage:(NSImage *)img
{
  status=img;
}
- (void)drawWithFrame:(NSRect)cellFrame inView:(NSView *)controlView
{
  if (status)
  {
    const double fr_h = cellFrame.size.height;
    const NSSize image_sz = [status size];
    const double use_h = wdl_min(image_sz.height, fr_h);
    const double yo = (fr_h-use_h)*.5;
    double use_w,xo;
    if (use_h > cellFrame.size.width)
    {
      use_w = cellFrame.size.width;
      xo = 0.0;
    }
    else
    {
      use_w = use_h;
      xo = yo;
    }

    [status drawInRect:NSMakeRect(cellFrame.origin.x + xo,cellFrame.origin.y + yo,use_w,use_h)
      fromRect:NSZeroRect operation:NSCompositeSourceOver fraction:1.0];
  }
  cellFrame.origin.x += cellFrame.size.height + 2.0;
  cellFrame.size.width -= cellFrame.size.height + 2.0;
  [super drawWithFrame:cellFrame inView:controlView];
}

@end

@implementation SWELL_TreeView
STANDARD_CONTROL_NEEDSDISPLAY_IMPL("SysTreeView32")

-(id) init
{
  if ((self = [super init]))
  {
    m_fakerightmouse=false;
    m_items=new WDL_PtrList<HTREEITEM__>;
    m_fgColor=0;
    m_selColors=0;
  }
  return self;
}
-(void) dealloc
{
  if (m_items) m_items->Empty(true);
  delete m_items;
  m_items=0;
  [m_fgColor release];
  [m_selColors release];
  [super dealloc];
}

-(bool) findItem:(HTREEITEM)item parOut:(HTREEITEM__ **)par idxOut:(int *)idx
{
  if (!m_items||!item) return false;
  int x=m_items->Find((HTREEITEM__*)item);
  if (x>=0)
  {
    *par=NULL;
    *idx=x;
    return true;
  }
  for (x = 0; x < m_items->GetSize(); x++)
  {
    if (m_items->Get(x)->FindItem(item,par,idx)) return true;
  }

  return false;
}

-(NSInteger) outlineView:(NSOutlineView *)outlineView numberOfChildrenOfItem:(id)item
{
  if (item == nil) return m_items ? m_items->GetSize() : 0;
  return ((HTREEITEM__*)[item getValue])->m_children.GetSize();
}

- (BOOL)outlineView:(NSOutlineView *)outlineView isItemExpandable:(id)item
{
  if (item==nil) return YES;
  HTREEITEM__ *it=(HTREEITEM__ *)[item getValue];
  
  return it && it->m_haschildren;
}

- (id)outlineView:(NSOutlineView *)outlineView
            child:(NSInteger)index
           ofItem:(id)item
{
  HTREEITEM__ *row=item ? ((HTREEITEM__*)[item getValue])->m_children.Get(index) : m_items ? m_items->Get(index) : 0;

  return (id)(row ? row->m_dh : NULL);
}

- (id)outlineView:(NSOutlineView *)outlineView
    objectValueForTableColumn:(NSTableColumn *)tableColumn
           byItem:(id)item
{
  if (!item) return @"";
  HTREEITEM__ *it=(HTREEITEM__ *)[item getValue];
  
  if (!it || !it->m_value) return @"";
 
  NSString *str=(NSString *)SWELL_CStringToCFString(it->m_value);    
  
  return [str autorelease];
}

- (BOOL)outlineView:(NSOutlineView *)outlineView
         writeItems:(NSArray *)items
       toPasteboard:(NSPasteboard *)pasteboard
{
  if (self->style & TVS_DISABLEDRAGDROP) return NO;
  [pasteboard declareTypes:[NSArray arrayWithObject:@"swell_treeview"] owner:nil];
  [pasteboard setString:@"" forType:@"swell_treeview"];
  return YES;
}

- (BOOL)outlineView:(NSOutlineView *)outlineView
         acceptDrop:(id<NSDraggingInfo>)info
               item:(id)item
         childIndex:(NSInteger)index
{
  HWND par = GetParent((HWND)self);
  if (par && GetCapture() == par)
  {
    POINT p;
    GetCursorPos(&p);
    ScreenToClient(par,&p);
    SendMessage(par,WM_LBUTTONUP,0,MAKELPARAM(p.x,p.y));
  }
  return YES;
}

/*
- (BOOL)outlineView:(NSOutlineView *)outlineView
   shouldExpandItem:(id)item
{
  return NO; // optionally while dragging?
}
*/

- (void)outlineView:(NSOutlineView *)outlineView
    draggingSession:(NSDraggingSession *)session
       endedAtPoint:(NSPoint)screenPoint
          operation:(NSDragOperation)operation
{
  [self unregisterDraggedTypes];
  HWND par = GetParent((HWND)self);
  if (par && GetCapture() == par)
  {
    // usually acceptDrop above will be the one that is called, but if the user ended up elsewhere
    // this might, let the caller clean up capture
    POINT p;
    GetCursorPos(&p);
    ScreenToClient(par,&p);
    SendMessage(par,WM_LBUTTONUP,0,MAKELPARAM(p.x,p.y));
  }
}

- (void)outlineView:(NSOutlineView *)outlineView
    draggingSession:(NSDraggingSession *)session
   willBeginAtPoint:(NSPoint)screenPoint
           forItems:(NSArray *)draggedItems
{
  if (self->style & TVS_DISABLEDRAGDROP) return;
  HWND hwnd = (HWND)self, par = GetParent(hwnd);
  if (par)
  {
    TVHITTESTINFO tht;
    memset(&tht,0,sizeof(tht));
    GetCursorPos(&tht.pt);
    ScreenToClient(hwnd, &tht.pt);
    HTREEITEM sel = TreeView_GetSelection(hwnd), hit = TreeView_HitTest(hwnd, &tht);
    if (hit && hit != sel) 
    {
      TreeView_SelectItem(hwnd,hit);
      sel = hit;
    }

    NMTREEVIEW nm={{hwnd,(UINT_PTR)[self tag],TVN_BEGINDRAG},};
    nm.itemNew.hItem = sel;
    nm.itemNew.lParam = sel ? sel->m_param : 0;
    SendMessage(par,WM_NOTIFY,nm.hdr.idFrom,(LPARAM)&nm);
    if (GetCapture() == par)
      [self registerForDraggedTypes:[NSArray arrayWithObject: @"swell_treeview"]];
  }
}

- (NSDragOperation)outlineView:(NSOutlineView *)outlineView
                  validateDrop:(id<NSDraggingInfo>)info
                  proposedItem:(id)item
            proposedChildIndex:(NSInteger)index
{
  HWND hwnd=(HWND)self, par = GetParent(hwnd);
  if (par && GetCapture()==par)
  {
    POINT p;
    GetCursorPos(&p);
    TVHITTESTINFO tht;
    memset(&tht,0,sizeof(tht));
    tht.pt = p;

    ScreenToClient(par,&p);
    LRESULT move_res = SendMessage(par,WM_MOUSEMOVE,0,MAKELPARAM(p.x,p.y));
    if (move_res == (LRESULT)-1) return NSDragOperationNone;
    if (move_res == (LRESULT)-2) // move to end
    {
      HTREEITEM par_item = NULL;
      HTREEITEM li = self->m_items ? self->m_items->Get(self->m_items->GetSize()-1) : NULL;
      while (li && li->m_children.GetSize())
      {
        par_item = li;
        li = li->m_children.Get(li->m_children.GetSize()-1);
      }
      if (par_item && par_item->m_children.GetSize()) [self setDropItem:par_item->m_dh dropChildIndex:par_item->m_children.GetSize()];
    }
    else if (move_res >= 65536)
    {
      HTREEITEM paritem = NULL;
      int idx=0;
      // it is safe (but time consuming!) to call findItem: on a possibly-junk pointer
      if ([self findItem:(HTREEITEM)(INT_PTR)move_res parOut:&paritem idxOut:&idx] && paritem)
        [self setDropItem:paritem->m_dh dropChildIndex:idx];
    }
    return NSDragOperationPrivate;
  }
  return NSDragOperationNone;

}

-(void)mouseDown:(NSEvent *)theEvent
{
  if (([theEvent modifierFlags] & NSControlKeyMask) && IsRightClickEmulateEnabled())
  {
    m_fakerightmouse=1;  
  }
  else 
  {
    
    NMCLICK nmlv={{(HWND)self,(UINT_PTR)[self tag], NM_CLICK},};
    SendMessage((HWND)[self target],WM_NOTIFY,nmlv.hdr.idFrom,(LPARAM)&nmlv);
    
    m_fakerightmouse=0;
    [super mouseDown:theEvent];
  }
}

-(void)mouseDragged:(NSEvent *)theEvent
{
}

-(void)mouseUp:(NSEvent *)theEvent
{   
  if (m_fakerightmouse||([theEvent modifierFlags] & NSControlKeyMask)) [self rightMouseUp:theEvent];
  else [super mouseUp:theEvent];
}
- (void)rightMouseUp:(NSEvent *)theEvent
{
  bool wantContext=true;

  NMCLICK nmlv={{(HWND)self,(UINT_PTR)[self tag], NM_RCLICK},};
  if (SendMessage((HWND)[self target],WM_NOTIFY,nmlv.hdr.idFrom,(LPARAM)&nmlv)) wantContext=false;
  
  if (wantContext)
  {
    POINT p;
    GetCursorPos(&p);
    SendMessage((HWND)[self target],WM_CONTEXTMENU,(WPARAM)self,(p.x&0xffff)|(p.y<<16));
  }
  
  m_fakerightmouse=0;
}

- (void)highlightSelectionInClipRect:(NSRect)theClipRect
{
  if (m_selColors)
  {
    int a = GetFocus() == (HWND)self ? 0 : 2;
    if ([m_selColors count] >= a)
    {
      NSColor *c=[m_selColors objectAtIndex:a];
      if (c)
      {
        // calculate rect of selected items, combine with theClipRect, and fill these areas with our background (phew!)

        NSInteger x = [self selectedRow];
        if (x>=0)
        {
          NSRect r = [self rectOfRow:x];
          r = NSIntersectionRect(r,theClipRect);
          if (r.size.height>0 && r.size.width>0)
          {
            [c setFill];      
            NSRectFill(r);
          }
        }
        return ;
      }
    }
  }
  return [super highlightSelectionInClipRect:theClipRect];
}




@end





@implementation SWELL_ListView
STANDARD_CONTROL_NEEDSDISPLAY_IMPL( m_lbMode ? "SysListView32_LB" : "SysListView32" )

-(BOOL)accessibilityPerformShowMenu
{
  HWND par = (HWND)[self target];
  if (par)
  {
    int row = (int)ListView_GetNextItem((HWND)self,-1,LVNI_FOCUSED);
    int col = 0; // todo
    NMLISTVIEW nmlv={{(HWND)self,(UINT_PTR)[self tag], NM_RCLICK}, row, col, 0, 0, 0, };
    SendMessage(par,WM_NOTIFY,nmlv.hdr.idFrom,(LPARAM)&nmlv);
    return YES;
  }
  return NO;
}

-(LONG)getSwellStyle { return style; }

-(void)setSwellStyle:(LONG)st 
{
  bool hdrchg= ((style&LVS_NOCOLUMNHEADER) != (st&LVS_NOCOLUMNHEADER));
  style=st;
  if ((style&LVS_REPORT) && hdrchg)
  {
    // todo some crap with NSTableView::setHeaderView, but it's complicated
  }
}

-(id) init
{
  if ((self = [super init]))
  {
    m_selColors=0;
    m_fgColor = 0;
    ownermode_cnt=0;
    m_status_imagelist_type=-1;
    m_status_imagelist=0;
    m_leftmousemovecnt=0;
    m_fakerightmouse=false;
    m_lbMode=0;
    m_fastClickMask=0;
    m_last_shift_clicked_item = m_last_plainly_clicked_item=-1;
    m_start_item=-1;
    m_start_subitem=-1;
    m_start_item_clickmode=0; // 0=clicked item, 1=clicked image, &2=sent drag message, &4=quickclick mode
    m_cols = new WDL_PtrList<NSTableColumn>;
    m_items=new WDL_PtrList<SWELL_ListView_Row>;
  }
  return self;
}
-(void) dealloc
{
  if (m_items) m_items->Empty(true);
  delete m_items;
  delete m_cols;
  m_cols=0;
  m_items=0;
  [m_fgColor release];
  [m_selColors release];
  [super dealloc];
}

-(int)getColumnPos:(int)idx // get current position of column that was originally at idx
{
  int pos=idx;
  if (m_cols)
  {
    NSTableColumn* col=m_cols->Get(idx);
    if (col)
    {
      NSArray* arr=[self tableColumns];
      if (arr)
      {
        pos=(int)[arr indexOfObject:col];
      }
    }
  }
  return pos;
}

- (void)highlightSelectionInClipRect:(NSRect)theClipRect
{
  if (m_selColors)
  {
    int a = GetFocus() == (HWND)self ? 0 : 2;
    if ([m_selColors count] >= a)
    {
      NSColor *c=[m_selColors objectAtIndex:a];
      if (c)
      {
        // calculate rect of selected items, combine with theClipRect, and fill these areas with our background (phew!)
        bool needfillset=true;
        NSInteger x = [self rowAtPoint:NSMakePoint(0,theClipRect.origin.y)];
        if (x<0)x=0;
        const NSInteger n = [self numberOfRows];
        for (;x <n;x++)
        {
          NSRect r = [self rectOfRow:x];
          if (r.origin.y >= theClipRect.origin.y + theClipRect.size.height) break;
          
          if ([self isRowSelected:x])
          {
            r = NSIntersectionRect(r,theClipRect);
            if (r.size.height>0 && r.size.width>0)
            {
              if (needfillset) { needfillset=false; [c setFill]; }
              NSRectFill(r);
            }
          }
        }
        return ;
      }
    }
  }
  return [super highlightSelectionInClipRect:theClipRect];
}
-(int)getColumnIdx:(int)pos // get original index of column that is currently at position
{
  int idx=pos;
  NSArray* arr=[self tableColumns];
  if (arr && pos>=0 && pos < [arr count])
  {
    NSTableColumn* col=[arr objectAtIndex:pos];
    if (col && m_cols)
    {
      idx=m_cols->Find(col);
    }
  }
  return idx;
}

-(NSInteger)columnAtPoint:(NSPoint)pt
{
  int pos=(int)[super columnAtPoint:pt];
  return (NSInteger) [self getColumnIdx:pos];
}


- (NSInteger)numberOfRowsInTableView:(NSTableView *)aTableView
{
  return (!m_lbMode && (style & LVS_OWNERDATA)) ? ownermode_cnt : (m_items ? m_items->GetSize():0);
}

- (id)tableView:(NSTableView *)aTableView objectValueForTableColumn:(NSTableColumn *)aTableColumn row:(NSInteger)rowIndex
{
  NSString *str=NULL;
  int image_idx=0;
  
  if (!m_lbMode && (style & LVS_OWNERDATA))
  {
    HWND tgt=(HWND)[self target];

    char buf[1024];
    NMLVDISPINFO nm={{(HWND)self, (UINT_PTR)[self tag], LVN_GETDISPINFO}};
    nm.item.mask=LVIF_TEXT;
    if (m_status_imagelist_type==LVSIL_STATE) nm.item.mask |= LVIF_STATE;
    else if (m_status_imagelist_type == LVSIL_SMALL) nm.item.mask |= LVIF_IMAGE;
    nm.item.iImage = -1;
    nm.item.iItem=(int)rowIndex;
    nm.item.iSubItem=m_cols->Find(aTableColumn);
    nm.item.pszText=buf;
    nm.item.cchTextMax=sizeof(buf)-1;
    buf[0]=0;
    SendMessage(tgt,WM_NOTIFY,nm.hdr.idFrom,(LPARAM)&nm);
    
    if (m_status_imagelist_type == LVSIL_STATE) image_idx=(nm.item.state>>16)&0xff;
    else if (m_status_imagelist_type == LVSIL_SMALL) image_idx = nm.item.iImage + 1;
    str=(NSString *)SWELL_CStringToCFString(nm.item.pszText); 
  }
  else
  {
    char *p=NULL;
    SWELL_ListView_Row *r=0;
    if (m_items && m_cols && (r=m_items->Get(rowIndex))) 
    {
      p=r->m_vals.Get(m_cols->Find(aTableColumn));
      if (m_status_imagelist_type == LVSIL_STATE || m_status_imagelist_type == LVSIL_SMALL)
      {
        image_idx=r->m_imageidx;
      }
    }
    
    str=(NSString *)SWELL_CStringToCFString(p);    
    
    if (style & LBS_OWNERDRAWFIXED)
    {
      SWELL_ODListViewCell *cell=[aTableColumn dataCell];
      if ([cell isKindOfClass:[SWELL_ODListViewCell class]]) [cell setItemIdx:(int)rowIndex];
    }
  }
  
  if (!m_lbMode && m_status_imagelist)
  {
    SWELL_StatusCell *cell=(SWELL_StatusCell*)[aTableColumn dataCell];
    if ([cell isKindOfClass:[SWELL_StatusCell class]])
    {
      HICON icon=m_status_imagelist->Get(image_idx-1);      
      NSImage *img=NULL;
      if (icon)  img=(NSImage *)GetNSImageFromHICON(icon);
      [cell setStatusImage:img];
    }
  }
  
  return [str autorelease];

}


-(void)mouseDown:(NSEvent *)theEvent
{
  if (([theEvent modifierFlags] & NSControlKeyMask) && IsRightClickEmulateEnabled())
  {
    m_fakerightmouse=1;  
    m_start_item=-1;
    m_start_subitem=-1;
  }
  else 
  {
    if ([theEvent clickCount]>1 && SWELL_NeedModernListViewHacks())
    {
      [super mouseDown:theEvent];
      return;
    }
    m_leftmousemovecnt=0;
    m_fakerightmouse=0;
    
    NSPoint pt=[theEvent locationInWindow];
    pt=[self convertPoint:pt fromView:nil];
    m_start_item=(int)[self rowAtPoint:pt];
    m_start_subitem=(int)[self columnAtPoint:pt];
    
    
    
    m_start_item_clickmode=0;
    if (m_start_item >=0 && (m_fastClickMask&(1<<m_start_subitem)))
    {
      NMLISTVIEW nmlv={{(HWND)self,(UINT_PTR)[self tag], NM_CLICK}, m_start_item, m_start_subitem, 0, 0, 0, {NSPOINT_TO_INTS(pt)}, };
      SWELL_ListView_Row *row=m_items->Get(nmlv.iItem);
      if (row)
        nmlv.lParam = row->m_param;
      SendMessage((HWND)[self target],WM_NOTIFY,nmlv.hdr.idFrom,(LPARAM)&nmlv);
      m_start_item_clickmode=4;
    }
    else
    {
      if (m_start_item>=0 && m_status_imagelist && LVSIL_STATE == m_status_imagelist_type && pt.x <= [self rowHeight]) // in left area
      {
        m_start_item_clickmode=1;
      }
    }
  }
}

-(void)mouseDragged:(NSEvent *)theEvent
{
  if (++m_leftmousemovecnt==4)
  {
    if (m_start_item>=0 && !(m_start_item_clickmode&3))
    {
      if (!m_lbMode)
      {
        // if m_start_item isnt selected, change selection to it now
        if (!(m_start_item_clickmode&4) && ![self isRowSelected:m_start_item]) 
        {
          [self selectRowIndexes:[NSIndexSet indexSetWithIndex:m_start_item] byExtendingSelection:!!(GetAsyncKeyState(VK_CONTROL)&0x8000)];
        }
        NMLISTVIEW hdr={{(HWND)self,(UINT_PTR)[self tag],LVN_BEGINDRAG},m_start_item,m_start_subitem,0,};
        SendMessage((HWND)[self target],WM_NOTIFY,hdr.hdr.idFrom, (LPARAM) &hdr);
        m_start_item_clickmode |= 2;
      }
    }
  }
  else if (m_leftmousemovecnt > 4 && !(m_start_item_clickmode&1))
  {
    HWND tgt=(HWND)[self target];
    POINT p;
    GetCursorPos(&p);
    ScreenToClient(tgt,&p);
    
    SendMessage(tgt,WM_MOUSEMOVE,0,(p.x&0xffff) + (((int)p.y)<<16));
  }
}

-(void)mouseUp:(NSEvent *)theEvent
{
  if ((m_fakerightmouse||([theEvent modifierFlags] & NSControlKeyMask)) && IsRightClickEmulateEnabled())
  {
    [self rightMouseUp:theEvent];
  }
  else 
  {
    if ([theEvent clickCount]>1 && SWELL_NeedModernListViewHacks())
    {
      [super mouseUp:theEvent];
      return;
    }
    if (!(m_start_item_clickmode&1))
    {
      if (m_leftmousemovecnt>=0 && m_leftmousemovecnt<4 && !(m_start_item_clickmode&4))
      {
        const bool msel = [self allowsMultipleSelection];
        if (m_lbMode && !msel) // listboxes --- allow clicking to reset the selection
        {
          [self deselectAll:self];
        }

        if (SWELL_NeedModernListViewHacks())
        {
          if (m_start_item>=0)
          {
            NSMutableIndexSet *m = [[NSMutableIndexSet alloc] init];
            if (GetAsyncKeyState(VK_CONTROL)&0x8000)
            {
              [m addIndexes:[self selectedRowIndexes]];
              if ([m containsIndex:m_start_item]) [m removeIndex:m_start_item];
              else 
              {
                if (!msel) [m removeAllIndexes];
                [m addIndex:m_start_item];
              }
              m_last_plainly_clicked_item = m_start_item;
            }
            else if (msel && (GetAsyncKeyState(VK_SHIFT)&0x8000))
            {
              [m addIndexes:[self selectedRowIndexes]];
              const int n = ListView_GetItemCount((HWND)self);
              if (m_last_plainly_clicked_item<0 || m_last_plainly_clicked_item>=n)
                m_last_plainly_clicked_item=m_start_item;
  
              if (m_last_shift_clicked_item>=0 && 
                  m_last_shift_clicked_item<n && 
                  m_last_plainly_clicked_item != m_last_shift_clicked_item)
              {
                int a1 = m_last_shift_clicked_item;
                int a2 = m_last_plainly_clicked_item;
                if (a2<a1) { int tmp=a1; a1=a2; a2=tmp; }
                [m removeIndexesInRange:NSMakeRange(a1,a2-a1 + 1)];
              }
              
              int a1 = m_start_item;
              int a2 = m_last_plainly_clicked_item;
              if (a2<a1) { int tmp=a1; a1=a2; a2=tmp; }
              [m addIndexesInRange:NSMakeRange(a1,a2-a1 + 1)];

              m_last_shift_clicked_item = m_start_item;
            }
            else
            {
              m_last_plainly_clicked_item = m_start_item;
              [m addIndex:m_start_item];
            }
  
            [self selectRowIndexes:m byExtendingSelection:NO];
  
            [m release];
  
          }
          else [self deselectAll:self];
        }
        else
        {
          [super mouseDown:theEvent];
          [super mouseUp:theEvent];
        }
      }
      else if (m_leftmousemovecnt>=4)
      {
        HWND tgt=(HWND)[self target];
        POINT p;
        GetCursorPos(&p);
        ScreenToClient(tgt,&p);      
        SendMessage(tgt,WM_LBUTTONUP,0,(p.x&0xffff) + (((int)p.y)<<16));      
      }
    }
  }
  
  if (!m_lbMode && !(m_start_item_clickmode&(2|4)))
  {
    NSPoint pt=[theEvent locationInWindow];
    pt=[self convertPoint:pt fromView:nil];    
    int col = (int)[self columnAtPoint:pt];
    NMLISTVIEW nmlv={{(HWND)self,(UINT_PTR)[self tag], NM_CLICK}, (int)[self rowAtPoint:pt], col, 0, 0, 0, {NSPOINT_TO_INTS(pt)}, };
    SWELL_ListView_Row *row=m_items->Get(nmlv.iItem);
    if (row) nmlv.lParam = row->m_param;
    SendMessage((HWND)[self target],WM_NOTIFY,nmlv.hdr.idFrom,(LPARAM)&nmlv);
  }  
}

- (void)rightMouseUp:(NSEvent *)theEvent
{
  bool wantContext=true;
  
  if (!m_lbMode) 
  {
    NSPoint pt=[theEvent locationInWindow];
    pt=[self convertPoint:pt fromView:nil];
    
    // note, windows selects on right mousedown    
    NSInteger row =[self rowAtPoint:pt];
    if (row >= 0 && ![self isRowSelected:row])
    {
      NSIndexSet* rows=[NSIndexSet indexSetWithIndex:row];
      [self deselectAll:self];
      [self selectRowIndexes:rows byExtendingSelection:NO];
    }       
    
    NMLISTVIEW nmlv={{(HWND)self,(UINT_PTR)[self tag], NM_RCLICK}, (int)row, (int)[self columnAtPoint:pt], 0, 0, 0, {NSPOINT_TO_INTS(pt)}, };
    if (SendMessage((HWND)[self target],WM_NOTIFY,nmlv.hdr.idFrom,(LPARAM)&nmlv)) wantContext=false;
  }
  if (wantContext)
  {
    POINT p;
    GetCursorPos(&p);
    SendMessage((HWND)[self target],WM_CONTEXTMENU,(WPARAM)self,(p.x&0xffff)|(p.y<<16));
  }
  m_fakerightmouse=0;
}

-(LRESULT)onSwellMessage:(UINT)msg p1:(WPARAM)wParam p2:(LPARAM)lParam
{
  HWND hwnd=(HWND)self;
    switch (msg)
    {
      case LB_RESETCONTENT:
          ownermode_cnt=0;
          if (m_items) 
          {
            m_items->Empty(true);
            [self reloadData];
          }
      return 0;
      case LB_ADDSTRING:
      case LB_INSERTSTRING:
      {
        int cnt=ListView_GetItemCount(hwnd);
        if (msg == LB_ADDSTRING && (style & LBS_SORT))
        {
          SWELL_ListView *tv=(SWELL_ListView*)hwnd;
          if (tv->m_lbMode && tv->m_items)
          {            
            cnt=ptrlist_bsearch_mod((char *)lParam,tv->m_items,_listviewrowSearchFunc,NULL);
          }
        }
        if (msg==LB_ADDSTRING) wParam=cnt;
        else if (wParam > cnt) wParam=cnt;
        LVITEM lvi={LVIF_TEXT,(int)wParam,0,0,0,(char *)lParam};
        ListView_InsertItem(hwnd,&lvi);
      }
      return wParam;
      case LB_GETCOUNT: return ListView_GetItemCount(hwnd);
      case LB_SETSEL:
        ListView_SetItemState(hwnd, (int)lParam,wParam ? LVIS_SELECTED : 0,LVIS_SELECTED);
        return 0;
      case LB_GETTEXT:
        if (lParam)
        {
          SWELL_ListView_Row *row=self->m_items ? self->m_items->Get(wParam) : NULL;
          *(char *)lParam = 0;
          if (row && row->m_vals.Get(0))
          {
            strcpy((char *)lParam, row->m_vals.Get(0));
            return (LRESULT)strlen(row->m_vals.Get(0));
          }
        }
      return LB_ERR;
      case LB_GETTEXTLEN:
        {
          SWELL_ListView_Row *row=self->m_items ? self->m_items->Get(wParam) : NULL;
          if (row) 
          {
            const char *p=row->m_vals.Get(0);
            return p?strlen(p):0;
          }
        }
      return LB_ERR;
      case LB_FINDSTRINGEXACT:
        if (lParam)
        {
          int x = (int) wParam + 1;
          if (x < 0) x=0;
          const int n = self->m_items ? self->m_items->GetSize() : 0;
          for (int i = 0; i < n; i ++)
          {
            SWELL_ListView_Row *row=self->m_items->Get(x);
            if (row)
            {
              const char *p = row->m_vals.Get(0);
              if (p && !stricmp(p,(const char *)lParam)) return x;
            }
            if (++x >= n) x=0;
          }
        }
      return LB_ERR;
      case LB_GETSEL:
        return !!(ListView_GetItemState(hwnd,(int)wParam,LVIS_SELECTED)&LVIS_SELECTED);
      case LB_GETCURSEL:
        return [self selectedRow];
      case LB_SETCURSEL:
      {
        if (wParam<ListView_GetItemCount(hwnd))
        {
          [self selectRowIndexes:[NSIndexSet indexSetWithIndex:wParam] byExtendingSelection:NO];        
          [self scrollRowToVisible:wParam];
        }
        else
        {
          [self deselectAll:self];
        }
      }
        return 0;
      case LB_GETITEMDATA:
      {
        if (m_items)
        {
          SWELL_ListView_Row *row=m_items->Get(wParam);
          if (row) return row->m_param;
        }
      }
        return 0;
      case LB_SETITEMDATA:
      {
        if (m_items)
        {
          SWELL_ListView_Row *row=m_items->Get(wParam);
          if (row) row->m_param=lParam;
        }
      }
        return 0;
      case LB_GETSELCOUNT:
        return [[self selectedRowIndexes] count];
      case LB_DELETESTRING:
        ListView_DeleteItem((HWND)self, (int)wParam);
        return 0;
      case WM_SETREDRAW:
        if (wParam)
        {
          if (SWELL_GetOSXVersion() >= 0x1070 && [self respondsToSelector:@selector(endUpdates)])
          {
            [self endUpdates];
            // workaround for a weird 10.14.6 bug
            // if the caller calls this, then invalidaterect()s the parent window right away,
            // appkit will (sometimes) throw an exception unlocking focus on the NSScrollView.
            // invalidating our window directly seems to prevent this.
            [self setNeedsDisplay:YES];
          }
        }
        else
        {
          if (SWELL_GetOSXVersion() >= 0x1070 && [self respondsToSelector:@selector(beginUpdates)])
            [self beginUpdates];
        }

        return 0;
    }
  return 0;
}

-(int)getSwellNotificationMode
{
  return m_lbMode;
}
-(void)setSwellNotificationMode:(int)lbMode
{
  m_lbMode=lbMode;
}

-(void)onSwellCommand:(int)cmd
{
  // ignore commands
}

@end

@implementation SWELL_ImageButtonCell
- (NSRect)drawTitle:(NSAttributedString *)title withFrame:(NSRect)frame inView:(NSView *)controlView
{
  return NSMakeRect(0,0,0,0);
}
@end

@implementation SWELL_ODButtonCell
- (BOOL)isTransparent
{
  return YES;
}
- (BOOL)isOpaque
{
  return NO;
}

- (void)drawWithFrame:(NSRect)cellFrame inView:(NSView *)controlView
{
  NSView *ctl=[self controlView];
  if (!ctl) { [super drawWithFrame:cellFrame inView:controlView]; return; }
  
  HDC hdc=SWELL_CreateGfxContext([NSGraphicsContext currentContext]);
  if (hdc)
  {
    HWND notWnd = GetParent((HWND)ctl);
    DRAWITEMSTRUCT dis={ODT_BUTTON,(UINT)[ctl tag],0,0,0,(HWND)ctl,hdc,{0,},0};
    NSRECT_TO_RECT(&dis.rcItem,cellFrame);
    SendMessage(notWnd,WM_DRAWITEM,dis.CtlID,(LPARAM)&dis);
  
    SWELL_DeleteGfxContext(hdc);
  }
  
}
@end

@implementation SWELL_ODListViewCell
-(void)setOwnerControl:(SWELL_ListView *)t { m_ownctl=t; m_lastidx=0; }
-(void)setItemIdx:(int)idx
{
  m_lastidx=idx;
}
- (void)drawInteriorWithFrame:(NSRect)cellFrame inView:(NSView *)controlView
{
  if (!m_ownctl) { [super drawInteriorWithFrame:cellFrame inView:controlView]; return; }
  
  int itemidx=m_lastidx;
  LPARAM itemData=0;
  SWELL_ListView_Row *row=m_ownctl->m_items->Get(itemidx);
  if (row) itemData=row->m_param;

  HDC hdc=SWELL_CreateGfxContext([NSGraphicsContext currentContext]);
  if (hdc)
  {
    HWND notWnd = GetParent((HWND)m_ownctl);
    DRAWITEMSTRUCT dis={ODT_LISTBOX,(UINT)[m_ownctl tag],(UINT)itemidx,0,0,(HWND)m_ownctl,hdc,{0,},(DWORD_PTR)itemData};
    NSRECT_TO_RECT(&dis.rcItem,cellFrame);
    SendMessage(notWnd,WM_DRAWITEM,dis.CtlID,(LPARAM)&dis);
  
    SWELL_DeleteGfxContext(hdc);
  }
}


@end





HWND GetDlgItem(HWND hwnd, int idx)
{
  if (WDL_NOT_NORMALLY(!hwnd)) return 0;

  NSView *v=0;
  id pid=(id)hwnd;
  if ([pid isKindOfClass:[NSWindow class]]) v=[((NSWindow *)pid) contentView];
  else if ([pid isKindOfClass:[NSView class]]) v=(NSView *)pid;
  
  if (!idx || !v) return (HWND)v;
  
  SWELL_BEGIN_TRY

  NSArray *ar = [v subviews];
  const NSInteger n=[ar count];
  for (NSInteger x=0;x<n;x++)
  {
    NSView *sv = [ar objectAtIndex:x];
    if (sv)
    {
      if ([sv respondsToSelector:@selector(tag)] && [sv tag] == idx) return (HWND)sv;

      if (sv && [sv isKindOfClass:[NSScrollView class]])
      {
        sv=[(NSScrollView *)sv documentView];
        if (sv && [sv respondsToSelector:@selector(tag)] && [sv tag] == idx) return (HWND)sv;
      }
      if (sv && [sv isKindOfClass:[NSClipView class]]) 
      {
        sv = [(NSClipView *)sv documentView];
        if (sv && [sv respondsToSelector:@selector(tag)] && [sv tag] == idx) return (HWND)sv;
      }
    }
  }
  // we might want to enable this for max compat with old code, but hopefully not:  return [v viewWithTag:idx]; 
  SWELL_END_TRY(;)
  return NULL;
}


LONG_PTR SetWindowLong(HWND hwnd, int idx, LONG_PTR val)
{
  if (WDL_NOT_NORMALLY(!hwnd)) return 0;

  SWELL_BEGIN_TRY
  id pid=(id)hwnd;
  if (idx==GWL_EXSTYLE && [pid respondsToSelector:@selector(swellSetExtendedStyle:)])
  {
    LONG ret=(LONG) [(SWELL_hwndChild*)pid swellGetExtendedStyle];
    [(SWELL_hwndChild*)pid swellSetExtendedStyle:(LONG)val];
    return ret;
  }
  if (idx==GWL_USERDATA && [pid respondsToSelector:@selector(setSwellUserData:)])
  {
    LONG_PTR ret=(LONG_PTR)[(SWELL_hwndChild*)pid getSwellUserData];
    [(SWELL_hwndChild*)pid setSwellUserData:(LONG_PTR)val];
    return ret;
  }
    
  if (idx==GWL_ID && [pid respondsToSelector:@selector(tag)] && [pid respondsToSelector:@selector(setTag:)])
  {
    int ret= (int) [pid tag];
    [pid setTag:(int)val];
    return (LONG_PTR)ret;
  }
  
  if (idx==GWL_WNDPROC && [pid respondsToSelector:@selector(setSwellWindowProc:)])
  {
    WNDPROC ov=(WNDPROC)[pid getSwellWindowProc];
    [pid setSwellWindowProc:(WNDPROC)val];
    return (LONG_PTR)ov;
  }
  if (idx==DWL_DLGPROC && [pid respondsToSelector:@selector(setSwellDialogProc:)])
  {
    DLGPROC ov=(DLGPROC)[pid getSwellDialogProc];
    [pid setSwellDialogProc:(DLGPROC)val];
    return (LONG_PTR)ov;
  }
  
  if (idx==GWL_STYLE)
  {
    if ([pid respondsToSelector:@selector(setSwellStyle:)])
    {
      LONG ov=[pid getSwellStyle];
      [pid setSwellStyle:(LONG)(val & ~WS_VISIBLE)];
      return ov;
    }
    else if ([pid isKindOfClass:[NSButton class]]) 
    {
      int ret=(int)GetWindowLong(hwnd,idx);
      
      if ((val&0xf) == BS_AUTO3STATE)
      {
        [pid setButtonType:NSSwitchButton];
        [pid setAllowsMixedState:YES];
        if ([pid isKindOfClass:[SWELL_Button class]]) [pid swellSetRadioFlags:0];
      }    
      else if ((val & 0xf) == BS_AUTOCHECKBOX)
      {
        [pid setButtonType:NSSwitchButton];
        [pid setAllowsMixedState:NO];
        if ([pid isKindOfClass:[SWELL_Button class]]) [pid swellSetRadioFlags:0];
      }
      else if ((val &  0xf) == BS_AUTORADIOBUTTON)
      {
        [pid setButtonType:NSRadioButton];
        if ([pid isKindOfClass:[SWELL_Button class]]) [pid swellSetRadioFlags:(val&WS_GROUP)?3:1];
      }               
      
      return ret;
    }
    else 
    {
      if ([[pid window] contentView] == pid)
      {
        NSView *tv=(NSView *)pid;
        NSWindow *oldw = [tv window];
        NSUInteger smask = [oldw styleMask];
        int mf=0;
        if (smask & NSTitledWindowMask)
        {
          mf|=WS_CAPTION;
          if (smask & NSResizableWindowMask) mf|=WS_THICKFRAME;
        }
        if (mf != (val&(WS_CAPTION|WS_THICKFRAME)))
        {
          BOOL dovis = IsWindowVisible((HWND)oldw);
          NSWindow *oldpar = [oldw parentWindow];
          char oldtitle[2048];
          oldtitle[0]=0;
          GetWindowText(hwnd,oldtitle,sizeof(oldtitle));
          NSRect fr=[oldw frame];
          HWND oldOwner=NULL;
          if ([oldw respondsToSelector:@selector(swellGetOwner)]) oldOwner=(HWND)[(SWELL_ModelessWindow*)oldw swellGetOwner];
          NSInteger oldlevel = [oldw level];

          
          [tv retain];
          SWELL_hwndChild *tempview = [[SWELL_hwndChild alloc] initChild:nil Parent:(NSView *)oldw dlgProc:nil Param:0];          
          [tempview release];          
          
          unsigned int mask=0;
          
          if (val & WS_CAPTION)
          {
            mask|=NSTitledWindowMask;
            if (val & WS_THICKFRAME)
              mask|=NSMiniaturizableWindowMask|NSClosableWindowMask|NSResizableWindowMask;
          }
      
          HWND SWELL_CreateModelessFrameForWindow(HWND childW, HWND ownerW, unsigned int);
          HWND bla=SWELL_CreateModelessFrameForWindow((HWND)tv,(HWND)oldOwner,mask);
          
          if (bla)
          {
            [tv release];
            // move owned windows over
            if ([oldw respondsToSelector:@selector(swellGetOwnerWindowHead)])
            {
              void **p=(void **)[(SWELL_ModelessWindow*)oldw swellGetOwnerWindowHead];
              if (p && [(id)bla respondsToSelector:@selector(swellGetOwnerWindowHead)])
              {
                void **p2=(void **)[(SWELL_ModelessWindow*)bla swellGetOwnerWindowHead];
                if (p && p2) 
                {
                  *p2=*p;
                  *p=0;
                  OwnedWindowListRec *rec = (OwnedWindowListRec *) *p2;
                  while (rec)
                  {
                    if (rec->hwnd && [rec->hwnd respondsToSelector:@selector(swellSetOwner:)])
                      [(SWELL_ModelessWindow *)rec->hwnd swellSetOwner:(id)bla];
                    rec=rec->_next;
                  }
                }
              }
            }
            // move all child and owned windows over to new window
            NSArray *ar=[oldw childWindows];
            if (ar)
            {
              int x;
              for (x = 0; x < [ar count]; x ++)
              {
                NSWindow *cw=[ar objectAtIndex:x];
                if (cw)
                {
                  [cw retain];
                  [oldw removeChildWindow:cw];
                  [(NSWindow *)bla addChildWindow:cw ordered:NSWindowAbove];
                  [cw release];
                  
                  
                }
              }
            }
          
            if (oldpar) [oldpar addChildWindow:(NSWindow *)bla ordered:NSWindowAbove];
            if (oldtitle[0]) SetWindowText(hwnd,oldtitle);
            
            [(NSWindow *)bla setFrame:fr display:dovis];
            [(NSWindow *)bla setLevel:oldlevel];
            if (dovis) ShowWindow(bla,SW_SHOW);
      
            DestroyWindow((HWND)oldw);
          }
          else
          {
            [oldw setContentView:tv];
            [tv release];
          }  
      
        }
      }
    }
    return 0;
  }

  if (idx == GWL_HWNDPARENT)
  {
    NSWindow *window = [pid window];
    if (![window respondsToSelector:@selector(swellGetOwner)]) return 0;

    NSWindow *new_owner = val && [(id)(INT_PTR)val isKindOfClass:[NSView class]] ? [(NSView *)(INT_PTR)val window] : NULL;
    if (new_owner && ![new_owner respondsToSelector:@selector(swellAddOwnedWindow:)]) new_owner=NULL;

    NSWindow *old_owner = [(SWELL_ModelessWindow *)window swellGetOwner];
    if (old_owner != new_owner)
    {
      if (old_owner) [(SWELL_ModelessWindow*)old_owner swellRemoveOwnedWindow:window];
      [(SWELL_ModelessWindow *)window swellSetOwner:nil];
      if (new_owner) [(SWELL_ModelessWindow *)new_owner swellAddOwnedWindow:window];
    }
    return (old_owner ? (LONG_PTR)[old_owner contentView] : 0);
  }
  
  if ([pid respondsToSelector:@selector(setSwellExtraData:value:)])
  {
    LONG_PTR ov=0;
    if ([pid respondsToSelector:@selector(getSwellExtraData:)]) ov=(LONG_PTR)[pid getSwellExtraData:idx];

    [pid setSwellExtraData:idx value:val];
    
    return ov;
  }
   
  SWELL_END_TRY(;)
  return 0;
}

LONG_PTR GetWindowLong(HWND hwnd, int idx)
{
  if (WDL_NOT_NORMALLY(!hwnd)) return 0;
  id pid=(id)hwnd;

  SWELL_BEGIN_TRY
  
  if (idx==GWL_EXSTYLE && [pid respondsToSelector:@selector(swellGetExtendedStyle)])
  {
    return (LONG_PTR)[pid swellGetExtendedStyle];
  }
  
  if (idx==GWL_USERDATA && [pid respondsToSelector:@selector(getSwellUserData)])
  {
    return (LONG_PTR)[pid getSwellUserData];
  }
  if (idx==GWL_USERDATA && [pid isKindOfClass:[NSText class]])
  {
    return 0xdeadf00b;
  }
  
  if (idx==GWL_ID && [pid respondsToSelector:@selector(tag)])
    return [pid tag];
  
  
  if (idx==GWL_WNDPROC && [pid respondsToSelector:@selector(getSwellWindowProc)])
  {
    return (LONG_PTR)[pid getSwellWindowProc];
  }
  if (idx==DWL_DLGPROC && [pid respondsToSelector:@selector(getSwellDialogProc)])
  {
    return (LONG_PTR)[pid getSwellDialogProc];
  }  
  if (idx==GWL_STYLE)
  {
    int ret=0;
    if (![pid isHidden]) ret |= WS_VISIBLE;
    if ([pid respondsToSelector:@selector(getSwellStyle)])
    {
      return (LONG_PTR)(([pid getSwellStyle]&~WS_VISIBLE) | ret);
    }    
    
    if ([pid isKindOfClass:[NSButton class]]) 
    {
      int tmp;
      if ([pid allowsMixedState]) ret |= BS_AUTO3STATE;
      else if ([pid isKindOfClass:[SWELL_Button class]] && (tmp = (int)[pid swellGetRadioFlags]))
      {
        ret |= BS_AUTORADIOBUTTON;
        if (tmp&2) ret|=WS_GROUP;
      }
      else ret |= BS_AUTOCHECKBOX; 
    }
    
    if ([pid isKindOfClass:[NSView class]])
    {
      if ([[pid window] contentView] != pid) ret |= WS_CHILDWINDOW;
      else
      {
        NSUInteger smask  =[[pid window] styleMask];
        if (smask & NSTitledWindowMask)
        {
          ret|=WS_CAPTION;
          if (smask & NSResizableWindowMask) ret|=WS_THICKFRAME;
        }
      }
    }
    
    return ret;
  }
  if (idx == GWL_HWNDPARENT)
  {
    NSWindow *window = [pid window];
    if (![window respondsToSelector:@selector(swellGetOwner)]) return 0;
    NSWindow *old_owner = [(SWELL_ModelessWindow *)window swellGetOwner];
    return (old_owner ? (LONG_PTR)[old_owner contentView] : 0);
  }

  if ([pid respondsToSelector:@selector(getSwellExtraData:)])
  {
    return (LONG_PTR)[pid getSwellExtraData:idx];
  }
  
  SWELL_END_TRY(;)
  return 0;
}

static bool IsWindowImpl(NSView *ch, NSView *par)
{
  if (!par || ![par isKindOfClass:[NSView class]]) return false;

  NSArray *ar = [par subviews];
  if (!ar) return false;
  [ar retain];
  NSInteger x,n=[ar count];
  for (x=0;x<n;x++)
    if ([ar objectAtIndex:x] == ch) 
    {
      [ar release];
      return true;
    }

  for (x=0;x<n;x++)
    if (IsWindowImpl(ch,[ar objectAtIndex:x])) 
    {
      [ar release];
      return true;
    }

  [ar release];
  return false;
}
bool IsWindow(HWND hwnd)
{
  if (!hwnd) return false;
  // this is very costly, but required
  SWELL_BEGIN_TRY

  NSArray *ch=[NSApp windows];
  [ch retain];
  NSInteger x,n=[ch count];
  for(x=0;x<n; x ++)
  {
    @try { 
      NSWindow *w = [ch objectAtIndex:x]; 
      if (w == (NSWindow *)hwnd || [w contentView] == (NSView *)hwnd) 
      {
        [ch release];
        return true;
      }
    }
    @catch (NSException *ex) { 
    }
    @catch (id ex) {
    }
  }
  for(x=0;x<n; x ++)
  {
    @try { 
      NSWindow *w = [ch objectAtIndex:x];
      if (w && 
          // only validate children of our windows (maybe an option for this?)
          ([w isKindOfClass:[SWELL_ModelessWindow class]] || [w isKindOfClass:[SWELL_ModalDialog class]]) &&
          IsWindowImpl((NSView*)hwnd,[w contentView])) 
      {
        [ch release];
        return true;
      }
    } 
    @catch (NSException *ex) { 
    }
    @catch (id ex) {
    }
  }
  [ch release];

  SWELL_END_TRY(;)
  return false;
}

bool IsWindowVisible(HWND hwnd)
{
  if (!hwnd) return false;

  SWELL_BEGIN_TRY
  id turd=(id)hwnd;
  if ([turd isKindOfClass:[NSView class]])
  {
    NSWindow *w = [turd window];
    if (w && ![w isVisible]) return false;
    
    return ![turd isHiddenOrHasHiddenAncestor];
  }
  if ([turd isKindOfClass:[NSWindow class]])
  {
    return !![turd isVisible];
  }
  SWELL_END_TRY(;)
  return true;
}


bool IsWindowEnabled(HWND hwnd)
{
  if (WDL_NOT_NORMALLY(!hwnd)) return false;

  bool rv = true;

  SWELL_BEGIN_TRY

  id view = (id)hwnd;
  if ([view isKindOfClass:[NSWindow class]]) view = [view contentView];

  rv = view && [view respondsToSelector:@selector(isEnabled)] && [view isEnabled];

  SWELL_END_TRY(;)

  return rv;
}




static void *__GetNSImageFromHICON(HICON ico) // local copy to not be link dependent on swell-gdi.mm
{
  HGDIOBJ__ *i = (HGDIOBJ__ *)ico;
  if (!i || i->type != TYPE_BITMAP) return 0;
  return i->bitmapptr;
}


@implementation SWELL_Button : NSButton

STANDARD_CONTROL_NEEDSDISPLAY_IMPL("Button")

-(id) init {
  self = [super init];
  if (self != nil) {
    m_userdata=0;
    m_swellGDIimage=0;
    m_radioflags=0;
  }
  return self;
}
-(int)swellGetRadioFlags { return m_radioflags; }
-(void)swellSetRadioFlags:(int)f { m_radioflags=f; }
-(LONG_PTR)getSwellUserData { return m_userdata; }
-(void)setSwellUserData:(LONG_PTR)val {   m_userdata=val; }

-(void)setSwellGDIImage:(void *)par
{
  m_swellGDIimage=par;
}
-(void *)getSwellGDIImage
{
  return m_swellGDIimage;
}

@end

LRESULT SendMessage(HWND hwnd, UINT msg, WPARAM wParam, LPARAM lParam)
{
  if (WDL_NOT_NORMALLY(!hwnd)) return 0;

  SWELL_BEGIN_TRY
  id obj=(id)hwnd;
  if ([obj respondsToSelector:@selector(onSwellMessage:p1:p2:)])
  {
    return (LRESULT) [obj onSwellMessage:msg p1:wParam p2:lParam];
  }
  else 
  {
    if (msg == BM_GETCHECK && [obj isKindOfClass:[NSButton class]])
    {
      NSInteger a=[(NSButton*)obj state];
      if (a==NSMixedState) return BST_INDETERMINATE;
      return a!=NSOffState;
    }
    if (msg == BM_SETCHECK && [obj isKindOfClass:[NSButton class]])
    {
      [(NSButton*)obj setState:(wParam&BST_INDETERMINATE)?NSMixedState:((wParam&BST_CHECKED)?NSOnState:NSOffState)];
      return 0;
    }
    if ((msg==BM_GETIMAGE || msg == BM_SETIMAGE) && [obj isKindOfClass:[SWELL_Button class]])
    {
      if (wParam != IMAGE_BITMAP && wParam != IMAGE_ICON) return 0; // ignore unknown types
      LONG_PTR ret=(LONG_PTR) (void *)[obj getSwellGDIImage];
      if (msg==BM_SETIMAGE)
      {
        NSImage *img=NULL;
        if (lParam) img=(NSImage *)__GetNSImageFromHICON((HICON)lParam);
        [obj setImage:img];
        [obj setSwellGDIImage:(void *)(img?lParam:0)];
      }
      return ret;
    }
    else if (msg >= CB_ADDSTRING && msg <= CB_INITSTORAGE && ([obj isKindOfClass:[NSPopUpButton class]] || [obj isKindOfClass:[NSComboBox class]]))
    {
        switch (msg)
        {
          case CB_ADDSTRING: return SWELL_CB_AddString(hwnd,0,(char*)lParam); 
          case CB_DELETESTRING: SWELL_CB_DeleteString(hwnd,0,(int)wParam); return 1;
          case CB_GETCOUNT: return SWELL_CB_GetNumItems(hwnd,0);
          case CB_GETCURSEL: return SWELL_CB_GetCurSel(hwnd,0);
          case CB_GETLBTEXT: return SWELL_CB_GetItemText(hwnd,0,(int)wParam,(char *)lParam, 1<<20);
          case CB_GETLBTEXTLEN: return SWELL_CB_GetItemText(hwnd,0,(int)wParam,NULL,0);
          case CB_INSERTSTRING: return SWELL_CB_InsertString(hwnd,0,(int)wParam,(char *)lParam);
          case CB_RESETCONTENT: SWELL_CB_Empty(hwnd,0); return 0;
          case CB_SETCURSEL: SWELL_CB_SetCurSel(hwnd,0,(int)wParam); return 0;
          case CB_GETITEMDATA: return SWELL_CB_GetItemData(hwnd,0,(int)wParam);
          case CB_SETITEMDATA: SWELL_CB_SetItemData(hwnd,0,(int)wParam,lParam); return 0;
          case CB_FINDSTRING:
          case CB_FINDSTRINGEXACT:
            if (lParam) return SWELL_CB_FindString(hwnd,0,(int)wParam,(const char *)lParam,msg==CB_FINDSTRINGEXACT);
            return CB_ERR;
          case CB_INITSTORAGE: return 0;                                                      
        }
        return 0;
    }
    else if (msg >= TBM_GETPOS && msg <= TBM_SETRANGE && ([obj isKindOfClass:[NSSlider class]]))
    {
        switch (msg)
        {
          case TBM_GETPOS: return SWELL_TB_GetPos(hwnd,0);
          case TBM_SETTIC: SWELL_TB_SetTic(hwnd,0,(int)lParam); return 1;
          case TBM_SETPOS: SWELL_TB_SetPos(hwnd,0,(int)lParam); return 1;
          case TBM_SETRANGE: SWELL_TB_SetRange(hwnd,0,LOWORD(lParam),HIWORD(lParam)); return 1;
        }
        return 0;
    }
    else if ((msg == EM_SETSEL || msg == EM_GETSEL || msg == EM_SETPASSWORDCHAR) && ([obj isKindOfClass:[NSTextField class]]))
    { 
      if (msg == EM_GETSEL)
      {
        NSRange range={0,};
        NSResponder *rs = [[obj window] firstResponder];
        if ([rs isKindOfClass:[NSView class]] && [(NSView *)rs isDescendantOf:obj])
        {
          NSText* text=[[obj window] fieldEditor:YES forObject:(NSTextField*)obj];  
          if (text) range=[text selectedRange];
        }
        if (wParam) *(int*)wParam=(int)range.location;
        if (lParam) *(int*)lParam=(int)(range.location+range.length);
      }      
      else if (msg == EM_SETSEL)
      {        
        //        [(NSTextField*)obj selectText:obj]; // Force the window's text field editor onto this control
        // don't force it, just ignore EM_GETSEL/EM_SETSEL if not in focus
        NSResponder *rs = [[obj window] firstResponder];
        if ([rs isKindOfClass:[NSView class]] && [(NSView *)rs isDescendantOf:obj])
        {
          NSText* text = [[obj window] fieldEditor:YES forObject:(NSTextField*)obj]; // then get it from the window 
          NSUInteger sl = [[text string] length];
          if (wParam == -1) lParam = wParam = 0;
          else if (lParam == -1) lParam = sl;        
          if (wParam>sl) wParam=sl;
          if (lParam>sl) lParam=sl;      
          if (text) [text setSelectedRange:NSMakeRange(wParam, wdl_max(lParam-wParam,0))]; // and set the range
        }
      }
      else if (msg == EM_SETPASSWORDCHAR)
      {
        // not implemented, because it requires replacing obj within its parent window
        // instead caller explicitly destroy the edit control and create a new one with ES_PASSWORD
      }
      return 0;
    }
    else
    {
      NSWindow *w;
      NSView *v;
      // if content view gets unhandled message send to window
      if ([obj isKindOfClass:[NSView class]] && (w=[obj window]) && [w contentView] == obj && [w respondsToSelector:@selector(onSwellMessage:p1:p2:)])
      {
        return (LRESULT) [(SWELL_hwndChild *)w onSwellMessage:msg p1:wParam p2:lParam];
      }
      // if window gets unhandled message send to content view
      else if ([obj isKindOfClass:[NSWindow class]] && (v=[obj contentView]) && [v respondsToSelector:@selector(onSwellMessage:p1:p2:)])
      {
        return (LRESULT) [(SWELL_hwndChild *)v onSwellMessage:msg p1:wParam p2:lParam];
      }
    }
  }
  SWELL_END_TRY(;)
  return 0;
}

void DestroyWindow(HWND hwnd)
{
  if (WDL_NOT_NORMALLY(!hwnd)) return;
  SWELL_BEGIN_TRY
  id pid=(id)hwnd;
  if ([pid isKindOfClass:[NSView class]])
  {
    KillTimer(hwnd,~(UINT_PTR)0);
    sendSwellMessage((id)pid,WM_DESTROY,0,0);
      
    NSWindow *pw = [(NSView *)pid window];
    if (pw && [pw contentView] == pid) // destroying contentview should destroy top level window
    {
      DestroyWindow((HWND)pw);
    }
    else 
    {
      if (pw)
      {
        id foc=[pw firstResponder];
        if (foc && (foc == pid || IsChild((HWND)pid,(HWND)foc)))
        {
          [pw makeFirstResponder:nil];
        }
      }
      [(NSView *)pid removeFromSuperview];
    }
  }
  else if ([pid isKindOfClass:[NSWindow class]])
  {
    KillTimer(hwnd,~(UINT_PTR)0);
    sendSwellMessage([(id)pid contentView],WM_DESTROY,0,0);
    sendSwellMessage((id)pid,WM_DESTROY,0,0);
      
    if ([(id)pid respondsToSelector:@selector(swellDoDestroyStuff)])
      [(id)pid swellDoDestroyStuff];
      
    NSWindow *par=[(NSWindow*)pid parentWindow];
    if (par)
    {
      [par removeChildWindow:(NSWindow*)pid];
    }
    [(NSWindow *)pid close]; // this is probably bad, but close takes too long to close!
  }
  SWELL_END_TRY(;)
}

void EnableWindow(HWND hwnd, int enable)
{
  if (WDL_NOT_NORMALLY(!hwnd)) return;
  SWELL_BEGIN_TRY
  id bla=(id)hwnd;
  if ([bla isKindOfClass:[NSWindow class]]) bla = [bla contentView];
    
  if (bla && [bla respondsToSelector:@selector(setEnabled:)])
  {
    if (enable == -1000 && [bla respondsToSelector:@selector(setEnabledSwellNoFocus)])
      [(SWELL_hwndChild *)bla setEnabledSwellNoFocus];
    else
      [bla setEnabled:(enable?YES:NO)];
    if ([bla isKindOfClass:[SWELL_TextField class]])
      [(SWELL_TextField*)bla initColors:-1];
  }
  SWELL_END_TRY(;)
}

void SetForegroundWindow(HWND hwnd)
{
  WDL_ASSERT(hwnd != NULL);
  SetFocus(hwnd);
}

void SetFocus(HWND hwnd) // these take NSWindow/NSView, and return NSView *
{
  id r=(id) hwnd;
  if (!r) return; // on win32 SetFocus(NULL) is allowed, removes focus (maybe we should implement)
  
  SWELL_BEGIN_TRY
  if ([r isKindOfClass:[NSWindow class]])
  {
    [(NSWindow *)r makeFirstResponder:[(NSWindow *)r contentView]]; 
    if ([(NSWindow *)r isVisible]) [(NSWindow *)r makeKeyAndOrderFront:nil];
  }
  else if (WDL_NORMALLY([r isKindOfClass:[NSView class]]))
  {
    NSWindow *wnd=[(NSView *)r window];
    if (wnd)
    {
      if ([wnd isVisible])
        [wnd makeKeyAndOrderFront:nil];
      if ([r acceptsFirstResponder])
        [wnd makeFirstResponder:r];
    }
  }
  SWELL_END_TRY(;)
}

void SWELL_GetViewPort(RECT *r, const RECT *sourcerect, bool wantWork)
{
  SWELL_BEGIN_TRY

  NSArray *ar=[NSScreen screens];
  
  const NSInteger cnt=[ar count];
  int cx=0;
  int cy=0;
  if (sourcerect)
  {
    cx=(sourcerect->left+sourcerect->right)/2;
    cy=(sourcerect->top+sourcerect->bottom)/2;
  }
  for (NSInteger x = 0; x < cnt; x ++)
  {
    NSScreen *sc=[ar objectAtIndex:x];
    if (sc)
    {
      NSRect tr=wantWork ? [sc visibleFrame] : [sc frame];
      if (!x || (cx >= tr.origin.x && cx < tr.origin.x+tr.size.width  &&
                cy >= tr.origin.y && cy < tr.origin.y+tr.size.height))
      {
        NSRECT_TO_RECT(r,tr);
      }
    }
  }
  if (!cnt)
  {
    r->left=r->top=0;
    r->right=1600;
    r->bottom=1200;
  }
  SWELL_END_TRY(;)
}

void ScreenToClient(HWND hwnd, POINT *p)
{
  if (WDL_NOT_NORMALLY(!hwnd)) return;
  // no need to try/catch, this should never have an issue *wince*
  
  id ch=(id)hwnd;
  if ([ch isKindOfClass:[NSWindow class]]) ch=[((NSWindow *)ch) contentView];
  if (WDL_NOT_NORMALLY(!ch || ![ch isKindOfClass:[NSView class]])) return;
  
  NSWindow *window=[ch window];
  
  NSPoint wndpt = [window convertScreenToBase:NSMakePoint(p->x,p->y)];
  
  // todo : WM_NCCALCSIZE 
  NSPOINT_TO_POINT(p, [ch convertPoint:wndpt fromView:nil]);
}

void ClientToScreen(HWND hwnd, POINT *p)
{
  if (WDL_NOT_NORMALLY(!hwnd)) return;
  
  id ch=(id)hwnd;
  if ([ch isKindOfClass:[NSWindow class]]) ch=[((NSWindow *)ch) contentView];
  if (!ch || ![ch isKindOfClass:[NSView class]]) return;
  
  NSWindow *window=[ch window];
  
  NSPoint wndpt = [ch convertPoint:NSMakePoint(p->x,p->y) toView:nil];
  
  // todo : WM_NCCALCSIZE 
  
  NSPOINT_TO_POINT(p,[window convertBaseToScreen:wndpt]);
}

static NSView *NavigateUpScrollClipViews(NSView *ch)
{
  NSView *par=[ch superview];
  if (par && [par isKindOfClass:[NSClipView class]]) 
  {
    par=[par superview];
    if (par && [par isKindOfClass:[NSScrollView class]])
    {
      ch=par;
    }
  }
  return ch;
}

HWND SWELL_NavigateUpScrollClipViews(HWND h)
{
  NSView *v = 0;
  if (h && [(id)h isKindOfClass:[NSView class]]) v = (NSView *)h;
  else if (h && [(id)h isKindOfClass:[NSWindow class]]) v = [(NSWindow *)h contentView];
  if (v)
    return (HWND)NavigateUpScrollClipViews(v);
  return 0;
}

bool GetWindowRect(HWND hwnd, RECT *r)
{
  r->left=r->top=r->right=r->bottom=0;
  if (WDL_NOT_NORMALLY(!hwnd)) return false;

  SWELL_BEGIN_TRY
  
  id ch=(id)hwnd;
  NSWindow *nswnd;
  if ([ch isKindOfClass:[NSView class]] && (nswnd=[(NSView *)ch window]) && [nswnd contentView]==ch)
    ch=nswnd;
    
  if ([ch isKindOfClass:[NSWindow class]]) 
  {
    NSRECT_TO_RECT(r,[ch frame]);
    return true;
  }
  if (![ch isKindOfClass:[NSView class]]) return false;
  ch=NavigateUpScrollClipViews(ch);
  NSRECT_TO_RECT(r,[ch bounds]);
  ClientToScreen((HWND)ch,(POINT *)r);
  ClientToScreen((HWND)ch,((POINT *)r)+1);
  SWELL_END_TRY(return false;)

  return true;
}

void GetWindowContentViewRect(HWND hwnd, RECT *r)
{
  SWELL_BEGIN_TRY
  NSWindow *nswnd;
  if (hwnd && [(id)hwnd isKindOfClass:[NSView class]] && (nswnd=[(NSView *)hwnd window]) && [nswnd contentView]==(id)hwnd)
    hwnd=(HWND)nswnd;
    
  if (hwnd && [(id)hwnd isKindOfClass:[NSWindow class]])
  {
    NSView *ch=[(id)hwnd contentView];
    NSRECT_TO_RECT(r,[ch bounds]);
    ClientToScreen(hwnd,(POINT *)r);
    ClientToScreen(hwnd,((POINT *)r)+1);
  }
  else GetWindowRect(hwnd,r);
  SWELL_END_TRY(;)
}


void GetClientRect(HWND hwnd, RECT *r)
{
  r->left=r->top=r->right=r->bottom=0;
  if (WDL_NOT_NORMALLY(!hwnd)) return;
  
  SWELL_BEGIN_TRY
  id ch=(id)hwnd;
  if ([ch isKindOfClass:[NSWindow class]]) ch=[((NSWindow *)ch) contentView];
  if (!ch || ![ch isKindOfClass:[NSView class]]) return;
  ch=NavigateUpScrollClipViews(ch);
  
  NSRECT_TO_RECT(r,[ch bounds]);

  // todo this may need more attention
  NCCALCSIZE_PARAMS tr={{*r,},};
  SendMessage(hwnd,WM_NCCALCSIZE,FALSE,(LPARAM)&tr);
  r->right = r->left + (tr.rgrc[0].right-tr.rgrc[0].left);
  r->bottom = r->top + (tr.rgrc[0].bottom-tr.rgrc[0].top);
  SWELL_END_TRY(;)
}



void SetWindowPos(HWND hwnd, HWND hwndAfter, int x, int y, int cx, int cy, int flags)
{
  if (WDL_NOT_NORMALLY(!hwnd)) return;
 
  SWELL_BEGIN_TRY
  NSWindow *nswnd; // content views = move window
  if (hwnd && [(id)hwnd isKindOfClass:[NSView class]] && (nswnd=[(NSView *)hwnd window]) && [nswnd contentView]==(id)hwnd)
    hwnd=(HWND)nswnd;
 
 // todo: handle SWP_SHOWWINDOW
  id ch=(id)hwnd;
  bool isview=false;
  if ([ch isKindOfClass:[NSWindow class]] || (isview=[ch isKindOfClass:[NSView class]])) 
  {
    if (isview)
    {
      ch=NavigateUpScrollClipViews(ch);
      if (isview && !(flags&SWP_NOZORDER))
      {
        NSView *v = (NSView *)ch;
        NSView *par = [v superview];
        NSArray *subs = [par subviews];
        NSInteger idx = [subs indexOfObjectIdenticalTo:v], cnt=[subs count];
        
        NSView *viewafter = NULL;            
        NSWindowOrderingMode omode = NSWindowAbove;
        
        if (cnt>1 && hwndAfter != (HWND)ch)
        {
          if (hwndAfter==HWND_TOPMOST||hwndAfter==HWND_NOTOPMOST)
          {
          }
          else if (hwndAfter == HWND_TOP)
          {
            if (idx<cnt-1) viewafter = [subs objectAtIndex:cnt-1];
          }
          else if (hwndAfter == HWND_BOTTOM)
          {
            if (idx>0) viewafter = [subs objectAtIndex:0];
            omode = NSWindowBelow;
          }
          else 
          {
            NSInteger a=[subs indexOfObjectIdenticalTo:(NSView *)hwndAfter];
            if (a != NSNotFound && a != (idx-1)) viewafter = (NSView *)hwndAfter;
          }
        }
        
        if (viewafter)
        { 
          HWND h = GetCapture();
          if (!h || (h!=(HWND)v && !IsChild((HWND)v,h))) // if this window is captured don't reorder!
          {
            NSView *oldfoc = (NSView*)[[v window] firstResponder];
            if (!oldfoc || ![oldfoc isKindOfClass:[NSView class]] || 
                (oldfoc != v && ![oldfoc isDescendantOf:v])) oldfoc=NULL;
          
            // better way to do this? maybe :/
            [v retain];
            [v removeFromSuperviewWithoutNeedingDisplay];
            [par addSubview:v positioned:omode relativeTo:viewafter];
            [v release];
          
            if (oldfoc) [[v window] makeFirstResponder:oldfoc];
          }
        }
      }
    }    
    NSRect f=[ch frame];
    bool repos=false;
    if (!(flags&SWP_NOMOVE))
    {
      f.origin.x=(float)x;
      f.origin.y=(float)y;
      repos=true;
    }
    if (!(flags&SWP_NOSIZE))
    {
      f.size.width=(float)cx;
      f.size.height=(float)cy;
      if (f.size.height<0)f.size.height=-f.size.height;
      repos=true;
    }
    if (repos)
    {
      if (!isview)
      {
        NSSize mins=[ch minSize];
        NSSize maxs=[ch maxSize];
        if (f.size.width  < mins.width) f.size.width=mins.width;
        else if (f.size.width > maxs.width) f.size.width=maxs.width;
        if (f.size.height < mins.height) f.size.height=mins.height;
        else if (f.size.height> maxs.height) f.size.height=maxs.height;
        [ch setFrame:f display:NO];
        [ch display];
      }
      else
      {
        // this doesnt seem to actually be a good idea anymore
  //      if ([[ch window] contentView] != ch && ![[ch superview] isFlipped])
//          f.origin.y -= f.size.height;
        [ch setFrame:f];
        if ([ch isKindOfClass:[NSScrollView class]])
        {
          NSView *cv=[ch documentView];
          if (cv && [cv isKindOfClass:[NSTextView class]])
          {
            NSRect fr=[cv frame];
            NSSize sz=[ch contentSize];
            int a=0;
            if (![ch hasHorizontalScroller]) {a ++; fr.size.width=sz.width; }
            if (![ch hasVerticalScroller]) { a++; fr.size.height=sz.height; }
            if (a) [cv setFrame:fr];
          }
        }
      }
    }    
    return;
  }  
  SWELL_END_TRY(;)  
}

BOOL EnumWindows(BOOL (*proc)(HWND, LPARAM), LPARAM lp)
{
  NSArray *ch=[NSApp windows];
  [ch retain];
  const NSInteger n=[ch count];
  for(NSInteger x=0;x<n; x ++)
  {
    NSWindow *w = [ch objectAtIndex:x];
    if (!proc((HWND)[w contentView],lp)) 
    {
      [ch release];
      return FALSE;
    }
  }
  [ch release];
  return TRUE;
}


HWND GetWindow(HWND hwnd, int what)
{
  if (WDL_NOT_NORMALLY(!hwnd)) return 0;
  SWELL_BEGIN_TRY

  if ([(id)hwnd isKindOfClass:[NSWindow class]]) hwnd=(HWND)[(id)hwnd contentView];
  if (!hwnd || ![(id)hwnd isKindOfClass:[NSView class]]) return 0;
  
  NSView *v=(NSView *)hwnd;
  if (what == GW_CHILD)
  {
    NSArray *ar=[v subviews];
    if (ar && [ar count]>0)
    {
      return (HWND)[ar objectAtIndex:0];
    }
    return 0;
  }
  if (what == GW_OWNER)
  {
    v=NavigateUpScrollClipViews(v);
    if ([[v window] contentView] == v)
    {
      if ([[v window] respondsToSelector:@selector(swellGetOwner)])
      {
        return (HWND)[(SWELL_ModelessWindow*)[v window] swellGetOwner];
      }
      return 0;
    }
    return (HWND)[v superview];
  }
  
  if (what >= GW_HWNDFIRST && what <= GW_HWNDPREV)
  {
    v=NavigateUpScrollClipViews(v);
    if ([[v window] contentView] == v)
    {
      if (what <= GW_HWNDLAST) return (HWND)hwnd; // content view is only window
      
      return 0; // we're the content view so cant do next/prev
    }
    NSView *par=[v superview];
    if (par)
    {
      NSArray *ar=[par subviews];
      NSInteger cnt;
      if (ar && (cnt=[ar count]) > 0)
      {
        if (what == GW_HWNDFIRST)
          return (HWND)[ar objectAtIndex:0];
        if (what == GW_HWNDLAST)
          return (HWND)[ar objectAtIndex:(cnt-1)];
        
        NSInteger idx=[ar indexOfObjectIdenticalTo:v];
        if (idx == NSNotFound) return 0;

        if (what==GW_HWNDNEXT) idx++;
        else if (what==GW_HWNDPREV) idx--;
        
        if (idx<0 || idx>=cnt) return 0;
        
        return (HWND)[ar objectAtIndex:idx];
      }
    }
    return 0;
  }
  SWELL_END_TRY(;)
  return 0;
}


HWND GetParent(HWND hwnd)
{  
  SWELL_BEGIN_TRY
  if (WDL_NORMALLY(hwnd) && [(id)hwnd isKindOfClass:[NSView class]])
  {
    hwnd=(HWND)NavigateUpScrollClipViews((NSView *)hwnd);

    NSView *cv=[[(NSView *)hwnd window] contentView];
    if (cv == (NSView *)hwnd) hwnd=(HWND)[(NSView *)hwnd window]; // passthrough to get window parent
    else
    {
      HWND h=(HWND)[(NSView *)hwnd superview];
      return h;
    }
  }
  
  if (hwnd && [(id)hwnd isKindOfClass:[NSWindow class]]) 
  {
    HWND h= (HWND)[(NSWindow *)hwnd parentWindow];
    if (h) h=(HWND)[(NSWindow *)h contentView];
    if (h) return h;
  }
  
  if (hwnd && [(id)hwnd respondsToSelector:@selector(swellGetOwner)])
  {
    HWND h= (HWND)[(SWELL_ModelessWindow *)hwnd swellGetOwner];
    if (h && [(id)h isKindOfClass:[NSWindow class]]) h=(HWND)[(NSWindow *)h contentView];
    return h;  
  }
  
  SWELL_END_TRY(;)
  return 0;
}

HWND SetParent(HWND hwnd, HWND newPar)
{
  SWELL_BEGIN_TRY
  NSView *v=(NSView *)hwnd;
  WDL_ASSERT(hwnd != NULL);
  if (!v || ![(id)v isKindOfClass:[NSView class]]) return 0;
  v=NavigateUpScrollClipViews(v);
  
  if ([(id)hwnd isKindOfClass:[NSView class]])
  {
    NSView *tv=(NSView *)hwnd;
    if ([[tv window] contentView] == tv) // if we're reparenting a contentview (aka top level window)
    {
      if (!newPar) return NULL;
    
      NSView *npv = (NSView *)newPar;
      if ([npv isKindOfClass:[NSWindow class]]) npv=[(NSWindow *)npv contentView];
      if (!npv || ![npv isKindOfClass:[NSView class]])
        return NULL;
    
      char oldtitle[2048];
      oldtitle[0]=0;
      GetWindowText(hwnd,oldtitle,sizeof(oldtitle));
    
      NSWindow *oldwnd = [tv window];
      id oldown = NULL;
      if ([oldwnd respondsToSelector:@selector(swellGetOwner)]) oldown=[(SWELL_ModelessWindow*)oldwnd swellGetOwner];

      if ([tv isKindOfClass:[SWELL_hwndChild class]]) ((SWELL_hwndChild*)tv)->m_lastTopLevelOwner = oldown;
    
      [tv retain];
      SWELL_hwndChild *tmpview = [[SWELL_hwndChild alloc] initChild:nil Parent:(NSView *)oldwnd dlgProc:nil Param:0];          
      [tmpview release];
    
      [npv addSubview:tv];  
      [tv release];
    
      DestroyWindow((HWND)oldwnd); // close old window since its no longer used
      if (oldtitle[0]) SetWindowText(hwnd,oldtitle);
      return (HWND)npv;
    }
    else if (!newPar) // not content view, not parent (so making it a top level modeless dialog)
    {
      char oldtitle[2048];
      oldtitle[0]=0;
      GetWindowText(hwnd,oldtitle,sizeof(oldtitle));
      
      [tv retain];
      [tv removeFromSuperview];

    
      unsigned int wf=(NSTitledWindowMask|NSMiniaturizableWindowMask|NSClosableWindowMask|NSResizableWindowMask);
      if ([tv respondsToSelector:@selector(swellCreateWindowFlags)])
        wf=(unsigned int)[(SWELL_hwndChild *)tv swellCreateWindowFlags];

      HWND newOwner=NULL;
      if ([tv isKindOfClass:[SWELL_hwndChild class]])
      {
         id oldown = ((SWELL_hwndChild*)tv)->m_lastTopLevelOwner;
         if (oldown)
         {
           NSArray *ch=[NSApp windows];
           const NSInteger n = [ch count];
           for(NSInteger x=0;x<n && !newOwner; x ++)
           {
             NSWindow *w = [ch objectAtIndex:x];
             if (w == (NSWindow *)oldown || [w contentView] == (NSView *)oldown) newOwner = (HWND)w;
           }
         }
      }

      HWND SWELL_CreateModelessFrameForWindow(HWND childW, HWND ownerW, unsigned int);
      HWND bla=SWELL_CreateModelessFrameForWindow((HWND)tv,(HWND)newOwner,wf);
      // create a new modeless frame 

     
      
      [(NSWindow *)bla display];
      
      [tv release];
      
      if (oldtitle[0]) SetWindowText(hwnd,oldtitle);
      
      return NULL;
      
    }
  }
  HWND ret=(HWND) [v superview];
  if (ret) 
  {
    [v retain];
    [v removeFromSuperview];
  }
  NSView *np=(NSView *)newPar;
  if (np && [np isKindOfClass:[NSWindow class]]) np=[(NSWindow *)np contentView];
  
  if (np && [np isKindOfClass:[NSView class]])
  {
    [np addSubview:v];
    [v release];
  }
  return ret;
  SWELL_END_TRY(;)
  return NULL;
}


int IsChild(HWND hwndParent, HWND hwndChild)
{
  if (!hwndParent || !hwndChild || hwndParent == hwndChild) return 0;
  SWELL_BEGIN_TRY
  id par=(id)hwndParent;
  id ch=(id)hwndChild;
  if (![ch isKindOfClass:[NSView class]]) return 0;
  if ([par isKindOfClass:[NSWindow class]])
  {
    return [ch window] == par;
  }
  else if ([par isKindOfClass:[NSView class]])
  {
    return !![ch isDescendantOf:par];
  }
  SWELL_END_TRY(;)
  return 0;
}

HWND GetForegroundWindow()
{
  SWELL_BEGIN_TRY
  NSWindow *window=[NSApp keyWindow];
  if (!window) return 0;
  id ret=[window firstResponder];
  if (ret && [ret isKindOfClass:[NSView class]]) 
  {
//    if (ret == [window contentView]) return (HWND) window;
    return (HWND) ret;
  }
  return (HWND)window;
  SWELL_END_TRY(;)
  return NULL;
}

HWND GetFocus()
{
  SWELL_BEGIN_TRY
  NSWindow *window=[NSApp keyWindow];
  if (!window) return 0;
  id ret=[window firstResponder];
  if (ret && [ret isKindOfClass:[NSView class]]) 
  {
//    if (ret == [window contentView]) return (HWND) window;

    if ([ret isKindOfClass:[NSTextView class]] && [ret superview] && [[ret superview] superview])
    {
      NSView* v = [[ret superview] superview];
      if ([v isKindOfClass:[NSTextField class]]) return (HWND) v;
    }

    return (HWND) ret;
  }
  SWELL_END_TRY(;)
  return 0;
}

bool IsEquivalentTextView(HWND h1, HWND h2)
{
  if (!h1 || !h2) return false;
  if (h1 == h2) return true;
  SWELL_BEGIN_TRY
  NSView* v1 = (NSView*)h1;
  NSView* v2 = (NSView*)h2;
  if ([v1 isKindOfClass:[NSTextField class]] && [v2 isKindOfClass:[NSTextView class]])
  {
    NSView* t = v1;
    v1 = v2;
    v2 = t;
  }
  if ([v1 isKindOfClass: [NSTextView class]] && [v2 isKindOfClass:[NSTextField class]])
  {
    if ([v1 superview] && [[v1 superview] superview] && [[[v1 superview] superview] superview] == v2) return true;
  }
  SWELL_END_TRY(;)
  return false;
}
  


BOOL SetDlgItemText(HWND hwnd, int idx, const char *text)
{
  NSView *obj=(NSView *)(idx ? GetDlgItem(hwnd,idx) : hwnd);
  if (WDL_NOT_NORMALLY(!obj)) return false;
  
  SWELL_BEGIN_TRY
  NSWindow *nswnd;
  if ([(id)obj isKindOfClass:[NSView class]] && (nswnd=[(NSView *)obj window]) && [nswnd contentView]==(id)obj)
  {
    SetDlgItemText((HWND)nswnd,0,text); // also set window if setting content view
  }
  
  if ([obj respondsToSelector:@selector(onSwellSetText:)])
  {
    [(SWELL_hwndChild*)obj onSwellSetText:text];
    return TRUE;
  }
  
  BOOL rv=TRUE;  
  NSString *lbl=(NSString *)SWELL_CStringToCFString(text);
  if ([obj isKindOfClass:[NSWindow class]] || [obj isKindOfClass:[NSButton class]]) [(NSButton*)obj setTitle:lbl];
  else if ([obj isKindOfClass:[NSControl class]]) 
  {
    [(NSControl*)obj setStringValue:lbl];
    if ([obj isKindOfClass:[NSTextField class]] && [(NSTextField *)obj isEditable])
    {
      if (![obj isKindOfClass:[NSComboBox class]])
      {
        HWND par = GetParent((HWND)obj);
        if (par)
          SendMessage(par,WM_COMMAND,[(NSControl *)obj tag]|(EN_CHANGE<<16),(LPARAM)obj);
      }
    }
  }
  else if ([obj isKindOfClass:[NSText class]])  
  {
    // todo if there is a way to find out that the window's NSTextField is already assigned 
    // to another field, restore the assignment afterwards
    [(NSText*)obj setString:lbl];
    [obj setNeedsDisplay:YES]; // required on Sierra, it seems -- if the parent is hidden (e.g. DialogBox() + WM_INITDIALOG), the view is not drawn
  }
  else if ([obj isKindOfClass:[NSBox class]])
  {
    [(NSBox *)obj setTitle:lbl];
  }
  else
  {
    rv=FALSE;
  }
  
  [lbl release];
  return rv;
  SWELL_END_TRY(;)
  return FALSE;
}

int GetWindowTextLength(HWND hwnd)
{
  if (WDL_NOT_NORMALLY(!hwnd)) return 0;

  SWELL_BEGIN_TRY

  NSView *pvw = (NSView *)hwnd;
  if ([(id)pvw isKindOfClass:[NSView class]] && [[(id)pvw window] contentView] == pvw)
  {
    pvw=(NSView *)[(id)pvw window];
  }

  if ([(id)pvw respondsToSelector:@selector(onSwellGetText)])
  {
    const char *p=(const char *)[(SWELL_hwndChild*)pvw onSwellGetText];
    return p ? (int)strlen(p) : 0;
  }

  NSString *s;

  if ([pvw isKindOfClass:[NSButton class]]||[pvw isKindOfClass:[NSWindow class]]) s=[((NSButton *)pvw) title];
  else if ([pvw isKindOfClass:[NSControl class]]) s=[((NSControl *)pvw) stringValue];
  else if ([pvw isKindOfClass:[NSText class]])  s=[(NSText*)pvw string];
  else if ([pvw isKindOfClass:[NSBox class]]) s=[(NSBox *)pvw title];
  else return 0;

  const char *p = s ? [s UTF8String] : NULL;
  return p ? (int)strlen(p) : 0;

  SWELL_END_TRY(;)
  return 0;
}

BOOL GetDlgItemText(HWND hwnd, int idx, char *text, int textlen)
{
  *text=0;
  NSView *pvw=(NSView *)(idx?GetDlgItem(hwnd,idx) : hwnd);
  if (WDL_NOT_NORMALLY(!pvw)) return false;

  SWELL_BEGIN_TRY
  
  if ([(id)pvw isKindOfClass:[NSView class]] && [[(id)pvw window] contentView] == pvw)
  {
    pvw=(NSView *)[(id)pvw window];
  }
  
  if ([(id)pvw respondsToSelector:@selector(onSwellGetText)])
  {  
    const char *p=(const char *)[(SWELL_hwndChild*)pvw onSwellGetText];
    lstrcpyn_safe(text,p?p:"",textlen);
    return TRUE;
  }
  
  NSString *s;
  
  if ([pvw isKindOfClass:[NSButton class]]||[pvw isKindOfClass:[NSWindow class]]) s=[((NSButton *)pvw) title];
  else if ([pvw isKindOfClass:[NSControl class]]) s=[((NSControl *)pvw) stringValue];
  else if ([pvw isKindOfClass:[NSText class]])  s=[(NSText*)pvw string];
  else if ([pvw isKindOfClass:[NSBox class]]) s=[(NSBox *)pvw title];
  else return FALSE;
  
  if (s) SWELL_CFStringToCString(s,text,textlen);
//    [s getCString:text maxLength:textlen];
    
  return !!s;
  SWELL_END_TRY(;)
  return FALSE;
}

void CheckDlgButton(HWND hwnd, int idx, int check)
{
  NSView *pvw=(NSView *)GetDlgItem(hwnd,idx);
  if (WDL_NOT_NORMALLY(!pvw)) return;
  if ([pvw isKindOfClass:[NSButton class]]) 
    [(NSButton*)pvw setState:(check&BST_INDETERMINATE)?NSMixedState:((check&BST_CHECKED)?NSOnState:NSOffState)];
}


int IsDlgButtonChecked(HWND hwnd, int idx)
{
  NSView *pvw=(NSView *)GetDlgItem(hwnd,idx);
  if (WDL_NORMALLY(pvw && [pvw isKindOfClass:[NSButton class]]))
  {
    NSInteger a=[(NSButton*)pvw state];
    if (a==NSMixedState) return BST_INDETERMINATE;
    return a!=NSOffState;
  }
  return 0;
}

void SWELL_TB_SetPos(HWND hwnd, int idx, int pos)
{
  NSSlider *p=(NSSlider *)GetDlgItem(hwnd,idx);
  if (WDL_NORMALLY(p) && [p isKindOfClass:[NSSlider class]]) 
  {
    [p setDoubleValue:(double)pos];
  }
  else 
  {
    sendSwellMessage(p,TBM_SETPOS,1,pos); 
  }
}

void SWELL_TB_SetRange(HWND hwnd, int idx, int low, int hi)
{
  NSSlider *p=(NSSlider *)GetDlgItem(hwnd,idx);
  if (WDL_NORMALLY(p) && [p isKindOfClass:[NSSlider class]])
  {
    [p setMinValue:low];
    [p setMaxValue:hi];
  }
  else 
  {
    sendSwellMessage(p,TBM_SETRANGE,1,((low&0xffff)|(hi<<16)));
  }
  
}

int SWELL_TB_GetPos(HWND hwnd, int idx)
{
  NSSlider *p=(NSSlider *)GetDlgItem(hwnd,idx);
  if (WDL_NORMALLY(p) && [p isKindOfClass:[NSSlider class]]) 
  {
    return (int) ([p doubleValue]+0.5);
  }
  else 
  {
    return (int) sendSwellMessage(p,TBM_GETPOS,0,0);
  }
  return 0;
}

void SWELL_TB_SetTic(HWND hwnd, int idx, int pos)
{
  NSSlider *p=(NSSlider *)GetDlgItem(hwnd,idx);
  WDL_ASSERT(p != NULL);
  sendSwellMessage(p,TBM_SETTIC,0,pos);
}

void SWELL_CB_DeleteString(HWND hwnd, int idx, int wh)
{
  NSComboBox *p=(NSComboBox *)GetDlgItem(hwnd,idx);
  if (WDL_NOT_NORMALLY(!p)) return;
  if ([p isKindOfClass:[SWELL_ComboBox class]])
  {
    if (wh>=0 && wh<[p numberOfItems])
    {
      SWELL_ComboBox *s = (SWELL_ComboBox *)p;
      if (s->m_ignore_selchg == wh) s->m_ignore_selchg=-1;
      else if (s->m_ignore_selchg >= wh) s->m_ignore_selchg--;
      [p removeItemAtIndex:wh];
      if (s->m_ids) ((SWELL_ComboBox*)p)->m_ids->Delete(wh);
    }
  }
  else if ( [p isKindOfClass:[NSPopUpButton class]])
  {
    NSMenu *menu = [p menu];
    if (menu)
    {
      if (wh >= 0 && wh < [menu numberOfItems])
        [menu removeItemAtIndex:wh];
    }
  }
}


int SWELL_CB_FindString(HWND hwnd, int idx, int startAfter, const char *str, bool exact)
{
  NSComboBox *p=(NSComboBox *)GetDlgItem(hwnd,idx);  
  if (WDL_NOT_NORMALLY(!p)) return 0;
  
  int pos = startAfter;
  if (pos<0)pos=0;
  else pos++;
  
  const size_t l1len = strlen(str);
  const int ni=(int)[p numberOfItems];
  
  if ([p isKindOfClass:[NSComboBox class]])
  {
    for(;pos<ni;pos++)
    {
      NSString *s=[p itemObjectValueAtIndex:pos];
      if (s)
      {
        char buf[4096];
        SWELL_CFStringToCString(s,buf,sizeof(buf));
        if (exact ? !stricmp(str,buf) : !strnicmp(str,buf,l1len))
          return pos;
      }
    }
  }
  else 
  {
    for(;pos<ni;pos++)
    {
      NSMenuItem *i=[(NSPopUpButton *)p itemAtIndex:pos];
      if (i)
      {
        NSString *s=[i title];
        if (s)          
        {
          char buf[4096];
          SWELL_CFStringToCString(s,buf,sizeof(buf));
          if (exact ? !stricmp(str,buf) : !strnicmp(str,buf,l1len))
            return pos;
        }
      }
    }
  }
  return -1;
}

int SWELL_CB_GetItemText(HWND hwnd, int idx, int item, char *buf, int bufsz)
{
  NSComboBox *p=(NSComboBox *)GetDlgItem(hwnd,idx);

  if (buf) *buf=0;
  if (WDL_NOT_NORMALLY(!p)) return CB_ERR;
  const int ni = (int)[p numberOfItems];
  if (item < 0 || item >= ni) return CB_ERR;
  
  if ([p isKindOfClass:[NSComboBox class]])
  {
    NSString *s=[p itemObjectValueAtIndex:item];
    if (s)
    {
      if (!buf) return (int) ([s lengthOfBytesUsingEncoding:NSUTF8StringEncoding] + 64);

      SWELL_CFStringToCString(s,buf,bufsz);
      return 1;
    }
  }
  else 
  {
    NSMenuItem *i=[(NSPopUpButton *)p itemAtIndex:item];
    if (i)
    {
      NSString *s=[i title];
      if (s)
      {
        if (!buf) return (int) ([s lengthOfBytesUsingEncoding:NSUTF8StringEncoding] + 64);

        SWELL_CFStringToCString(s,buf,bufsz);
        return 1;
      }
    }
  }
  return CB_ERR;
}


int SWELL_CB_InsertString(HWND hwnd, int idx, int pos, const char *str)
{
  NSString *label=(NSString *)SWELL_CStringToCFString(str);
  NSComboBox *p=(NSComboBox *)GetDlgItem(hwnd,idx);
  if (WDL_NOT_NORMALLY(!p)) return 0;
  
  bool isAppend=false;
  const int ni = (int)[p numberOfItems];
  if (pos == -1000) 
  {
    isAppend=true;
    pos=ni;
  }
  else if (pos < 0) pos=0;
  else if (pos > ni) pos=ni;
  
   
  if ([p isKindOfClass:[SWELL_ComboBox class]])
  {
    SWELL_ComboBox *s = (SWELL_ComboBox *)p;
    if (isAppend && (((int)[s getSwellStyle]) & CBS_SORT))
    {
      pos=(int)arr_bsearch_mod(label,[p objectValues],_nsStringSearchProc);
    }
    
    if (s->m_ignore_selchg >= pos) s->m_ignore_selchg++;
    if (pos==ni)
      [p addItemWithObjectValue:label];
    else
      [p insertItemWithObjectValue:label atIndex:pos];
  
    if (s->m_ids) s->m_ids->Insert(pos,(char*)0);
    [p setNumberOfVisibleItems:(ni+1)];
  }
  else
  {
    NSMenu *menu = [(NSPopUpButton *)p menu];
    if (menu)
    {
      const bool needclearsel = [p indexOfSelectedItem] < 0;
      if (isAppend && [p respondsToSelector:@selector(getSwellStyle)] && (((int)[(SWELL_PopUpButton*)p getSwellStyle]) & CBS_SORT))
      {
        pos=(int)arr_bsearch_mod(label,[menu itemArray],_nsMenuSearchProc);
      }
      NSMenuItem *item=[menu insertItemWithTitle:label action:NULL keyEquivalent:@"" atIndex:pos];
      [item setEnabled:YES];      
      if (needclearsel) [(NSPopUpButton *)p selectItemAtIndex:-1];
    }
  }
  [label release];
  return pos;
  
}

int SWELL_CB_AddString(HWND hwnd, int idx, const char *str)
{
  return SWELL_CB_InsertString(hwnd,idx,-1000,str);
}

int SWELL_CB_GetCurSel(HWND hwnd, int idx)
{
  NSComboBox *p=(NSComboBox *)GetDlgItem(hwnd,idx);
  if (WDL_NOT_NORMALLY(!p)) return -1;
  return (int)[p indexOfSelectedItem];
}

void SWELL_CB_SetCurSel(HWND hwnd, int idx, int item)
{
  NSComboBox *cb = (NSComboBox *)GetDlgItem(hwnd,idx);
  if (WDL_NOT_NORMALLY(!cb)) return;
  const bool is_swell_cb = [cb isKindOfClass:[SWELL_ComboBox class]];

  if (item < 0 || item >= [cb numberOfItems])
  {
    // combo boxes can be NSComboBox or NSPopupButton, NSComboBox needs
    // a different deselect method (selectItemAtIndex:-1 throws an exception)
    if ([cb isKindOfClass:[NSComboBox class]])
    {
      const NSInteger sel = [cb indexOfSelectedItem];
      if (sel>=0) [cb deselectItemAtIndex:sel];
      if (is_swell_cb) ((SWELL_ComboBox *)cb)->m_ignore_selchg = -1;
    }
    else if ([cb isKindOfClass:[NSPopUpButton class]])
      [(NSPopUpButton*)cb selectItemAtIndex:-1];
  }
  else
  {
    if (is_swell_cb) ((SWELL_ComboBox *)cb)->m_ignore_selchg = item;
    [cb selectItemAtIndex:item];
  }
}

int SWELL_CB_GetNumItems(HWND hwnd, int idx)
{
  NSComboBox *p=(NSComboBox *)GetDlgItem(hwnd,idx);
  if (WDL_NOT_NORMALLY(!p)) return 0;
  return (int)[p numberOfItems];
}



void SWELL_CB_SetItemData(HWND hwnd, int idx, int item, LONG_PTR data)
{
  id cb=(id)GetDlgItem(hwnd,idx);
  if (WDL_NOT_NORMALLY(!cb)) return;

  if ([cb isKindOfClass:[NSPopUpButton class]])
  {
    if (item < 0 || item >= [cb numberOfItems]) return;
    NSMenuItem *it=[(NSPopUpButton*)cb itemAtIndex:item];
    if (!it) return;
  
    SWELL_DataHold *p=[[SWELL_DataHold alloc] initWithVal:(void *)data];  
    [it setRepresentedObject:p];
    [p release];
  }
  else if ([cb isKindOfClass:[SWELL_ComboBox class]])
  {
    if (item < 0 || item >= [cb numberOfItems]) return;
    if (((SWELL_ComboBox*)cb)->m_ids) ((SWELL_ComboBox*)cb)->m_ids->Set(item,(char*)data);
  }
}

LONG_PTR SWELL_CB_GetItemData(HWND hwnd, int idx, int item)
{
  id cb=(id)GetDlgItem(hwnd,idx);
  if (WDL_NOT_NORMALLY(!cb)) return 0;
  if ([cb isKindOfClass:[NSPopUpButton class]])
  {
    if (item < 0 || item >= [cb numberOfItems]) return 0;
    NSMenuItem *it=[(NSPopUpButton*)cb itemAtIndex:item];
    if (!it) return 0;
    id p= [it representedObject];
    if (!p || ![p isKindOfClass:[SWELL_DataHold class]]) return 0;
    return (LONG_PTR) (void *)[p getValue];
  }
  else if ([cb isKindOfClass:[SWELL_ComboBox class]])
  {
    if (item < 0 || item >= [cb numberOfItems]) return 0;
    if (((SWELL_ComboBox*)cb)->m_ids) return (LONG_PTR) ((SWELL_ComboBox*)cb)->m_ids->Get(item);    
  }
  return 0;
}

void SWELL_CB_Empty(HWND hwnd, int idx)
{
  id cb=(id)GetDlgItem(hwnd,idx);
  if (WDL_NOT_NORMALLY(!cb)) return;  
  if ([cb isKindOfClass:[NSPopUpButton class]] ||
      [cb isKindOfClass:[NSComboBox class]]) [cb removeAllItems];
  
  if ([cb isKindOfClass:[SWELL_ComboBox class]])
  {
    SWELL_ComboBox *p = (SWELL_ComboBox *)cb;
    p->m_ignore_selchg = -1;
    if (p->m_ids) p->m_ids->Empty();
  }
}


BOOL SetDlgItemInt(HWND hwnd, int idx, int val, int issigned)
{
  char buf[128];
  sprintf(buf,issigned?"%d":"%u",val);
  return SetDlgItemText(hwnd,idx,buf);
}

int GetDlgItemInt(HWND hwnd, int idx, BOOL *translated, int issigned)
{
  char buf[128];
  if (!GetDlgItemText(hwnd,idx,buf,sizeof(buf)))
  {
    if (translated) *translated=0;
    return 0;
  }
  char *p=buf;
  while (*p == ' ' || *p == '\t') p++;
  int a=atoi(p);
  if ((a<0 && !issigned) || (!a && p[0] != '0')) { if (translated) *translated=0; return 0; }
  if (translated) *translated=1;
  return a;
}

void SWELL_HideApp()
{
  [NSApp hide:NSApp];
}


BOOL SWELL_GetGestureInfo(LPARAM lParam, GESTUREINFO* gi)
{
  if (!lParam || !gi) return FALSE;
  memcpy(gi, (GESTUREINFO*)lParam, sizeof(GESTUREINFO));
  return TRUE;
}
  

void ShowWindow(HWND hwnd, int cmd)
{
  id pid=(id)hwnd;
  
  if (WDL_NORMALLY(pid) && [pid isKindOfClass:[NSWindow class]])
  {
    if (cmd == SW_SHOWNA && [pid isKindOfClass:[SWELL_ModelessWindow class]])
    {
      if (((SWELL_ModelessWindow *)pid)->m_wantInitialKeyWindowOnShow)
      {
        ((SWELL_ModelessWindow *)pid)->m_wantInitialKeyWindowOnShow=false;
        cmd = SW_SHOW;
      }
    }
    if (cmd==SW_SHOW)
    {
      [pid makeKeyAndOrderFront:pid];
    }
    else if (cmd==SW_SHOWNA)
    {
      [pid orderFront:pid];
    }
    else if (cmd==SW_HIDE)
    {
      [pid orderOut:pid];
    }
    else if (cmd == SW_SHOWMINIMIZED)
    {   
      // this ought to work
      //if ([NSApp mainWindow] == pid)
      //{
      //  [NSApp hide:pid];
      //}
      //else
      //{
        [pid miniaturize:pid];
      //}
    }
    return;
  }
  if (!pid || ![pid isKindOfClass:[NSView class]]) return;
  
  pid=NavigateUpScrollClipViews(pid);
  
  switch (cmd)
  {
    case SW_SHOW:
    case SW_SHOWNA:
      [((NSView *)pid) setHidden:NO];
    break;
    case SW_HIDE:
      {
        NSWindow *pw=[pid window];
        if (pw)
        {
          id foc=[pw firstResponder];
          if (foc && (foc == pid || IsChild((HWND)pid,(HWND)foc)))
          {
            [pw makeFirstResponder:nil];
          }
        }
        if (![((NSView *)pid) isHidden])
        {
          if ((NSView *)pid != [pw contentView])
          {
            HWND par = (HWND) [(NSView *)pid superview];
            if (par)
            {
              RECT r;
              GetWindowRect((HWND)pid,&r);
              ScreenToClient(par,(LPPOINT)&r);
              ScreenToClient(par,((LPPOINT)&r)+1);
              InvalidateRect(par,&r,FALSE);
            }
          }
          [((NSView *)pid) setHidden:YES];
        }
    }
    break;
  }
  
  NSWindow *nswnd;
  if ((nswnd=[(NSView *)pid window]) && [nswnd contentView]==(id)pid)
  {
    ShowWindow((HWND)nswnd,cmd);
  }
}

void *SWELL_ModalWindowStart(HWND hwnd)
{
  if (hwnd && [(id)hwnd isKindOfClass:[NSView class]]) hwnd=(HWND)[(NSView *)hwnd window];
  if (WDL_NOT_NORMALLY(!hwnd)) return 0;
  return (void *)[NSApp beginModalSessionForWindow:(NSWindow *)hwnd];
}

bool SWELL_ModalWindowRun(void *ctx, int *ret) // returns false and puts retval in *ret when done
{
  if (!ctx) return false;
  NSInteger r=[NSApp runModalSession:(NSModalSession)ctx];
  if (r==NSRunContinuesResponse) return true;
  if (ret) *ret=(int)r;
  return false;
}

void SWELL_ModalWindowEnd(void *ctx)
{
  if (ctx) 
  {
    if ([NSApp runModalSession:(NSModalSession)ctx] == NSRunContinuesResponse)
    {    
      [NSApp stopModal];
      while ([NSApp runModalSession:(NSModalSession)ctx]==NSRunContinuesResponse) Sleep(10);
    }
    [NSApp endModalSession:(NSModalSession)ctx];
  }
}

void SWELL_CloseWindow(HWND hwnd)
{
  if (WDL_NORMALLY(hwnd) && [(id)hwnd isKindOfClass:[NSWindow class]])
  {
    [((NSWindow*)hwnd) close];
  }
  else if (hwnd && [(id)hwnd isKindOfClass:[NSView class]])
  {
    [[(NSView*)hwnd window] close];
  }
}


#include "swell-dlggen.h"

static id m_make_owner;
static NSRect m_transform;
static float m_parent_h;
static bool m_doautoright;
static NSRect m_lastdoauto;
static bool m_sizetofits;
static int m_make_radiogroupcnt;

#define ACTIONTARGET (m_make_owner)

void SWELL_MakeSetCurParms(float xscale, float yscale, float xtrans, float ytrans, HWND parent, bool doauto, bool dosizetofit)
{
  m_make_radiogroupcnt=0;
  m_sizetofits=dosizetofit;
  m_lastdoauto.origin.x = 0;
  m_lastdoauto.origin.y = -100;
  m_lastdoauto.size.width = 0;
  m_doautoright=doauto;
  m_transform.origin.x=xtrans;
  m_transform.origin.y=ytrans;
  m_transform.size.width=xscale;
  m_transform.size.height=yscale;
  m_make_owner=(id)parent;
  if ([m_make_owner isKindOfClass:[NSWindow class]]) m_make_owner=[(NSWindow *)m_make_owner contentView];
  m_parent_h=100.0;
  if ([(id)m_make_owner isKindOfClass:[NSView class]])
  {
    m_parent_h=[(NSView *)m_make_owner bounds].size.height;
    if (m_transform.size.height > 0 && [(id)parent isFlipped])
      m_transform.size.height*=-1;
  }
}

static void UpdateAutoCoords(NSRect r)
{
  m_lastdoauto.size.width=r.origin.x + r.size.width - m_lastdoauto.origin.x;
}

static NSRect MakeCoords(int x, int y, int w, int h, bool wantauto, bool ignorevscaleheight=false)
{
  if (w<0&&h<0)
  {
    return NSMakeRect(-x,-y,-w,-h);
  }
  float ysc=m_transform.size.height;
  float ysc2 = ignorevscaleheight ? 1.0 : ysc;
  int newx=(int)((x+m_transform.origin.x)*m_transform.size.width + 0.5);
  int newy=(int)((ysc >= 0.0 ? m_parent_h - ((y+m_transform.origin.y) )*ysc + h*ysc2 : 
                         ((y+m_transform.origin.y) )*-ysc) + 0.5);
                         
  NSRect ret= NSMakeRect(newx,  
                         newy,                  
                        (int) (w*m_transform.size.width+0.5),
                        (int) (h*fabs(ysc2)+0.5));
                        
  NSRect oret=ret;
  if (wantauto && m_doautoright)
  {
    float dx = ret.origin.x - m_lastdoauto.origin.x;
    if (fabs(dx)<32 && m_lastdoauto.origin.y >= ret.origin.y && m_lastdoauto.origin.y < ret.origin.y + ret.size.height)
    {
      ret.origin.x += (int) m_lastdoauto.size.width;
    }
    
    m_lastdoauto.origin.x = oret.origin.x + oret.size.width;
    m_lastdoauto.origin.y = ret.origin.y + ret.size.height*0.5;
    m_lastdoauto.size.width=0;
  }
  return ret;
}

static const double minwidfontadjust=1.81;
#define TRANSFORMFONTSIZE (m_transform.size.width<1?8:m_transform.size.width<2?10:12)
/// these are for swell-dlggen.h
HWND SWELL_MakeButton(int def, const char *label, int idx, int x, int y, int w, int h, int flags)
{  
  UINT_PTR a=(UINT_PTR)label;
  if (a < 65536) label = "ICONTEMP";
  SWELL_Button *button=[[SWELL_Button alloc] init];
  if (flags & BS_BITMAP)
  {
    SWELL_ImageButtonCell * cell = [[SWELL_ImageButtonCell alloc] init];
    [button setCell:cell];
    [cell release];
  }
  
  if (m_transform.size.width < minwidfontadjust)
  {
    [button setFont:[NSFont systemFontOfSize:TRANSFORMFONTSIZE]];
  }
  
  [button setTag:idx];

  NSRect tr=MakeCoords(x,y,w,h,true);
  if (g_swell_osx_style&1)
  {
    [button setBezelStyle:NSRoundedBezelStyle];
    if (tr.size.height >= 18 && tr.size.height<24)
    {
      tr.origin.y -= floor((24-tr.size.height)*0.5);
      tr.size.height=24;
    }
    tr.size.width += 14;
    tr.origin.x -= 7;
  }
  else
  {
    [button setBezelStyle:NSShadowlessSquareBezelStyle];
  }
  
  [button setFrame:tr];
  NSString *labelstr=(NSString *)SWELL_CStringToCFString_FilterPrefix(label);
  [button setTitle:labelstr];
  [button setTarget:ACTIONTARGET];
  [button setAction:@selector(onSwellCommand:)];
  if ((flags & BS_XPOSITION_MASK) == BS_LEFT) [button setAlignment:NSLeftTextAlignment];
  if (flags&SWELL_NOT_WS_VISIBLE) [button setHidden:YES];
  [m_make_owner addSubview:button];
  if (m_doautoright) UpdateAutoCoords([button frame]);
  if (def) [[m_make_owner window] setDefaultButtonCell:(NSButtonCell*)button];
  [labelstr release];
  [button release];
  return (HWND) button;
}


@implementation SWELL_TextView

STANDARD_CONTROL_NEEDSDISPLAY_IMPL("Edit")

-(id)init
{
  if (NULL != (self = [super init]))
  {
    m_disable_menu = false;
    m_tag = 0;
  }
  return self;
}

-(NSInteger) tag
{
  return m_tag;
}

-(void) setTag:(NSInteger)tag
{
  m_tag=tag;
}

-(LRESULT)onSwellMessage:(UINT)msg p1:(WPARAM)wParam p2:(LPARAM)lParam
{
  switch (msg)
  {
    case EM_SCROLL:
      if (wParam == SB_TOP)
      {
        [self scrollRangeToVisible:NSMakeRange(0, 0)];
      }
      else if (wParam == SB_BOTTOM)
      {
        NSUInteger len = [[self string] length];
        [self scrollRangeToVisible:NSMakeRange(len, 0)];
      }
    return 0;
    
    case EM_SETSEL:    
    {
      NSUInteger sl =  [[self string] length];
      if (wParam == -1) lParam = wParam = 0;
      else if (lParam == -1) lParam = sl;
      
      if (wParam>sl)wParam=sl;
      if (lParam>sl)lParam=sl;
      [self setSelectedRange:NSMakeRange(wParam, lParam>wParam ? lParam-wParam : 0)];
    }
    return 0;
    
    case EM_GETSEL:
    {
      NSRange r = [self selectedRange];
      if (wParam) *(int*)wParam = (int)r.location;
      if (lParam) *(int*)lParam = (int)(r.location+r.length);
    }
    return 0;
    case EM_REPLACESEL:
      if (lParam)
      {
        NSTextStorage *ts = [self textStorage];
        if (ts)
        {
          NSRange r = [self selectedRange];
          const char *s = (const char *)lParam;
          NSString *str = *s ? (NSString*)SWELL_CStringToCFString(s) : NULL;

          if (r.length > 0 && !str)
            [ts deleteCharactersInRange:r];
          else if (str)
            [ts replaceCharactersInRange:r withString:str];

          if (str) [str release];
        }
      }
    return 0;
      
    case WM_SETFONT:
    {
      HGDIOBJ__* obj = (HGDIOBJ__*)wParam;
      if (obj && obj->type == TYPE_FONT)
      {
        if (obj->ct_FontRef)
        {
          [self setFont:(NSFont *)obj->ct_FontRef];
        }
#ifdef SWELL_ATSUI_TEXT_SUPPORT
        else if (obj->atsui_font_style)
        {
          ATSUFontID fontid = kATSUInvalidFontID;      
          Fixed fsize = 0;          
          Boolean isbold = NO;
          Boolean isital = NO;
          Boolean isunder = NO;          
          if (ATSUGetAttribute(obj->atsui_font_style, kATSUFontTag, sizeof(ATSUFontID), &fontid, 0) == noErr &&
              ATSUGetAttribute(obj->atsui_font_style, kATSUSizeTag, sizeof(Fixed), &fsize, 0) == noErr && fsize &&
              ATSUGetAttribute(obj->atsui_font_style, kATSUQDBoldfaceTag, sizeof(Boolean), &isbold, 0) == noErr && 
              ATSUGetAttribute(obj->atsui_font_style, kATSUQDItalicTag, sizeof(Boolean), &isital, 0) == noErr &&
              ATSUGetAttribute(obj->atsui_font_style, kATSUQDUnderlineTag, sizeof(Boolean), &isunder, 0) == noErr)
          {
            char name[255];
            name[0]=0;
            ByteCount namelen=0;
            if (ATSUFindFontName(fontid, kFontFullName, (FontPlatformCode)kFontNoPlatform, kFontNoScriptCode, kFontNoLanguageCode, sizeof(name), name, &namelen, 0) == noErr && name[0] && namelen)
            {
              namelen /= 2;
              int i;
              for (i = 0; i < namelen; ++i) name[i] = name[2*i];
              name[namelen]=0;

              // todo bold/ital/underline
              NSString* str = (NSString*)SWELL_CStringToCFString(name);
              CGFloat sz = Fix2Long(fsize);
              NSFont* font = [NSFont fontWithName:str size:sz];
              [str release];
              if (font) 
              {
                [self setFont:font];
              }
            }
          }            
        }
#endif
      }
    }
    return 0;
  }
  return 0;
}

- (BOOL)becomeFirstResponder;
{
  BOOL didBecomeFirstResponder = [super becomeFirstResponder];
  if (didBecomeFirstResponder) SendMessage(GetParent((HWND)self),WM_COMMAND,[self tag]|(EN_SETFOCUS<<16),(LPARAM)self);
  return didBecomeFirstResponder;
}

- (void)swellDisableContextMenu:(bool)dis
{
  m_disable_menu = dis;
}

- (bool)swellWantsContextMenu
{
  return !m_disable_menu;
}
@end

@implementation SWELL_TextField
STANDARD_CONTROL_NEEDSDISPLAY_IMPL([self isSelectable] ? "Edit" : "Static")

- (id) init
{
  if (NULL != (self = [super init]))
  {
    m_disable_menu = false;
    m_ctlcolor_set = false;
    m_last_dark_mode = false;
  }
  return self;
}

- (BOOL)becomeFirstResponder;
{
  BOOL didBecomeFirstResponder = [super becomeFirstResponder];
  if (didBecomeFirstResponder) SendMessage(GetParent((HWND)self),WM_COMMAND,[self tag]|(EN_SETFOCUS<<16),(LPARAM)self);
  return didBecomeFirstResponder;
}
- (void)initColors:(int)darkmode
{
  if (darkmode >= 0)
  {
    m_ctlcolor_set = false;
    m_last_dark_mode = darkmode ? 1 : 0;
  }

  if ([self isEditable])
  {
    if (SWELL_osx_is_dark_mode(1))
    {
      if (m_last_dark_mode)
        [self setBackgroundColor:[NSColor windowBackgroundColor]];
      else
        [self setBackgroundColor:[NSColor textBackgroundColor]];
    }
    else
    {
      if (g_swell_osx_readonlytext_wndbg)
        [self setBackgroundColor:[NSColor textBackgroundColor]];
    }
  }
  else if (![self isBordered] && ![self drawsBackground]) // looks like a static text control
  {
    NSColor *col;
    if (!m_ctlcolor_set && SWELL_osx_is_dark_mode(1))
      col = [NSColor textColor];
    else
      col = [self textColor];

    float alpha = ([self isEnabled] ? 1.0f : 0.5f);
    [self setTextColor:[col colorWithAlphaComponent:alpha]];
  }
  else
  {
    // not editable
    if (g_swell_osx_readonlytext_wndbg)
      [self setBackgroundColor:[NSColor windowBackgroundColor]];
  }
}

- (void) drawRect:(NSRect)r
{
  if (!m_ctlcolor_set && SWELL_osx_is_dark_mode(1))
  {
    const bool m = SWELL_osx_is_dark_mode(0);
    if (m != m_last_dark_mode) [self initColors:m];
  }
  [super drawRect:r];
}

- (void)swellDisableContextMenu:(bool)dis
{
  m_disable_menu = dis;
}

- (NSMenu *)textView:(NSTextView *)view
                menu:(NSMenu *)menu
            forEvent:(NSEvent *)event
             atIndex:(NSUInteger)charIndex
{
  return m_disable_menu ? nil : menu;
}


@end



HWND SWELL_MakeEditField(int idx, int x, int y, int w, int h, int flags)
{  
  if ((flags&WS_VSCROLL) || (flags&WS_HSCROLL)) // || (flags & ES_READONLY))
  {
    SWELL_TextView *obj=[[SWELL_TextView alloc] init];
    [obj setEditable:(flags & ES_READONLY)?NO:YES];
    if (m_transform.size.width < minwidfontadjust)
      [obj setFont:[NSFont systemFontOfSize:TRANSFORMFONTSIZE]];
    [obj setTag:idx];
    [obj setDelegate:ACTIONTARGET];
    [obj setRichText:NO];

    [obj setHorizontallyResizable:NO];
    
    if (flags & WS_VSCROLL)
    {
      NSRect fr=MakeCoords(x,y,w,h,true);
      
      [obj setVerticallyResizable:YES];
      NSScrollView *obj2=[[NSScrollView alloc] init];
      [obj2 setFrame:fr];
      if (flags&WS_VSCROLL) [obj2 setHasVerticalScroller:YES];
      if (flags&WS_HSCROLL) 
      {
        [obj2 setHasHorizontalScroller:YES];
        [obj setMaxSize:NSMakeSize(FLT_MAX, FLT_MAX)];
        [obj setHorizontallyResizable:YES];
        [[obj textContainer] setWidthTracksTextView:NO];
        [[obj textContainer] setContainerSize:NSMakeSize(FLT_MAX, FLT_MAX)];
      }
      [obj2 setAutohidesScrollers:YES];
      [obj2 setDrawsBackground:NO];
      [obj2 setDocumentView:obj];
      [m_make_owner addSubview:obj2];
      if (m_doautoright) UpdateAutoCoords([obj2 frame]);
      if (flags&SWELL_NOT_WS_VISIBLE) [obj2 setHidden:YES];
      [obj2 release];
      
      NSRect tr;
      memset(&tr,0,sizeof(tr));
      tr.size = [obj2 contentSize];
      [obj setFrame:tr];
      [obj release];
      
      return (HWND)obj2;
    }
    else
    {
      [obj setFrame:MakeCoords(x,y,w,h,true)];
      [obj setVerticallyResizable:NO];
      if (flags&SWELL_NOT_WS_VISIBLE) [obj setHidden:YES];
      [m_make_owner addSubview:obj];
      if (m_doautoright) UpdateAutoCoords([obj frame]);
      [obj release];
      return (HWND)obj;
    }  
  }  
  
  NSTextField *obj;
  
  if (flags & ES_PASSWORD) obj=[[NSSecureTextField alloc] init];
  else obj=[[SWELL_TextField alloc] init];
  [obj setEditable:(flags & ES_READONLY)?NO:YES];
  if (flags & ES_READONLY) [obj setSelectable:YES];
  if (m_transform.size.width < minwidfontadjust)
    [obj setFont:[NSFont systemFontOfSize:TRANSFORMFONTSIZE]];
  
  if ([obj isKindOfClass:[SWELL_TextField class]])
    [(SWELL_TextField *)obj initColors:SWELL_osx_is_dark_mode(0)];

  NSCell* cell = [obj cell];  
  if (flags&ES_CENTER) [cell setAlignment:NSCenterTextAlignment];
  else if (flags&ES_RIGHT) [cell setAlignment:NSRightTextAlignment];
  if (abs(h) < 20)
  {
    [cell setWraps:NO];
    [cell setScrollable:YES];
  }
  [obj setTag:idx];
  [obj setTarget:ACTIONTARGET];
  [obj setAction:@selector(onSwellCommand:)];
  [obj setDelegate:ACTIONTARGET];
  
  [obj setFrame:MakeCoords(x,y,w,h,true)];
  if (flags&SWELL_NOT_WS_VISIBLE) [obj setHidden:YES];
  [m_make_owner addSubview:obj];
  if (m_doautoright) UpdateAutoCoords([obj frame]);
  [obj release];

  return (HWND)obj;
}

HWND SWELL_MakeLabel( int align, const char *label, int idx, int x, int y, int w, int h, int flags)
{
  NSTextField *obj=[[SWELL_TextField alloc] init];
  [obj setEditable:NO];
  [obj setSelectable:NO];
  [obj setBordered:NO];
  [obj setBezeled:NO];
  [obj setDrawsBackground:NO];
  if (m_transform.size.width < minwidfontadjust)
    [obj setFont:[NSFont systemFontOfSize:TRANSFORMFONTSIZE]];

  if (flags & SS_NOTIFY)
  {
    [obj setTarget:ACTIONTARGET];
    [obj setAction:@selector(onSwellCommand:)];
  }
  
  NSString *labelstr=(NSString *)SWELL_CStringToCFString_FilterPrefix(label);
  [obj setStringValue:labelstr];
  [obj setAlignment:(align<0?NSLeftTextAlignment:align>0?NSRightTextAlignment:NSCenterTextAlignment)];
  
  [[obj cell] setWraps:(h>12 ? YES : NO)];
  
  [obj setTag:idx];
  [obj setFrame:MakeCoords(x,y,w,h,true)];
  if (flags&SWELL_NOT_WS_VISIBLE) [obj setHidden:YES];
  [m_make_owner addSubview:obj];
  if (m_sizetofits && strlen(label)>1)[obj sizeToFit];
  if (m_doautoright) UpdateAutoCoords([obj frame]);
  [obj release];
  [labelstr release];
  return (HWND)obj;
}


HWND SWELL_MakeCheckBox(const char *name, int idx, int x, int y, int w, int h, int flags=0)
{
  return SWELL_MakeControl(name,idx,"Button",BS_AUTOCHECKBOX|flags,x,y,w,h,0);
}

HWND SWELL_MakeListBox(int idx, int x, int y, int w, int h, int styles)
{
  HWND hw=SWELL_MakeControl("",idx,"SysListView32_LB",styles,x,y,w,h,0);
/*  if (hw)
  {
    LVCOLUMN lvc={0,};
    RECT r;
    GetClientRect(hw,&r);
    lvc.cx=300;//yer.right-r.left;
    lvc.pszText="";
    ListView_InsertColumn(hw,0,&lvc);
  }
  */
  return hw;
}


typedef struct ccprocrec
{
  SWELL_ControlCreatorProc proc;
  int cnt;
  struct ccprocrec *next;
} ccprocrec;

static ccprocrec *m_ccprocs;

void SWELL_RegisterCustomControlCreator(SWELL_ControlCreatorProc proc)
{
  if (!proc) return;
  
  ccprocrec *p=m_ccprocs;
  while (p && p->next)
  {
    if (p->proc == proc)
    {
      p->cnt++;
      return;
    }
    p=p->next;
  }
  ccprocrec *ent = (ccprocrec*)malloc(sizeof(ccprocrec));
  ent->proc=proc;
  ent->cnt=1;
  ent->next=0;
  
  if (p) p->next=ent;
  else m_ccprocs=ent;
}

void SWELL_UnregisterCustomControlCreator(SWELL_ControlCreatorProc proc)
{
  if (!proc) return;
  
  ccprocrec *lp=NULL;
  ccprocrec *p=m_ccprocs;
  while (p)
  {
    if (p->proc == proc)
    {
      if (--p->cnt <= 0)
      {
        if (lp) lp->next=p->next;
        else m_ccprocs=p->next;
        free(p);
      }
      return;
    }
    lp=p;
    p=p->next;
  }
}

static void set_listview_bigsur_style(NSTableView *obj)
{
  if (SWELL_GetOSXVersion() < 0x1100) return;
#ifdef MAC_OS_VERSION_11_0
  // newer SDKs default to NSTableViewStyleAutomatic
  int style = (g_swell_osx_style & 2) ? -1 : 4 /* NSTableViewStylePlain */;
#else
  // old SDKs default to something similar to NSTableViewStylePlain
  int style = (g_swell_osx_style & 2) ? 0 /* NSTableViewStyleAutomatic */ : -1;
#endif
  if (style >= 0) [obj setValue:[NSNumber numberWithInt:style] forKey:@"style"];
}


HWND SWELL_MakeControl(const char *cname, int idx, const char *classname, int style, int x, int y, int w, int h, int exstyle)
{
  if (m_ccprocs)
  {
    NSRect wcr=MakeCoords(x,y,w,h,false);
    ccprocrec *p=m_ccprocs;
    while (p)
    {
      HWND hwnd=p->proc((HWND)m_make_owner,cname,idx,classname,style,
          (int)(wcr.origin.x+0.5),(int)(wcr.origin.y+0.5),(int)(wcr.size.width+0.5),(int)(wcr.size.height+0.5));
      if (hwnd) 
      {
        if (exstyle) SetWindowLong(hwnd,GWL_EXSTYLE,exstyle);
        return hwnd;
      }
      p=p->next;
    }
  }
  if (!stricmp(classname,"SysTabControl32"))
  {
    SWELL_TabView *obj=[[SWELL_TabView alloc] init];
    if (1) // todo: only if on 10.4 maybe?
    {
      y-=1;
      h+=6;
    }
    [obj setTag:idx];
    [obj setDelegate:(id)obj];
    [obj setAllowsTruncatedLabels:YES];
    [obj setNotificationWindow:ACTIONTARGET];
    [obj setHidden:NO];
    [obj setFrame:MakeCoords(x,y,w,h,false)];
    if (style&SWELL_NOT_WS_VISIBLE) [obj setHidden:YES];
    [m_make_owner addSubview:obj];
    SetAllowNoMiddleManRendering((HWND)m_make_owner,FALSE);
    [obj release];
    return (HWND)obj;
  }
  else if (!stricmp(classname, "SysListView32")||!stricmp(classname, "SysListView32_LB"))
  {
    SWELL_ListView *obj = [[SWELL_ListView alloc] init];
    set_listview_bigsur_style(obj);
    [obj setColumnAutoresizingStyle:NSTableViewNoColumnAutoresizing];
    [obj setFocusRingType:NSFocusRingTypeNone];
    [obj setDataSource:(id)obj];
    obj->style=style;

    BOOL isLB=!stricmp(classname, "SysListView32_LB");
    [obj setSwellNotificationMode:isLB];
    
    if (isLB)
    {
      [obj setHeaderView:nil];
      [obj setAllowsMultipleSelection:!!(style & LBS_EXTENDEDSEL)];
    }
    else
    {
      if ((style & LVS_NOCOLUMNHEADER) || !(style & LVS_REPORT))  [obj setHeaderView:nil];
      [obj setAllowsMultipleSelection:!(style & LVS_SINGLESEL)];
    }
    [obj setAllowsColumnReordering:NO];
    [obj setAllowsEmptySelection:YES];
    [obj setTag:idx];
    [obj setHidden:NO];
    id target=ACTIONTARGET;
    [obj setDelegate:target];
    [obj setTarget:target];
    [obj setAction:@selector(onSwellCommand:)];
    if ([target respondsToSelector:@selector(swellOnControlDoubleClick:)])
    {
      [obj setDoubleAction:@selector(swellOnControlDoubleClick:)];
    }
    else
    {
      [obj setDoubleAction:@selector(onSwellCommand:)];
    }
    NSScrollView *obj2=[[NSScrollView alloc] init];
    NSRect tr=MakeCoords(x,y,w,h,false);
    [obj2 setFrame:tr];
    [obj2 setDocumentView:obj];
    [obj2 setHasVerticalScroller:YES];
    if (!isLB) [obj2 setHasHorizontalScroller:YES];
    [obj2 setAutohidesScrollers:YES];
    [obj2 setDrawsBackground:NO];
    [obj release];
    if (style&SWELL_NOT_WS_VISIBLE) [obj2 setHidden:YES];
    [m_make_owner addSubview:obj2];
    [obj2 release];
    
    if (isLB || !(style & LVS_REPORT))
    {
      LVCOLUMN lvc={0,};
      lvc.mask=LVCF_TEXT|LVCF_WIDTH;
      lvc.cx=(int)ceil(wdl_max(tr.size.width - 4.0,isLB ? 1200.0 : 300.0));
      lvc.pszText=(char*)"";
      ListView_InsertColumn((HWND)obj,0,&lvc);
      if (isLB && (style & LBS_OWNERDRAWFIXED))
      {
        NSArray *ar=[obj tableColumns];
        NSTableColumn *c;
        if (ar && [ar count] && (c=[ar objectAtIndex:0]))
        {
          SWELL_ODListViewCell *t=[[SWELL_ODListViewCell alloc] init];
          [c setDataCell:t];
          [t setOwnerControl:obj];
          [t release];
        }
      }
    }
    
    return (HWND)obj;
  }
  else if (!stricmp(classname, "SysTreeView32"))
  {
    SWELL_TreeView *obj = [[SWELL_TreeView alloc] init];
    set_listview_bigsur_style(obj);
    [obj setFocusRingType:NSFocusRingTypeNone];
    [obj setDataSource:(id)obj];
    obj->style=style;
    id target=ACTIONTARGET;
    [obj setHeaderView:nil];    
    [obj setDelegate:target];
    [obj setAllowsColumnReordering:NO];
    [obj setAllowsMultipleSelection:NO];
    [obj setAllowsEmptySelection:YES];
    [obj setTag:idx];
    [obj setHidden:NO];
    [obj setTarget:target];
    [obj setAction:@selector(onSwellCommand:)];
    if ([target respondsToSelector:@selector(swellOnControlDoubleClick:)])
      [obj setDoubleAction:@selector(swellOnControlDoubleClick:)];
    else
      [obj setDoubleAction:@selector(onSwellCommand:)];
    NSScrollView *obj2=[[NSScrollView alloc] init];
    NSRect tr=MakeCoords(x,y,w,h,false);
    [obj2 setFrame:tr];
    [obj2 setDocumentView:obj];
    [obj2 setHasVerticalScroller:YES];
    [obj2 setAutohidesScrollers:YES];
    [obj2 setDrawsBackground:NO];
    [obj release];
    if (style&SWELL_NOT_WS_VISIBLE) [obj2 setHidden:YES];
    [m_make_owner addSubview:obj2];
    [obj2 release];

    {
      NSTableColumn *col=[[NSTableColumn alloc] init];
      SWELL_ListViewCell *cell = [[SWELL_ListViewCell alloc] initTextCell:@""];
      [col setDataCell:cell];
      [cell release];

      [col setWidth:(int)ceil(wdl_max(tr.size.width,300.0))];
      [col setEditable:NO];
      [[col dataCell] setWraps:NO];     
      [obj addTableColumn:col];
      [obj setOutlineTableColumn:col];

      [col release];
    }
///    [obj setIndentationPerLevel:10.0];
    
    return (HWND)obj;
  }
  else if (!stricmp(classname, "msctls_progress32"))
  {
    SWELL_ProgressView *obj=[[SWELL_ProgressView alloc] init];
    [obj setStyle:NSProgressIndicatorBarStyle];
    [obj setIndeterminate:NO];
    [obj setTag:idx];
    [obj setFrame:MakeCoords(x,y,w,h,false)];
    if (style&SWELL_NOT_WS_VISIBLE) [obj setHidden:YES];
    [m_make_owner addSubview:obj];
    [obj release];
    return (HWND)obj;
  }
  else if (!stricmp(classname,"Edit"))
  {
    return SWELL_MakeEditField(idx,x,y,w,h,style);
  }
  else if (!stricmp(classname, "Static"))
  {
    if ((style&SS_TYPEMASK) == SS_ETCHEDHORZ || (style&SS_TYPEMASK) == SS_ETCHEDVERT || (style&SS_TYPEMASK) == SS_ETCHEDFRAME)
    {
      SWELL_BoxView *obj=[[SWELL_BoxView alloc] init];
      obj->m_etch_mode = style & SS_TYPEMASK;
      [obj setTag:idx];
      [obj setFrame:MakeCoords(x,y,w,h,false)];
      [m_make_owner addSubview:obj];
      [obj release];
      return (HWND)obj;
    }
    NSTextField *obj=[[SWELL_TextField alloc] init];
    [obj setEditable:NO];
    [obj setSelectable:NO];
    [obj setBordered:NO];
    [obj setBezeled:NO];
    [obj setDrawsBackground:NO];
    if (m_transform.size.width < minwidfontadjust)
      [obj setFont:[NSFont systemFontOfSize:TRANSFORMFONTSIZE]];

    if (cname && *cname)
    {
      NSString *labelstr=(NSString *)SWELL_CStringToCFString_FilterPrefix(cname);
      [obj setStringValue:labelstr];
      [labelstr release];
    }
    
    if ((style&SS_TYPEMASK) == SS_LEFTNOWORDWRAP) [[obj cell] setWraps:NO];
    else if ((style&SS_TYPEMASK) == SS_CENTER) [[obj cell] setAlignment:NSCenterTextAlignment];
    else if ((style&SS_TYPEMASK) == SS_RIGHT) [[obj cell] setAlignment:NSRightTextAlignment];

    [obj setTag:idx];
    [obj setFrame:MakeCoords(x,y,w,h,true)];
    if (style&SWELL_NOT_WS_VISIBLE) [obj setHidden:YES];
    [m_make_owner addSubview:obj];
    if ((style & SS_TYPEMASK) == SS_BLACKRECT)
    {
      [obj setHidden:YES];
    }
    [obj release];
    return (HWND)obj;
  }
  else if (!stricmp(classname,"Button"))
  {
    if (style & BS_GROUPBOX)
    {
      return SWELL_MakeGroupBox(cname, idx, x, y, w, h, style &~BS_GROUPBOX);
    }
    if (style & BS_DEFPUSHBUTTON)
    {
       return SWELL_MakeButton(1, cname, idx, x,y,w,h,style &~BS_DEFPUSHBUTTON);
    }
    if (style & BS_PUSHBUTTON)
    {
       return SWELL_MakeButton(0, cname, idx, x,y,w,h,style &~BS_PUSHBUTTON);
    }
    SWELL_Button *button=[[SWELL_Button alloc] init];
    [button setTag:idx];
    NSRect fr=MakeCoords(x,y,w,h,true);
    SEL actionSel = @selector(onSwellCommand:);
    if ((style & 0xf) == BS_AUTO3STATE)
    {
      [button setButtonType:NSSwitchButton];
      [button setAllowsMixedState:YES];
    }    
    else if ((style & 0xf) == BS_AUTOCHECKBOX)
    {
      [button setButtonType:NSSwitchButton];
      [button setAllowsMixedState:NO];
    }
    else if ((style & 0xf) == BS_AUTORADIOBUTTON)
    {
#ifdef MAC_OS_X_VERSION_10_8
      // Compiling with the OSX 10.8+ SDK and running on 10.8+ causes radio buttons with a common action selector to
      // be treated as a group. This works around that. if you need more than 8 groups (seriously?!), add the extra 
      // functions in swell-dlg.mm and in the switch below
      {
        NSView *v;
        NSArray *sv;
        if ((style & WS_GROUP) ||
              !(sv = [m_make_owner subviews]) || 
              ![sv count] ||
              !(v = [sv lastObject]) ||
              ![v isKindOfClass:[SWELL_Button class]] ||
              ([(SWELL_Button *)v swellGetRadioFlags]&2)) m_make_radiogroupcnt++;
      }
      switch (m_make_radiogroupcnt & 7)
      {
        case 0: actionSel = @selector(onSwellCommand0:); break;
        case 1: break; // default
        case 2: actionSel = @selector(onSwellCommand2:); break;
        case 3: actionSel = @selector(onSwellCommand3:); break;
        case 4: actionSel = @selector(onSwellCommand4:); break;
        case 5: actionSel = @selector(onSwellCommand5:); break;
        case 6: actionSel = @selector(onSwellCommand6:); break;
        case 7: actionSel = @selector(onSwellCommand7:); break;
      }
#endif
     
      [button setButtonType:NSRadioButton];
      [button swellSetRadioFlags:(style & WS_GROUP)?3:1];
    }
    else if ((style & 0xf) == BS_OWNERDRAW)
    {
      SWELL_ODButtonCell *cell = [[SWELL_ODButtonCell alloc] init];
      [button setCell:cell];
      [cell release];
      //NSButtonCell
    }
    else // normal button
    {
      if (style & BS_BITMAP)
      {
        SWELL_ImageButtonCell * cell = [[SWELL_ImageButtonCell alloc] init];
        [button setCell:cell];
        [cell release];
      }
      if ((style & BS_XPOSITION_MASK) == BS_LEFT) [button setAlignment:NSLeftTextAlignment];
//      fr.size.width+=8;
    }
    
    if (m_transform.size.width < minwidfontadjust)
      [button setFont:[NSFont systemFontOfSize:TRANSFORMFONTSIZE]];
    [button setFrame:fr];
    NSString *labelstr=(NSString *)SWELL_CStringToCFString_FilterPrefix(cname);
    [button setTitle:labelstr];
    [button setTarget:ACTIONTARGET];
    [button setAction:actionSel];
    if (style&BS_LEFTTEXT) [button setImagePosition:NSImageRight];
    if (style&SWELL_NOT_WS_VISIBLE) [button setHidden:YES];
    [m_make_owner addSubview:button];
    if (m_sizetofits && (style & 0xf) != BS_OWNERDRAW) [button sizeToFit];
    if (m_doautoright) UpdateAutoCoords([button frame]);
    [labelstr release];
    [button release];
    return (HWND)button;
  }
  else if (!stricmp(classname,"REAPERhfader")||!stricmp(classname,"msctls_trackbar32"))
  {
    NSSlider *obj=[[NSSlider alloc] init];
    [obj setTag:idx];
    [obj setMinValue:0.0];
    [obj setMaxValue:1000.0];
    [obj setFrame:MakeCoords(x,y,w,h,false)];
    if (!stricmp(classname, "msctls_trackbar32"))
    {
      [[obj cell] setControlSize:NSMiniControlSize];
    }
    [obj setTarget:ACTIONTARGET];
    [obj setAction:@selector(onSwellCommand:)];
    if (style&SWELL_NOT_WS_VISIBLE) [obj setHidden:YES];
    [m_make_owner addSubview:obj];
    [obj release];
    return (HWND)obj;
  }
  else if (!stricmp(classname,"COMBOBOX"))
  {
    return SWELL_MakeCombo(idx, x, y, w, h, style);
  }
  return 0;
}

HWND SWELL_MakeCombo(int idx, int x, int y, int w, int h, int flags)
{
  if ((flags & 0x3) == CBS_DROPDOWNLIST)
  {
    SWELL_PopUpButton *obj=[[SWELL_PopUpButton alloc] init];
    [obj setTag:idx];
    [obj setFont:[NSFont systemFontOfSize:10.0f]];
    NSRect rc=MakeCoords(x,y,w,(g_swell_osx_style&1) ? 24 : 18,true,true);
    if (g_swell_osx_style&1) rc.origin.y -= 2;
        
    [obj setSwellStyle:flags];
    [obj setFrame:rc];
    [obj setAutoenablesItems:NO];
    [obj setTarget:ACTIONTARGET];
    [obj setAction:@selector(onSwellCommand:)];

    if (!(g_swell_osx_style&1))
    {
      [obj setBezelStyle:NSShadowlessSquareBezelStyle ];
      [[obj cell] setArrowPosition:NSPopUpArrowAtBottom];
    }
    if (flags&SWELL_NOT_WS_VISIBLE) [obj setHidden:YES];
    [m_make_owner addSubview:obj];
    if (m_doautoright) UpdateAutoCoords([obj frame]);
    [obj release];
    return (HWND)obj;
  }
  else
  {
    SWELL_ComboBox *obj=[[SWELL_ComboBox alloc] init];
    [obj setFocusRingType:NSFocusRingTypeNone];
    [obj setFont:[NSFont systemFontOfSize:10.0f]];
    [obj setEditable:(flags & 0x3) == CBS_DROPDOWNLIST?NO:YES];
    [obj setSwellStyle:flags];
    [obj setTag:idx];
    [obj setFrame:MakeCoords(x,y-1,w,22,true,true)];
    [obj setTarget:ACTIONTARGET];
    [obj setAction:@selector(onSwellCommand:)];
    [obj setDelegate:ACTIONTARGET];
    if (flags&SWELL_NOT_WS_VISIBLE) [obj setHidden:YES];
    [m_make_owner addSubview:obj];
    if (m_doautoright) UpdateAutoCoords([obj frame]);
    [obj release];
    return (HWND)obj;
  }
}

@implementation SWELL_BoxView

STANDARD_CONTROL_NEEDSDISPLAY_IMPL(m_etch_mode ? "Static" : "Button")

-(NSInteger) tag
{
  return m_tag;
}
-(void) setTag:(NSInteger)tag
{
  m_tag=tag;
}

-(void) drawRect:(NSRect) r
{
  // m_etch_mode override?
  [super drawRect:r];
}
-(int)swellIsEtchBox
{
  return m_etch_mode;
}

@end

HWND SWELL_MakeGroupBox(const char *name, int idx, int x, int y, int w, int h, int style)
{
  SWELL_BoxView *obj=[[SWELL_BoxView alloc] init];
  obj->m_etch_mode = 0;
  
  // this just doesn't work, you can't color the border unless it's NSBoxCustom, 
  // and I can't get it to show the title text if it's NSBoxCustom
  //[obj setBoxType:(NSBoxType)4];   // NSBoxCustom, so we can color the border 
  //[obj setTitlePosition:(NSTitlePosition)2];  // NSAtTop, default but NSBoxCustom unsets it
  
//  [obj setTag:idx];
  if (1) // todo: only if on 10.4 maybe?
  {
    y-=1;
    h+=3;
  }
  NSString *labelstr=(NSString *)SWELL_CStringToCFString_FilterPrefix(name);
  [obj setTitle:labelstr];
  [obj setTag:idx];
  [labelstr release];
  if ((style & BS_XPOSITION_MASK) == BS_CENTER)
  {
    [[obj titleCell] setAlignment:NSCenterTextAlignment];
  }
  [obj setFrame:MakeCoords(x,y,w,h,false)];
  [m_make_owner addSubview:obj positioned:NSWindowBelow relativeTo:nil];
  [obj release];
  return (HWND)obj;
}


int TabCtrl_GetItemCount(HWND hwnd)
{
  if (WDL_NOT_NORMALLY(!hwnd || ![(id)hwnd isKindOfClass:[SWELL_TabView class]])) return 0;
  SWELL_TabView *tv=(SWELL_TabView*)hwnd;
  return (int)[tv numberOfTabViewItems];
}

BOOL TabCtrl_AdjustRect(HWND hwnd, BOOL fLarger, RECT *r)
{
  if (WDL_NOT_NORMALLY(!r || !hwnd || ![(id)hwnd isKindOfClass:[SWELL_TabView class]])) return FALSE;
  
  int sign=fLarger?-1:1;
  r->left+=sign*7; // todo: correct this?
  r->right-=sign*7;
  r->top+=sign*26;
  r->bottom-=sign*3;
  return TRUE;
}


BOOL TabCtrl_DeleteItem(HWND hwnd, int idx)
{
  if (WDL_NOT_NORMALLY(!hwnd || ![(id)hwnd isKindOfClass:[SWELL_TabView class]])) return 0;
  SWELL_TabView *tv=(SWELL_TabView*)hwnd;
  if (idx<0 || idx>= [tv numberOfTabViewItems]) return 0;
  [tv removeTabViewItem:[tv tabViewItemAtIndex:idx]];
  return TRUE;
}

int TabCtrl_InsertItem(HWND hwnd, int idx, TCITEM *item)
{
  if (WDL_NOT_NORMALLY(!item || !hwnd || ![(id)hwnd isKindOfClass:[SWELL_TabView class]])) return -1;
  if (!(item->mask & TCIF_TEXT) || !item->pszText) return -1;
  SWELL_TabView *tv=(SWELL_TabView*)hwnd;

  const int ni = (int)[tv numberOfTabViewItems];
  if (idx<0) idx=0;
  else if (idx>ni) idx=ni;
  
  NSTabViewItem *tabitem=[[NSTabViewItem alloc] init];
  NSString *str=(NSString *)SWELL_CStringToCFString(item->pszText);  
  [tabitem setLabel:str];
  [str release];
  id turd=[tv getNotificationWindow];
  [tv setNotificationWindow:nil];
  [tv insertTabViewItem:tabitem atIndex:idx];
  [tv setNotificationWindow:turd];
  [tabitem release];
  return idx;
}

int TabCtrl_SetCurSel(HWND hwnd, int idx)
{
  if (WDL_NOT_NORMALLY(!hwnd || ![(id)hwnd isKindOfClass:[SWELL_TabView class]])) return -1;
  SWELL_TabView *tv=(SWELL_TabView*)hwnd;
  int ret=TabCtrl_GetCurSel(hwnd);
  if (idx>=0 && idx < [tv numberOfTabViewItems])
  {
    [tv selectTabViewItemAtIndex:idx];
  }
  return ret;
}

int TabCtrl_GetCurSel(HWND hwnd)
{
  if (WDL_NOT_NORMALLY(!hwnd || ![(id)hwnd isKindOfClass:[SWELL_TabView class]])) return 0;
  SWELL_TabView *tv=(SWELL_TabView*)hwnd;
  NSTabViewItem *item=[tv selectedTabViewItem];
  if (!item) return 0;
  return (int)[tv indexOfTabViewItem:item];
}

void ListView_SetExtendedListViewStyleEx(HWND h, int mask, int style)
{
  if (WDL_NOT_NORMALLY(!h || ![(id)h isKindOfClass:[SWELL_ListView class]])) return;
  SWELL_ListView *tv=(SWELL_ListView*)h;
  
  if (mask&LVS_EX_GRIDLINES)
  {
    int s=0;
    if (style&LVS_EX_GRIDLINES) 
    {
      s=NSTableViewSolidVerticalGridLineMask|NSTableViewSolidHorizontalGridLineMask;
    }
    [tv setGridStyleMask:s];
  }
  
  if (mask&LVS_EX_HEADERDRAGDROP)
  {
    [tv setAllowsColumnReordering:!!(style&LVS_EX_HEADERDRAGDROP)];
  }
  
  
  // todo LVS_EX_FULLROWSELECT (enabled by default on OSX)
}

void SWELL_SetListViewFastClickMask(HWND hList, int mask)
{
  if (WDL_NOT_NORMALLY(!hList || ![(id)hList isKindOfClass:[SWELL_ListView class]])) return;
  SWELL_ListView *lv = (SWELL_ListView *)hList;
  lv->m_fastClickMask=mask;

}


void ListView_SetImageList(HWND h, HIMAGELIST imagelist, int which)
{
  if (WDL_NOT_NORMALLY(!h)) return;
  
  SWELL_ListView *v=(SWELL_ListView *)h;
  
  v->m_status_imagelist_type=which;
  v->m_status_imagelist=(WDL_PtrList<HGDIOBJ__> *)imagelist;
  if (v->m_cols && v->m_cols->GetSize()>0)
  {
    NSTableColumn *col=(NSTableColumn*)v->m_cols->Get(0);
    if (![col isKindOfClass:[SWELL_StatusCell class]])
    {
      SWELL_StatusCell *cell=[[SWELL_StatusCell alloc] initNewCell];
      [cell setWraps:NO];
      [col setDataCell:cell];
      [cell release];
    }
  }  
}

int ListView_GetColumnWidth(HWND h, int pos)
{
  if (!h || ![(id)h isKindOfClass:[SWELL_ListView class]]) return 0;
  SWELL_ListView *v=(SWELL_ListView *)h;
  if (!v->m_cols || pos < 0 || pos >= v->m_cols->GetSize()) return 0;
  
  NSTableColumn *col=v->m_cols->Get(pos);
  if (!col) return 0;
  
  if ([col respondsToSelector:@selector(isHidden)] && [(SWELL_TableColumnExtensions*)col isHidden]) return 0;
  return (int) floor(0.5+[col width]);
}

void ListView_InsertColumn(HWND h, int pos, const LVCOLUMN *lvc)
{
  if (WDL_NOT_NORMALLY(!h || !lvc || ![(id)h isKindOfClass:[SWELL_ListView class]])) return;

  SWELL_BEGIN_TRY

  SWELL_ListView *v=(SWELL_ListView *)h;
  NSTableColumn *col=[[NSTableColumn alloc] init];
  // note, not looking at lvc->mask at all

  [col setEditable:NO];
  // [col setResizingMask:2];  // user resizable, this seems to be the default
  
  if (lvc->fmt == LVCFMT_CENTER) [[col headerCell] setAlignment:NSCenterTextAlignment];
  else if (lvc->fmt == LVCFMT_RIGHT) [[col headerCell] setAlignment:NSRightTextAlignment];
  
  if (!v->m_lbMode && !(v->style & LVS_NOCOLUMNHEADER))
  {
    NSString *lbl=(NSString *)SWELL_CStringToCFString(lvc->pszText);  
    [[col headerCell] setStringValue:lbl];
    [lbl release];
  }
  
  if (!pos && v->m_status_imagelist) 
  {
    SWELL_StatusCell *cell=[[SWELL_StatusCell alloc] initNewCell];
    [cell setWraps:NO];
    [col setDataCell:cell];
    [cell release];
  }
  else
  {  
    SWELL_ListViewCell *cell = [[SWELL_ListViewCell alloc] initTextCell:@""];
    [col setDataCell:cell];
    [cell setWraps:NO];
   
    if (lvc->fmt == LVCFMT_CENTER) [cell setAlignment:NSCenterTextAlignment];
    else if (lvc->fmt == LVCFMT_RIGHT) [cell setAlignment:NSRightTextAlignment];
    [cell release];
  }

  [v addTableColumn:col];
  if (pos >= 0 && pos < v->m_cols->GetSize())
  {
    [v moveColumn:v->m_cols->GetSize() toColumn:pos];
    v->m_cols->Insert(pos,col);
  }
  else
  {
    v->m_cols->Add(col);
  }
  [col release];

  if (lvc->mask&LVCF_WIDTH)
  {
    ListView_SetColumnWidth(h,pos,lvc->cx);
  }
  SWELL_END_TRY(;)
}

void ListView_SetColumn(HWND h, int pos, const LVCOLUMN *lvc)
{
  if (WDL_NOT_NORMALLY(!h || !lvc || ![(id)h isKindOfClass:[SWELL_ListView class]])) return;
  SWELL_ListView *v=(SWELL_ListView *)h;
  if (!v->m_cols || pos < 0 || pos >= v->m_cols->GetSize()) return;
  
  NSTableColumn *col=v->m_cols->Get(pos);
  if (!col) return;

  if (lvc->mask&LVCF_FMT)
  {
    NSTextAlignment align = lvc->fmt == LVCFMT_CENTER ? NSCenterTextAlignment :
      lvc->fmt == LVCFMT_RIGHT ? NSRightTextAlignment : NSLeftTextAlignment;
    [[col headerCell] setAlignment:align];
    [[col dataCell] setAlignment:align];
  }
  if (lvc->mask&LVCF_WIDTH)
  {
    if (!lvc->cx)
    {
      if ([col respondsToSelector:@selector(setHidden:)])  [(SWELL_TableColumnExtensions*)col setHidden:YES];
    }
    else 
    {
      if ([col respondsToSelector:@selector(setHidden:)])  [(SWELL_TableColumnExtensions*)col setHidden:NO];
      [col setWidth:lvc->cx];
    }
  }
  if (lvc->mask&LVCF_TEXT)
  {
    if (!v->m_lbMode && !(v->style&LVS_NOCOLUMNHEADER))
    {
      NSString *lbl=(NSString *)SWELL_CStringToCFString(lvc->pszText);  
      [[col headerCell] setStringValue:lbl];
      [lbl release]; 
    }
  }
}

bool ListView_DeleteColumn(HWND h, int pos)
{
  if (WDL_NOT_NORMALLY(!h || ![(id)h isKindOfClass:[SWELL_ListView class]])) return false;
  SWELL_ListView *v=(SWELL_ListView *)h;
  if (!v->m_cols || pos < 0 || pos >= v->m_cols->GetSize()) return false;
  [v removeTableColumn:v->m_cols->Get(pos)];
  v->m_cols->Delete(pos);
  return true;
}

void ListView_GetItemText(HWND hwnd, int item, int subitem, char *text, int textmax)
{
  LVITEM it={LVIF_TEXT,item,subitem,0,0,text,textmax,};
  ListView_GetItem(hwnd,&it);
}

int ListView_InsertItem(HWND h, const LVITEM *item)
{
  if (WDL_NOT_NORMALLY(!h || !item || item->iSubItem || ![(id)h isKindOfClass:[SWELL_ListView class]])) return 0;
  
  SWELL_ListView *tv=(SWELL_ListView*)h;
  if (WDL_NOT_NORMALLY(!tv->m_lbMode && (tv->style & LVS_OWNERDATA))) return -1;
  if (WDL_NOT_NORMALLY(!tv->m_items)) return -1;
    
  int a=item->iItem;
  if (a<0)a=0;
  else if (a > tv->m_items->GetSize()) a=tv->m_items->GetSize();
  
  if (!tv->m_lbMode && (item->mask & LVIF_TEXT))
  {
    if (tv->style & LVS_SORTASCENDING)
    {
       a=ptrlist_bsearch_mod((char *)item->pszText,tv->m_items,_listviewrowSearchFunc,NULL);
    }
    else if (tv->style & LVS_SORTDESCENDING)
    {
       a=ptrlist_bsearch_mod((char *)item->pszText,tv->m_items,_listviewrowSearchFunc2,NULL);
    }
  }
  
  SWELL_ListView_Row *nr=new SWELL_ListView_Row;
  nr->m_vals.Add(strdup((item->mask & LVIF_TEXT) ? item->pszText : ""));
  if (item->mask & LVIF_PARAM) nr->m_param = item->lParam;
  tv->m_items->Insert(a,nr);
  

  
  if ((item->mask&LVIF_STATE) && (item->stateMask & (0xff<<16)))
  {
    nr->m_imageidx=(item->state>>16)&0xff;
  }
  
  [tv reloadData];
  
  if (a < tv->m_items->GetSize()-1)
  {
    NSIndexSet *sel=[tv selectedRowIndexes];
    if (sel && [sel count])
    {
      NSMutableIndexSet *ms = [[NSMutableIndexSet alloc] initWithIndexSet:sel];
      [ms shiftIndexesStartingAtIndex:a by:1];
      [tv selectRowIndexes:ms byExtendingSelection:NO];
      [ms release];
    }
  }
  
  if (item->mask & LVIF_STATE)
  {
    if (item->stateMask & LVIS_SELECTED)
    {
      if (item->state&LVIS_SELECTED)
      {
        bool isSingle = tv->m_lbMode ? !(tv->style & LBS_EXTENDEDSEL) : !!(tv->style&LVS_SINGLESEL);
        [tv selectRowIndexes:[NSIndexSet indexSetWithIndex:a] byExtendingSelection:isSingle?NO:YES];        
      }
    }
  }
  
  return a;
}

void ListView_SetItemText(HWND h, int ipos, int cpos, const char *txt)
{
  if (WDL_NOT_NORMALLY(!h || cpos < 0)) return;
  if (WDL_NOT_NORMALLY(![(id)h isKindOfClass:[SWELL_ListView class]])) return;
  
  SWELL_ListView *tv=(SWELL_ListView*)h;
  if (WDL_NOT_NORMALLY(!tv->m_lbMode && (tv->style & LVS_OWNERDATA))) return;
  if (WDL_NOT_NORMALLY(!tv->m_items || !tv->m_cols)) return;

  if (WDL_NOT_NORMALLY(cpos && cpos >= tv->m_cols->GetSize())) return; // always allow setting the first
  
  SWELL_ListView_Row *p=tv->m_items->Get(ipos);
  if (!p) return;
  int x;
  for (x = p->m_vals.GetSize(); x < cpos; x ++)
  {
    p->m_vals.Add(strdup(""));
  }
  if (cpos < p->m_vals.GetSize())
  {
    free(p->m_vals.Get(cpos));
    p->m_vals.Set(cpos,strdup(txt));
  }
  else p->m_vals.Add(strdup(txt));
    
  [tv setNeedsDisplay];
}

int ListView_GetNextItem(HWND h, int istart, int flags)
{
  if (WDL_NORMALLY(flags==LVNI_FOCUSED||flags==LVNI_SELECTED))
  {
    if (WDL_NOT_NORMALLY(!h || ![(id)h isKindOfClass:[SWELL_ListView class]])) return -1;
    
    SWELL_ListView *tv=(SWELL_ListView*)h;
    
    if (flags==LVNI_SELECTED)
    {
      //int orig_start=istart;
      if (istart++<0)istart=0;
      const int n = (int)[tv numberOfRows];
      while (istart < n)
      {
        if ([tv isRowSelected:istart]) return istart;
        istart++;
      }
      return -1;
    }
    
    return (int)[tv selectedRow];
  }
  return -1;
}

bool ListView_SetItem(HWND h, LVITEM *item)
{
  if (WDL_NOT_NORMALLY(!item || !h || ![(id)h isKindOfClass:[SWELL_ListView class]])) return false;
    
  SWELL_ListView *tv=(SWELL_ListView*)h;
  if (tv->m_lbMode || !(tv->style & LVS_OWNERDATA))
  {
    if (WDL_NOT_NORMALLY(!tv->m_items)) return false;
    SWELL_ListView_Row *row=tv->m_items->Get(item->iItem);
    if (WDL_NOT_NORMALLY(!row)) return false;  
  
    if (item->mask & LVIF_PARAM) 
    {
      row->m_param=item->lParam;
    }
    if ((item->mask & LVIF_TEXT) && item->pszText) 
    {
      ListView_SetItemText(h,item->iItem,item->iSubItem,item->pszText);
    }
    if ((item->mask&LVIF_IMAGE) && item->iImage >= 0)
    {
      row->m_imageidx=item->iImage+1;
      ListView_RedrawItems(h, item->iItem, item->iItem);
    }
  }
  if ((item->mask & LVIF_STATE) && item->stateMask)
  {
    ListView_SetItemState(h,item->iItem,item->state,item->stateMask); 
  }

  return true;
}

bool ListView_GetItem(HWND h, LVITEM *item)
{
  if (WDL_NOT_NORMALLY(!item)) return false;
  if ((item->mask&LVIF_TEXT)&&item->pszText && item->cchTextMax > 0) item->pszText[0]=0;
  item->state=0;
  if (WDL_NOT_NORMALLY(!h || ![(id)h isKindOfClass:[SWELL_ListView class]])) return false;
  
  SWELL_ListView *tv=(SWELL_ListView*)h;
  if (tv->m_lbMode || !(tv->style & LVS_OWNERDATA))
  {
    if (!tv->m_items) return false;
    
    SWELL_ListView_Row *row=tv->m_items->Get(item->iItem);
    if (!row) return false;  
  
    if (item->mask & LVIF_PARAM) item->lParam=row->m_param;
    if (item->mask & LVIF_TEXT) if (item->pszText && item->cchTextMax>0)
    {
      char *p=row->m_vals.Get(item->iSubItem);
      lstrcpyn_safe(item->pszText,p?p:"",item->cchTextMax);
    }
      if (item->mask & LVIF_STATE)
      {
        if (item->stateMask & (0xff<<16))
        {
          item->state|=row->m_imageidx<<16;
        }
      }
  }
  else
  {
    if (item->iItem <0 || item->iItem >= tv->ownermode_cnt) return false;

    int mask = item->mask & (LVIF_PARAM|LVIF_TEXT);
    if (mask & LVIF_TEXT)
    {
      if (!item->pszText || item->cchTextMax < 1) mask &= ~LVIF_TEXT;
      else *item->pszText = 0;
    }
    if (mask)
    {
      NMLVDISPINFO nm={{(HWND)tv, (UINT_PTR)[tv tag], LVN_GETDISPINFO}};
      nm.item.mask = mask;
      nm.item.iItem = item->iItem;
      nm.item.iSubItem = item->iSubItem;
      nm.item.pszText = item->pszText;
      nm.item.cchTextMax = item->cchTextMax;
      SendMessage(GetParent(h),WM_NOTIFY,nm.hdr.idFrom,(LPARAM)&nm);
      if (mask & LVIF_PARAM) item->lParam = nm.item.lParam;
    }
  }
  if (item->mask & LVIF_STATE)
  {
     if ((item->stateMask&LVIS_SELECTED) && [tv isRowSelected:item->iItem]) item->state|=LVIS_SELECTED;
     if ((item->stateMask&LVIS_FOCUSED) && [tv selectedRow] == item->iItem) item->state|=LVIS_FOCUSED;
  }

  return true;
}
int ListView_GetItemState(HWND h, int ipos, UINT mask)
{
  if (WDL_NOT_NORMALLY(!h || ![(id)h isKindOfClass:[SWELL_ListView class]])) return 0;
  SWELL_ListView *tv=(SWELL_ListView*)h;
  UINT flag=0;
  if (tv->m_lbMode || !(tv->style & LVS_OWNERDATA))
  {
    if (!tv->m_items) return 0;
    SWELL_ListView_Row *row=tv->m_items->Get(ipos);
    if (!row) return 0;  
    if (mask & (0xff<<16))
    {
      flag|=row->m_imageidx<<16;
    }
  }
  else
  {
    if (ipos<0 || ipos >= tv->ownermode_cnt) return 0;
  }
  
  if ((mask&LVIS_SELECTED) && [tv isRowSelected:ipos]) flag|=LVIS_SELECTED;
  if ((mask&LVIS_FOCUSED) && [tv selectedRow]==ipos) flag|=LVIS_FOCUSED;
  return flag;  
}

int swell_ignore_listview_changes;

bool ListView_SetItemState(HWND h, int ipos, UINT state, UINT statemask)
{
  int doref=0;
  if (WDL_NOT_NORMALLY(!h || ![(id)h isKindOfClass:[SWELL_ListView class]])) return false;
  SWELL_ListView *tv=(SWELL_ListView*)h;
  static int _is_doing_all;
  const bool isSingle = tv->m_lbMode ? !(tv->style & LBS_EXTENDEDSEL) : !!(tv->style&LVS_SINGLESEL);
  
  if (ipos == -1)
  {
    int x;
    int n=ListView_GetItemCount(h);
    NSIndexSet *oldSelection = NULL;
    if (statemask & LVIS_SELECTED)
    {
      oldSelection = [tv selectedRowIndexes];
      [oldSelection retain];
      if (state & LVIS_SELECTED)
      {
        if (isSingle)
        {
          statemask &= ~LVIS_SELECTED; // no-op and don't send LVN_ITEMCHANGED
        }
        else
        {
          swell_ignore_listview_changes++;
          [tv selectAll:nil];
          swell_ignore_listview_changes--;
        }
      }
      else
      {
        swell_ignore_listview_changes++;
        [tv deselectAll:nil];
        swell_ignore_listview_changes--;
      }
    }
    _is_doing_all++;
    for (x = 0; x < n; x ++)
    {
      if (statemask & ~LVIS_SELECTED)
        ListView_SetItemState(h,x,state,statemask & ~LVIS_SELECTED);

      if (statemask & LVIS_SELECTED)
      {
        if ([oldSelection containsIndex:x] == !(state & LVIS_SELECTED))
        {
          static int __rent;
          if (!__rent)
          {
            __rent=1;
            NMLISTVIEW nm={{(HWND)h,(UINT_PTR)[tv tag],LVN_ITEMCHANGED},x,0,state,};
            SendMessage(GetParent(h),WM_NOTIFY,nm.hdr.idFrom,(LPARAM)&nm);
            __rent=0;
          }
        }
      }
    }
    [oldSelection release];
    _is_doing_all--;
    ListView_RedrawItems(h,0,n-1);
    return true;
  }

  if (tv->m_lbMode || !(tv->style & LVS_OWNERDATA))
  {
    if (!tv->m_items) return false;
    SWELL_ListView_Row *row=tv->m_items->Get(ipos);
    if (!row) return false;  
    if (statemask & (0xff<<16))
    {
      if (row->m_imageidx!=((state>>16)&0xff))
      {
        row->m_imageidx=(state>>16)&0xff;
        doref=1;
      }
    }
  }
  else
  {
    if (ipos<0 || ipos >= tv->ownermode_cnt) return 0;
  }
  bool didsel=false;
  if (statemask & LVIS_SELECTED)
  {
    if (state & LVIS_SELECTED)
    {
      if (![tv isRowSelected:ipos])
      {
        didsel = true;
        swell_ignore_listview_changes++;
        [tv selectRowIndexes:[NSIndexSet indexSetWithIndex:ipos] byExtendingSelection:isSingle?NO:YES];
        swell_ignore_listview_changes--;
      }
    }
    else
    {
      if ([tv isRowSelected:ipos])
      {
        didsel = true;
        swell_ignore_listview_changes++;
        [tv deselectRow:ipos];
        swell_ignore_listview_changes--;
      }
    }
  }
  if (statemask & LVIS_FOCUSED)
  {
    if (state&LVIS_FOCUSED)
    {
    }
    else
    {
      
    }
  }
  
  if (!_is_doing_all)
  {
    if (didsel)
    {
      static int __rent;
      if (!__rent)
      {
        __rent=1;
        NMLISTVIEW nm={{(HWND)h,(UINT_PTR)[tv tag],LVN_ITEMCHANGED},ipos,0,state,};
        SendMessage(GetParent(h),WM_NOTIFY,nm.hdr.idFrom,(LPARAM)&nm);
        __rent=0;
      }
    }
    if (doref)
      ListView_RedrawItems(h,ipos,ipos);
  }
  return true;
}

void ListView_RedrawItems(HWND h, int startitem, int enditem)
{
  if (WDL_NOT_NORMALLY(!h || ![(id)h isKindOfClass:[SWELL_ListView class]])) return;
  SWELL_ListView *tv=(SWELL_ListView*)h;
  if (!tv->m_items) return;
  [tv reloadData];
}

void ListView_DeleteItem(HWND h, int ipos)
{
  if (WDL_NOT_NORMALLY(!h || ![(id)h isKindOfClass:[SWELL_ListView class]])) return;
  
  SWELL_ListView *tv=(SWELL_ListView*)h;
  if (!tv->m_items) return;
  
  if (ipos >=0 && ipos < tv->m_items->GetSize())
  {
    if (ipos != tv->m_items->GetSize()-1)
    {
      NSIndexSet *sel=[tv selectedRowIndexes];
      if (sel && [sel count])
      {
        NSMutableIndexSet *ms = [[NSMutableIndexSet alloc] initWithIndexSet:sel];
        [ms shiftIndexesStartingAtIndex:ipos+1 by:-1];
        [tv selectRowIndexes:ms byExtendingSelection:NO];
        [ms release];
      }
    }
    tv->m_items->Delete(ipos,true);
    
    [tv reloadData];
    
  }
}

void ListView_DeleteAllItems(HWND h)
{
  if (WDL_NOT_NORMALLY(!h || ![(id)h isKindOfClass:[SWELL_ListView class]])) return;
  
  SWELL_ListView *tv=(SWELL_ListView*)h;
  tv->ownermode_cnt=0;
  if (tv->m_items) tv->m_items->Empty(true);
  
  [tv reloadData];
}

int ListView_GetSelectedCount(HWND h)
{
  if (WDL_NOT_NORMALLY(!h || ![(id)h isKindOfClass:[SWELL_ListView class]])) return 0;
  
  SWELL_ListView *tv=(SWELL_ListView*)h;
  return (int)[tv numberOfSelectedRows];
}

int ListView_GetItemCount(HWND h)
{
  if (WDL_NOT_NORMALLY(!h || ![(id)h isKindOfClass:[SWELL_ListView class]])) return 0;
  
  SWELL_ListView *tv=(SWELL_ListView*)h;
  if (tv->m_lbMode || !(tv->style & LVS_OWNERDATA))
  {
    if (!tv->m_items) return 0;
  
    return tv->m_items->GetSize();
  }
  return tv->ownermode_cnt;
}

int ListView_GetSelectionMark(HWND h)
{
  if (WDL_NOT_NORMALLY(!h || ![(id)h isKindOfClass:[SWELL_ListView class]])) return 0;
  
  SWELL_ListView *tv=(SWELL_ListView*)h;
  return (int)[tv selectedRow];
}

int SWELL_GetListViewHeaderHeight(HWND h)
{
  if (WDL_NOT_NORMALLY(!h || ![(id)h isKindOfClass:[SWELL_ListView class]])) return 0;
  
  SWELL_ListView* tv=(SWELL_ListView*)h;
  NSTableHeaderView* hv=[tv headerView];
  NSRect r=[hv bounds];
  return (int)(r.size.height+0.5);
}

void ListView_SetColumnWidth(HWND h, int pos, int wid)
{
  if (WDL_NOT_NORMALLY(!h || ![(id)h isKindOfClass:[SWELL_ListView class]])) return;
  SWELL_ListView *v=(SWELL_ListView *)h;
  if (!v->m_cols || pos < 0 || pos >= v->m_cols->GetSize()) return;
  
  NSTableColumn *col=v->m_cols->Get(pos);
  if (!col) return;
  
  if (!wid)
  {
    if ([col respondsToSelector:@selector(setHidden:)])  [(SWELL_TableColumnExtensions*)col setHidden:YES];
  }
  else 
  {
    if ([col respondsToSelector:@selector(setHidden:)])  [(SWELL_TableColumnExtensions*)col setHidden:NO];
    [col setWidth:wid];
  }
}

BOOL ListView_GetColumnOrderArray(HWND h, int cnt, int* arr)
{
  if (WDL_NOT_NORMALLY(!h || ![(id)h isKindOfClass:[SWELL_ListView class]])) return FALSE;
  SWELL_ListView* lv=(SWELL_ListView*)h;
  if (!lv->m_cols || lv->m_cols->GetSize() != cnt) return FALSE;
  
  int i;
  for (i=0; i < cnt; ++i)
  {
    arr[i]=[lv getColumnPos:i];
  }

  return TRUE;
}

BOOL ListView_SetColumnOrderArray(HWND h, int cnt, int* arr)
{
  if (WDL_NOT_NORMALLY(!h || ![(id)h isKindOfClass:[SWELL_ListView class]])) return FALSE;
  SWELL_ListView* lv=(SWELL_ListView*)h;
  if (!lv->m_cols || lv->m_cols->GetSize() != cnt) return FALSE;

  int i, j;
  for (i=0; i < cnt; ++i)
  {
    for (j=0; j < cnt; ++j)
    {
      if (arr[j] == i) break;
    }
    if (j < cnt)
    {
      int pos=[lv getColumnPos:j];
      [lv moveColumn:pos toColumn:i];
    }
  }

  return TRUE;
}

HWND ListView_GetHeader(HWND h)
{
  if (WDL_NOT_NORMALLY(!h || ![(id)h isKindOfClass:[SWELL_ListView class]])) return 0;
  return h;
}

int Header_GetItemCount(HWND h)
{
  if (WDL_NOT_NORMALLY(!h || ![(id)h isKindOfClass:[SWELL_ListView class]])) return 0;
  SWELL_ListView* lv=(SWELL_ListView*)h;
  if (lv->m_cols) return lv->m_cols->GetSize();
  return 0;
}

BOOL Header_GetItem(HWND h, int col, HDITEM* hi)
{
  if (WDL_NOT_NORMALLY(!h || ![(id)h isKindOfClass:[SWELL_ListView class]] || !hi)) return FALSE;
  SWELL_ListView* lv=(SWELL_ListView*)h;
  if (!lv->m_cols || col < 0 || col >= lv->m_cols->GetSize()) return FALSE;
  NSTableColumn* hcol=lv->m_cols->Get(col);
  if (WDL_NOT_NORMALLY(!hcol)) return FALSE;
  
  if (hi->mask&HDI_FORMAT)
  {
    hi->fmt=0;
    NSImage* img=[lv indicatorImageInTableColumn:hcol];
    if (img)
    {
      NSString* imgname=[img name];
      if (imgname)
      {
        if ([imgname isEqualToString:@"NSAscendingSortIndicator"]) hi->fmt |= HDF_SORTUP;
        else if ([imgname isEqualToString:@"NSDescendingSortIndicator"]) hi->fmt |= HDF_SORTDOWN;
      }
    }
  }
  // etc todo
  
  return TRUE;
}

BOOL Header_SetItem(HWND h, int col, HDITEM* hi)
{
  if (WDL_NOT_NORMALLY(!h || ![(id)h isKindOfClass:[SWELL_ListView class]] || !hi)) return FALSE;
  SWELL_ListView* lv=(SWELL_ListView*)h;
  if (!lv->m_cols || col < 0 || col >= lv->m_cols->GetSize()) return FALSE;
  NSTableColumn* hcol=lv->m_cols->Get(col);
  if (!hcol) return FALSE;
  
  if (hi->mask&HDI_FORMAT)
  {
    NSImage* img=0;
    if (hi->fmt&HDF_SORTUP) img=[NSImage imageNamed:@"NSAscendingSortIndicator"];
    else if (hi->fmt&HDF_SORTDOWN) img=[NSImage imageNamed:@"NSDescendingSortIndicator"];
    [lv setIndicatorImage:img inTableColumn:hcol];
  }
  // etc todo
  
  return TRUE;
}

int ListView_HitTest(HWND h, LVHITTESTINFO *pinf)
{
  if (WDL_NOT_NORMALLY(!h || !pinf)) return -1;
  if (WDL_NOT_NORMALLY(![(id)h isKindOfClass:[SWELL_ListView class]])) return -1;
  
  SWELL_ListView *tv=(SWELL_ListView*)h;
  // return index
  pinf->flags=0;
  pinf->iItem=-1;
  
  // rowAtPoint will return a row even if it is scrolled out of the clip view
  NSScrollView* sv=(NSScrollView *)NavigateUpScrollClipViews(tv);
  if (![sv isKindOfClass:[NSScrollView class]] && ![sv isKindOfClass:[NSClipView class]]) sv=NULL;
  
  NSRect r=[sv documentVisibleRect];
  int x=pinf->pt.x-r.origin.x;
  int y=pinf->pt.y-r.origin.y;

  if (x < 0) pinf->flags |= LVHT_TOLEFT;
  if (x >= r.size.width) pinf->flags |= LVHT_TORIGHT;
  if (y < 0) pinf->flags |= LVHT_ABOVE;
  if (y >= r.size.height) pinf->flags |= LVHT_BELOW;
  
  if (!pinf->flags)
  {
    NSPoint pt = NSMakePoint( pinf->pt.x, pinf->pt.y );
    pinf->iItem=(int)[(NSTableView *)h rowAtPoint:pt];
    if (pinf->iItem >= 0)
    {
      pinf->flags=LVHT_ONITEMLABEL;
      if (tv->m_status_imagelist)
      {
        NSRect c0r = [tv frameOfCellAtColumn:[tv getColumnPos:0] row:pinf->iItem];
        if (pt.x >= c0r.origin.x && pt.x <= c0r.origin.x + [tv rowHeight])
        {
          pinf->flags=LVHT_ONITEMSTATEICON;
        }
      }
    }
    else 
    {
      pinf->flags=LVHT_NOWHERE;
    }
  }
  
  return pinf->iItem;
}

int ListView_SubItemHitTest(HWND h, LVHITTESTINFO *pinf)
{
  int row = ListView_HitTest(h, pinf);

  NSPoint pt=NSMakePoint(pinf->pt.x,pinf->pt.y);

  if (row < 0 && pt.y < 0)
  { // Fake the point in the client area of the listview to get the column # (like win32)
    pt.y = 0;
  }
  pinf->iSubItem=(int)[(NSTableView *)h columnAtPoint:pt];
  return row;
}

void ListView_SetItemCount(HWND h, int cnt)
{
  if (WDL_NOT_NORMALLY(!h || ![(id)h isKindOfClass:[SWELL_ListView class]])) return;
  
  SWELL_ListView *tv=(SWELL_ListView*)h;
  if (!tv->m_lbMode && (tv->style & LVS_OWNERDATA))
  {
    tv->ownermode_cnt=cnt;
    [tv noteNumberOfRowsChanged];
  }
}

void ListView_EnsureVisible(HWND h, int i, BOOL pok)
{
  if (WDL_NOT_NORMALLY(!h || ![(id)h isKindOfClass:[SWELL_ListView class]])) return;
  
  SWELL_ListView *tv=(SWELL_ListView*)h;
  
  if (i<0)i=0;
  if (!tv->m_lbMode && (tv->style & LVS_OWNERDATA))
  {
    if (i >=tv->ownermode_cnt-1) i=tv->ownermode_cnt-1;
  }
  else
  {
    if (tv->m_items && i >= tv->m_items->GetSize()) i=tv->m_items->GetSize()-1;
  }
  if (i>=0)
  {
    [tv scrollRowToVisible:i];
  }  
}

static bool ListViewGetRectImpl(HWND h, int item, int subitem, RECT* r) // subitem<0 for full item rect
{
  if (WDL_NOT_NORMALLY(!h || ![(id)h isKindOfClass:[SWELL_ListView class]])) return false;
  if (item < 0 || item > ListView_GetItemCount(h)) return false;
  SWELL_ListView *tv=(SWELL_ListView*)h;
  
  if (subitem >= 0 && (!tv->m_cols || subitem >= tv->m_cols->GetSize())) return false;
  subitem=[tv getColumnPos:subitem];
  
  NSRect ar;
  if (subitem < 0) ar = [tv rectOfRow:item];
  else ar=[tv frameOfCellAtColumn:subitem row:item];
  NSSize sp=[tv intercellSpacing];
  
  ar.size.width += sp.width;
  ar.size.height += sp.height;
  NSRECT_TO_RECT(r,ar);
  
  return true;
}

bool ListView_GetSubItemRect(HWND h, int item, int subitem, int code, RECT *r)
{
  return ListViewGetRectImpl(h, item, subitem, r);
}

bool ListView_GetItemRect(HWND h, int item, RECT *r, int code)
{
  return ListViewGetRectImpl(h, item, -1, r);
}

int ListView_GetTopIndex(HWND h)
{
  NSTableView* tv = (NSTableView*)h;
  if (WDL_NOT_NORMALLY(!tv)) return -1;
  NSScrollView* sv = [tv enclosingScrollView];
  if (WDL_NOT_NORMALLY(!sv)) return -1;  
  
  NSPoint pt = { 0, 0 };
  NSView *hdr = [tv headerView];
  if (hdr && ![hdr isHidden])
  {
    NSRect fr=[hdr frame];
    if (fr.size.height > 0.0) pt.y = fr.origin.y + fr.size.height;
  }
  pt.y += [sv documentVisibleRect].origin.y;
  return (int)[tv rowAtPoint:pt];      
}

int ListView_GetCountPerPage(HWND h)
{
  NSTableView* tv = (NSTableView*)h;
  if (WDL_NOT_NORMALLY(!tv)) return 0;
  NSScrollView* sv = [tv enclosingScrollView];
  if (WDL_NOT_NORMALLY(!sv)) return 0;  
  
  NSRect tvr = [sv documentVisibleRect];
  int rowh = [tv rowHeight];
  return tvr.size.height/rowh;
}

bool ListView_Scroll(HWND h, int xscroll, int yscroll)
{
  NSTableView* tv = (NSTableView*)h;
  NSScrollView* sv = [tv enclosingScrollView];
  if (WDL_NOT_NORMALLY(!sv)) return false;
  
  NSRect tvr = [sv documentVisibleRect];
  NSPoint pt = { tvr.origin.x, tvr.origin.y };
  if (xscroll > 0) pt.x += tvr.size.width-1;
  if (yscroll > 0) pt.y += tvr.size.height-1;
  
  const NSInteger nr = [tv numberOfRows];
  NSInteger rowidx = [tv rowAtPoint:pt];
  if (rowidx < 0) rowidx=0;
  else if (rowidx >= nr) rowidx=nr-1;
  
  const NSInteger nc = [tv numberOfColumns];
  NSInteger colidx = [tv columnAtPoint:pt];
  if (colidx < 0) colidx=0;
  else if (colidx >= nc) colidx = nc-1;

  // colidx is our column index, not the display order, convert
  if ([tv isKindOfClass:[SWELL_ListView class]]) colidx = [(SWELL_ListView*)tv getColumnPos:(int)colidx];

  NSRect ir = [tv frameOfCellAtColumn:colidx row:rowidx];

  if (yscroll)
  {
    if (ir.size.height) rowidx += yscroll / ir.size.height;

    if (rowidx < 0) rowidx=0;
    else if (rowidx >= nr) rowidx = nr-1;
    [tv scrollRowToVisible:rowidx];
  }
  
  if (xscroll)
  {
    if (ir.size.width) colidx += xscroll / ir.size.width;
   
    if (colidx < 0) colidx=0;
    else if (colidx >= nc) colidx = nc-1;

    // scrollColumnToVisible takes display order, which we have here
    [tv scrollColumnToVisible:colidx];
  }
  
  
  return true;
}

bool ListView_GetScroll(HWND h, POINT* p)
{
  NSTableView* tv = (NSTableView*)h;
  NSScrollView* sv = [tv enclosingScrollView];
  if (WDL_NORMALLY(sv))
  {
    NSRect cr = [sv documentVisibleRect];
    p->x = cr.origin.x;
    p->y = cr.origin.y;
    return true;
  }
  p->x=p->y=0;
  return false;
}

void ListView_SortItems(HWND hwnd, PFNLVCOMPARE compf, LPARAM parm)
{
  if (WDL_NOT_NORMALLY(!hwnd || ![(id)hwnd isKindOfClass:[SWELL_ListView class]])) return;
  SWELL_ListView *tv=(SWELL_ListView*)hwnd;
  if (tv->m_lbMode || (tv->style & LVS_OWNERDATA) || !tv->m_items) return;
    
  WDL_HeapBuf tmp;
  tmp.Resize(tv->m_items->GetSize()*sizeof(void *));
  int x;
  int sc=0;
  for(x=0;x<tv->m_items->GetSize();x++)
  {
    SWELL_ListView_Row *r = tv->m_items->Get(x);
    if (r) 
    {
      r->m_tmp = !![tv isRowSelected:x];
      sc++;
    }
  }
  __listview_mergesort_internal(tv->m_items->GetList(),tv->m_items->GetSize(),sizeof(void *),compf,parm,(char*)tmp.Get());
  if (sc)
  {
    NSMutableIndexSet *indexSet = [[NSMutableIndexSet  alloc] init];
    
    for(x=0;x<tv->m_items->GetSize();x++)
    {
      SWELL_ListView_Row *r = tv->m_items->Get(x);
      if (r && (r->m_tmp&1)) [indexSet addIndex:x];
    }
    [tv selectRowIndexes:indexSet byExtendingSelection:NO];
    [indexSet release];
  }
  
  [tv reloadData];
}


HWND WindowFromPoint(POINT p)
{
  NSArray *windows=[NSApp orderedWindows];
  const NSInteger cnt=windows ? [windows count] : 0;

  NSWindow *kw = [NSApp keyWindow];
  if (kw && windows && [windows containsObject:kw]) kw=NULL;

  NSWindow *bestwnd=0;
  for (NSInteger x = kw ? -1 : 0; x < cnt; x ++)
  {
    NSWindow *wnd = kw;
    if (x>=0) wnd=[windows objectAtIndex:x];
    if (wnd && [wnd isVisible])
    {
      NSRect fr=[wnd frame];
      if (p.x >= fr.origin.x && p.x < fr.origin.x + fr.size.width &&
          p.y >= fr.origin.y && p.y < fr.origin.y + fr.size.height)
      {
        bestwnd=wnd;
        break;
      }    
    }
  }
  
  if (!bestwnd) return 0;
  NSPoint pt=NSMakePoint(p.x,p.y);
  NSPoint lpt=[bestwnd convertScreenToBase:pt];
  NSView *v=[[bestwnd contentView] hitTest:lpt];
  if (v) return (HWND)v;
  return (HWND)[bestwnd contentView]; 
}

void UpdateWindow(HWND hwnd)
{
  if (WDL_NORMALLY(hwnd && [(id)hwnd isKindOfClass:[NSView class]]))
  {
#ifndef SWELL_NO_METAL
    if ([(id)hwnd isKindOfClass:[SWELL_hwndChild class]] && 
        ((SWELL_hwndChild *)hwnd)->m_use_metal > 0)
    {
      // do nothing for metal windows, let the timer catch it
    }
    else 
#endif
    {
      if ([(NSView *)hwnd needsDisplay])
      {
        NSWindow *wnd = [(NSView *)hwnd window];
        [wnd displayIfNeeded];
      }
    }
  }
}

void SWELL_FlushWindow(HWND h)
{
  if (WDL_NORMALLY(h))
  {
    NSWindow *w=NULL;
    if ([(id)h isKindOfClass:[NSView class]]) 
    {
#ifndef SWELL_NO_METAL
      if ([(id)h isKindOfClass:[SWELL_hwndChild class]] && ((SWELL_hwndChild *)h)->m_use_metal > 0)
        return;
#endif

      if ([(NSView *)h needsDisplay]) return;
      
      w = [(NSView *)h window];
    }
    else if ([(id)h isKindOfClass:[NSWindow class]]) w = (NSWindow *)h;
    
    if (w && ![w viewsNeedDisplay])
    {
      [w flushWindow];
    }
  }
}

static void InvalidateSuperViews(NSView *view)
{
  if (!view) return;
  view = [view superview];
  while (view)
  {
    if ([view isKindOfClass:[SWELL_hwndChild class]]) 
    {
      if (((SWELL_hwndChild *)view)->m_isdirty&2) break;
      ((SWELL_hwndChild *)view)->m_isdirty|=2;
    }
    view = [view superview];
  }
}
           
BOOL InvalidateRect(HWND hwnd, const RECT *r, int eraseBk)
{ 
  if (WDL_NOT_NORMALLY(!hwnd)) return FALSE;
  id view=(id)hwnd;
  if ([view isKindOfClass:[NSWindow class]]) view=[view contentView];
  if (WDL_NORMALLY([view isKindOfClass:[NSView class]]))
  {

    NSView *sv = view;
    
    bool skip_parent_invalidate=false;
    if ([view isKindOfClass:[SWELL_hwndChild class]])
    {
#ifndef SWELL_NO_METAL
      SWELL_hwndChild *hc = (SWELL_hwndChild*)view;
      if (hc->m_use_metal > 0)
      {
        if (![hc isHiddenOrHasHiddenAncestor]) 
        {
          swell_addMetalDirty(hc,r);
        }
        return TRUE;
      }
#endif
      if (!(((SWELL_hwndChild *)view)->m_isdirty&1))
      {
        ((SWELL_hwndChild *)view)->m_isdirty|=1;
      }
      else skip_parent_invalidate=true; // if already dirty, then assume parents are already dirty too
    }
    if (!skip_parent_invalidate)
    {
      InvalidateSuperViews(view);
    }
    if (r)
    {
      RECT tr=*r;
      if (tr.top>tr.bottom)
      {
        int a = tr.top; tr.top=tr.bottom; tr.bottom=a;
      }
      [sv setNeedsDisplayInRect:NSMakeRect(tr.left,tr.top,tr.right-tr.left,tr.bottom-tr.top)]; 
    }
    else [sv setNeedsDisplay:YES];
    
  }
  return TRUE;
}

static HWND m_fakeCapture;
static BOOL m_capChangeNotify;
HWND GetCapture()
{

  return m_fakeCapture;
}

HWND SetCapture(HWND hwnd)
{
  HWND oc=m_fakeCapture;
  int ocn=m_capChangeNotify;
  m_fakeCapture=hwnd;
  m_capChangeNotify = hwnd && [(id)hwnd respondsToSelector:@selector(swellCapChangeNotify)] && [(SWELL_hwndChild*)hwnd swellCapChangeNotify];

  if (hwnd && WDL_NORMALLY([(id)hwnd isKindOfClass:[NSView class]]))
    [[(NSView *)hwnd window] disableCursorRects];

  if (ocn && oc && oc != hwnd) SendMessage(oc,WM_CAPTURECHANGED,0,(LPARAM)hwnd);
  return oc;
}


void ReleaseCapture()
{
  HWND h=m_fakeCapture;
  m_fakeCapture=NULL;
  if (m_capChangeNotify && h)
  {
    SendMessage(h,WM_CAPTURECHANGED,0,0);
  }
}


HDC BeginPaint(HWND hwnd, PAINTSTRUCT *ps)
{
  if (WDL_NOT_NORMALLY(!ps)) return 0;
  memset(ps,0,sizeof(PAINTSTRUCT));
  if (WDL_NOT_NORMALLY(!hwnd)) return 0;
  id turd = (id)hwnd;
  if (![turd respondsToSelector:@selector(getSwellPaintInfo:)]) return 0;

  [(SWELL_hwndChild*)turd getSwellPaintInfo:(PAINTSTRUCT *)ps];
  return ps->hdc;
}

BOOL EndPaint(HWND hwnd, PAINTSTRUCT *ps)
{
  WDL_ASSERT(hwnd != NULL && ps != NULL);
  return TRUE;
}

LRESULT DefWindowProc(HWND hwnd, UINT msg, WPARAM wParam, LPARAM lParam)
{
  if (msg==WM_RBUTTONUP||msg==WM_NCRBUTTONUP)
  {  
    POINT p={GET_X_LPARAM(lParam),GET_Y_LPARAM(lParam)};
    HWND hwndDest=hwnd;
    if (msg==WM_RBUTTONUP)
    {
      ClientToScreen(hwnd,&p);
      HWND h=WindowFromPoint(p);
      if (h && IsChild(hwnd,h)) hwndDest=h;
    }
    SendMessage(hwnd,WM_CONTEXTMENU,(WPARAM)hwndDest,(p.x&0xffff)|(p.y<<16));
    return 1;
  }
  else if (msg==WM_CONTEXTMENU || msg == WM_MOUSEWHEEL || msg == WM_MOUSEHWHEEL || msg == WM_GESTURE)
  {
    if ([(id)hwnd isKindOfClass:[NSView class]])
    {
      NSView *h=(NSView *)hwnd;
      while (h && [[h window] contentView] != h)
      {
        h=[h superview];
        if (h && [h respondsToSelector:@selector(onSwellMessage:p1:p2:)]) 
        {
           return SendMessage((HWND)h,msg,wParam,lParam);    
        }
      }
    }
  }
  else if (msg==WM_NCHITTEST) 
  {
    int rv=HTCLIENT;
    SWELL_BEGIN_TRY
    RECT r;
    GetWindowRect(hwnd,&r);
    POINT pt={GET_X_LPARAM(lParam),GET_Y_LPARAM(lParam)};

    if (r.top > r.bottom) 
    { 
      pt.y = r.bottom + (r.top - pt.y); // translate coordinate into flipped-window

      int a=r.top; r.top=r.bottom; r.bottom=a; 
    }
    NCCALCSIZE_PARAMS p={{r,}};
    SendMessage(hwnd,WM_NCCALCSIZE,FALSE,(LPARAM)&p);
    if (!PtInRect(&p.rgrc[0],pt)) rv=HTNOWHERE;
    SWELL_END_TRY(;)
    return rv;
  }
  else if (msg==WM_KEYDOWN || msg==WM_KEYUP) return 69;
  else if (msg == WM_DISPLAYCHANGE)
  {
    if ([(id)hwnd isKindOfClass:[NSView class]])
    {
      NSArray *ch = [(NSView *)hwnd subviews];
      if (ch)
      {
        int x;
        for(x=0;x<[ch count]; x ++)
        {
          NSView *v = [ch objectAtIndex:x];
          sendSwellMessage(v,WM_DISPLAYCHANGE,wParam,lParam);
        }
        if (x)
        {
          void SWELL_DoDialogColorUpdates(HWND hwnd, DLGPROC d, bool isUpdate);
          DLGPROC d = (DLGPROC)GetWindowLong(hwnd,DWL_DLGPROC);
          if (d) SWELL_DoDialogColorUpdates(hwnd,d,true);
        }
      }
      if ([(id)hwnd respondsToSelector:@selector(swellWantsMetal)] && [(SWELL_hwndChild *)hwnd swellWantsMetal])
        InvalidateRect((HWND)hwnd,NULL,FALSE);
    }
  }
  else if (msg == WM_CTLCOLORSTATIC && wParam)
  {
    if (SWELL_osx_is_dark_mode(0))
    {
      static HBRUSH br;
      if (!br)
      {
        br = CreateSolidBrush(RGB(0,0,0)); // todo hm
        br->color = (CGColorRef) [[NSColor windowBackgroundColor] CGColor];
        CFRetain(br->color);
      }
      SetTextColor((HDC)wParam,RGB(255,255,255));
      return (LRESULT)br;
    }
  }
  return 0;
}

void SWELL_BroadcastMessage(UINT uMsg, WPARAM wParam, LPARAM lParam)
{
  int x;
  NSArray *ch=[NSApp orderedWindows];
  for(x=0;x<[ch count]; x ++)
  {
    NSView *v = [[ch objectAtIndex:x] contentView];
    if (v && [v respondsToSelector:@selector(onSwellMessage:p1:p2:)])
    {
      [(SWELL_hwndChild *)v onSwellMessage:uMsg p1:wParam p2:lParam];
      
      if (uMsg == WM_DISPLAYCHANGE)
        InvalidateRect((HWND)v,NULL,FALSE);
    }
  }  
}














///////////////// clipboard compatability (NOT THREAD SAFE CURRENTLY)


BOOL DragQueryPoint(HDROP hDrop,LPPOINT pt)
{
  if (!hDrop) return 0;
  DROPFILES *df=(DROPFILES*)GlobalLock(hDrop);
  BOOL rv=!df->fNC;
  *pt=df->pt;
  GlobalUnlock(hDrop);
  return rv;
}

void DragFinish(HDROP hDrop)
{
//do nothing for now (caller will free hdrops)
}

UINT DragQueryFile(HDROP hDrop, UINT wf, char *buf, UINT bufsz)
{
  if (!hDrop) return 0;
  DROPFILES *df=(DROPFILES*)GlobalLock(hDrop);

  size_t rv=0;
  char *p=(char*)df + df->pFiles;
  if (wf == 0xFFFFFFFF)
  {
    while (*p)
    {
      rv++;
      p+=strlen(p)+1;
    }
  }
  else
  {
    while (*p)
    {
      if (!wf--)
      {
        if (buf)
        {
          lstrcpyn_safe(buf,p,bufsz);
          rv=strlen(buf);
        }
        else rv=strlen(p);
          
        break;
      }
      p+=strlen(p)+1;
    }
  }
  GlobalUnlock(hDrop);
  return (UINT)rv;
}











static WDL_PtrList<void> m_clip_recs;
static WDL_PtrList<NSString> m_clip_fmts;
static WDL_PtrList<char> m_clip_curfmts;
struct swell_pendingClipboardStates
{
  UINT type;
  HANDLE h;
  swell_pendingClipboardStates(UINT _type, HANDLE _h)
  {
    type = _type;
    h = _h;
  }
  ~swell_pendingClipboardStates()
  {
    GlobalFree(h);
  }
};

static WDL_PtrList<swell_pendingClipboardStates> m_clipsPending;

bool OpenClipboard(HWND hwndDlg)
{
  m_clipsPending.Empty(true);
  RegisterClipboardFormat(NULL);

  NSPasteboard *pasteboard = [NSPasteboard generalPasteboard];
  m_clip_curfmts.Empty();
  if (SWELL_GetOSXVersion()>=0x1060)
  {
    NSArray *list = [pasteboard
      readObjectsForClasses:[NSArray arrayWithObject:[NSURL class]]
      options:[NSMutableDictionary dictionaryWithCapacity:1]];
    if ([list count]) m_clip_curfmts.Add((char*)(INT_PTR)CF_HDROP);
  }
  NSArray *ar=[pasteboard types];
  
  if (ar && [ar count])
  {
    int x;
    
    for (x = 0; x < [ar count]; x ++)
    {
      NSString *s=[ar objectAtIndex:x];
      if (!s) continue;
      int y;
      for (y = 0; y < m_clip_fmts.GetSize(); y ++)
      {
        NSString *cs = m_clip_fmts.Get(y);
        if (cs && [s compare:cs]==NSOrderedSame)
        {
          char *tok = (char*)(INT_PTR)(y+1);
          if (m_clip_curfmts.Find(tok)<0) m_clip_curfmts.Add(tok);
          break;
        }
      }
      
    }
  }
  return true;
}

void CloseClipboard() // frees any remaining items in clipboard
{
  m_clip_recs.Empty(GlobalFree);
  
  if (m_clipsPending.GetSize())
  {
    int x;
    NSPasteboard *pasteboard = [NSPasteboard generalPasteboard];
    
    NSMutableArray *ar = [[NSMutableArray alloc] initWithCapacity:m_clipsPending.GetSize()];
    
    int hdrop_cnt=0;
    for (x=0;x<m_clipsPending.GetSize();x++)
    {
      swell_pendingClipboardStates *cs=m_clipsPending.Get(x);
      if (cs->type == CF_HDROP)
      {
        hdrop_cnt++;
      }
      else
      {
        NSString *fmt=m_clip_fmts.Get(cs->type-1);
        if (fmt) [ar addObject:fmt];
      }
    }

    if (hdrop_cnt || [ar count])
    {
      if ([ar count])
        [pasteboard declareTypes:ar owner:nil];
      else if (SWELL_GetOSXVersion() >= 0x1060)
        [pasteboard clearContents];
      for (x=0;x<m_clipsPending.GetSize();x++)
      {
        swell_pendingClipboardStates *cs=m_clipsPending.Get(x);
        
        void *buf=GlobalLock(cs->h);
        if (buf)
        {
          int bufsz=GlobalSize(cs->h);
          if (cs->type == CF_TEXT)
          {
            char *t = (char *)malloc(bufsz+1);
            if (t)
            {
              memcpy(t,buf,bufsz);
              t[bufsz]=0;
              NSString *s = (NSString*)SWELL_CStringToCFString(t);
              [pasteboard setString:s forType:NSStringPboardType];
              [s release];
              free(t);
            }
          }
          else if (cs->type == CF_HDROP)
          {
            if (WDL_NORMALLY(bufsz > sizeof(DROPFILES)))
            {
              const DROPFILES *hdr = (const DROPFILES *)buf;
              if (
                  WDL_NORMALLY(hdr->pFiles < bufsz) &&
                  WDL_NORMALLY(!hdr->fWide) // todo deal with UTF-16
              )
              {
                NSMutableArray *list = [NSMutableArray arrayWithCapacity:20];
                const char *rd = (const char *)buf;
                DWORD rdo = hdr->pFiles;
                while (rdo < bufsz && rd[rdo])
                {
                  NSString *fnstr=(NSString *)SWELL_CStringToCFString(rd+rdo);
                  NSURL *url = [NSURL fileURLWithPath:fnstr];
                  [fnstr release];
                  if (url) [list addObject:url];
                  rdo += strlen(rd+rdo)+1;
                }

                if ([list count] && SWELL_GetOSXVersion() >= 0x1060)
                {
                  [pasteboard writeObjects:list];
                }
              }
            }
          }
          else
          {
            NSString *fmt=m_clip_fmts.Get(cs->type-1);
            if (fmt)
            {
              NSData *data=[NSData dataWithBytes:buf length:bufsz];
              [pasteboard setData:data forType:fmt];
            }
          }
          GlobalUnlock(cs->h);
        }
      }
    }
    [ar release];
    m_clipsPending.Empty(true);
  }  
}

UINT EnumClipboardFormats(UINT lastfmt)
{
  if (lastfmt == 0) return (UINT)(INT_PTR)m_clip_curfmts.Get(0);
  const int idx = m_clip_curfmts.Find((char *)(INT_PTR)lastfmt);
  return idx >= 0 ? (UINT)(INT_PTR)m_clip_curfmts.Get(idx+1) : 0;
}

HANDLE GetClipboardData(UINT type)
{
  RegisterClipboardFormat(NULL);
  NSPasteboard *pasteboard = [NSPasteboard generalPasteboard];

  HANDLE h=0;
  if (type == CF_TEXT)
  {
    [pasteboard types];
    NSString *str = [pasteboard stringForType:NSStringPboardType];
    if (str)
    {
      int l = (int) ([str length]*4 + 32);
      char *buf = (char *)malloc(l);
      if (!buf) return 0;
      SWELL_CFStringToCString(str,buf,l);
      buf[l-1]=0;
      l = (int) (strlen(buf)+1);
      h=GlobalAlloc(0,l);
      memcpy(GlobalLock(h),buf,l);
      GlobalUnlock(h);
      free(buf);
    }
  }
  else if (type == CF_HDROP)
  {
    if (SWELL_GetOSXVersion()>=0x1060)
    {
      [pasteboard types];
      NSArray *list = [pasteboard
        readObjectsForClasses:[NSArray arrayWithObject:[NSURL class]]
        options:[NSMutableDictionary dictionaryWithCapacity:1]
      ];
      int nf = (int) [list count];
      if (nf > 0)
      {
        WDL_TypedQueue<char> flist;
        flist.Add(NULL,sizeof(DROPFILES));
        for (int x=0;x<nf;x++)
        {
          NSURL *url = (NSURL *)[list objectAtIndex:x];
          if ([url isFileURL])
          {
            const char *ptr = [[url path] UTF8String];
            if (ptr && *ptr) flist.Add(ptr, strlen(ptr)+1);
          }
        }
        if (flist.GetSize()>sizeof(DROPFILES))
        {
          flist.Add("",1);
          DROPFILES *hdr = (DROPFILES*)flist.Get();
          memset(hdr,0,sizeof(*hdr));
          hdr->pFiles = sizeof(DROPFILES);
          h=GlobalAlloc(0,flist.GetSize());
          if (h) memcpy(GlobalLock(h),flist.Get(),flist.GetSize());
          GlobalUnlock(h);
        }
      }
    }
  }
  else
  {
    NSString *fmt=m_clip_fmts.Get(type-1);
    if (fmt)
    {
      NSData *data=[pasteboard dataForType:fmt];
      if (!data) return 0;
      int l = (int)[data length];
      h=GlobalAlloc(0,l);
      if (h) memcpy(GlobalLock(h),[data bytes],l);
      GlobalUnlock(h);
    }
  }

  if (h) m_clip_recs.Add(h);
  return h;
}

void EmptyClipboard()
{
  m_clipsPending.Empty(true);
}


void SetClipboardData(UINT type, HANDLE h)
{
  m_clipsPending.Add(new swell_pendingClipboardStates(type,h));
}

UINT RegisterClipboardFormat(const char *desc)
{
  if (!m_clip_fmts.GetSize())
  {
    m_clip_fmts.Add([NSStringPboardType retain]); // CF_TEXT
    m_clip_fmts.Add(NULL); // CF_HDROP
  }
  if (!desc || !*desc) return 0;

  if (!strcmp(desc,"SWELL__CF_TEXT")) return CF_TEXT; // for legacy SWELL users

  NSString *s=(NSString*)SWELL_CStringToCFString(desc);
  int x;
  for (x = 0; x < m_clip_fmts.GetSize(); x ++)
  {
    NSString *ts=m_clip_fmts.Get(x);
    if (ts && [ts compare:s]==NSOrderedSame)
    {
      [s release];
      return x+1;
    }
  }
  m_clip_fmts.Add(s);
  return m_clip_fmts.GetSize();
}

int EnumPropsEx(HWND hwnd, PROPENUMPROCEX proc, LPARAM lParam)
{
  if (WDL_NOT_NORMALLY(!hwnd || ![(id)hwnd respondsToSelector:@selector(swellEnumProps:lp:)])) return -1;
  return (int)[(SWELL_hwndChild *)hwnd swellEnumProps:proc lp:lParam];
}

HANDLE GetProp(HWND hwnd, const char *name)
{
  if (WDL_NOT_NORMALLY(!hwnd || ![(id)hwnd respondsToSelector:@selector(swellGetProp:wantRemove:)])) return NULL;
  return (HANDLE)[(SWELL_hwndChild *)hwnd swellGetProp:name wantRemove:NO];
}

BOOL SetProp(HWND hwnd, const char *name, HANDLE val)
{
  if (WDL_NOT_NORMALLY(!hwnd || ![(id)hwnd respondsToSelector:@selector(swellSetProp:value:)])) return FALSE;
  return (BOOL)!![(SWELL_hwndChild *)hwnd swellSetProp:name value:val];
}

HANDLE RemoveProp(HWND hwnd, const char *name)
{
  if (WDL_NOT_NORMALLY(!hwnd || ![(id)hwnd respondsToSelector:@selector(swellGetProp:wantRemove:)])) return NULL;
  return (HANDLE)[(SWELL_hwndChild *)hwnd swellGetProp:name wantRemove:YES];
}


int GetSystemMetrics(int p)
{
  switch (p)
  {
    case SM_CXSCREEN:
    case SM_CYSCREEN:
    {
      NSScreen *s=[NSScreen mainScreen];
      if (!s) return 1024;
      return p==SM_CXSCREEN ? [s frame].size.width : [s frame].size.height;
    }
    case SM_CXHSCROLL: return 16;
    case SM_CYHSCROLL: return 16;
    case SM_CXVSCROLL: return 16;
    case SM_CYVSCROLL: return 16;
    case SM_CYMENU: return (int)([[NSApp mainMenu] menuBarHeight] + 0.5);
  }
  return 0;
}

BOOL ScrollWindow(HWND hwnd, int xamt, int yamt, const RECT *lpRect, const RECT *lpClipRect)
{
  if (hwnd && [(id)hwnd isKindOfClass:[NSWindow class]]) hwnd=(HWND)[(id)hwnd contentView];
  if (WDL_NOT_NORMALLY(!hwnd || ![(id)hwnd isKindOfClass:[NSView class]])) return FALSE;

  if (!xamt && !yamt) return FALSE;
  
  // move child windows only
  if (1)
  {
    if (xamt || yamt)
    {
      NSArray *ar=[(NSView*)hwnd subviews];
      NSInteger i,c=[ar count];
      for(i=0;i<c;i++)
      {
        NSView *v=(NSView *)[ar objectAtIndex:i];
        NSRect r=[v frame];
        r.origin.x+=xamt;
        r.origin.y+=yamt;
        [v setFrame:r];
      }
    }
    [(id)hwnd setNeedsDisplay:YES];
  }
  else
  {
    NSRect r=[(NSView*)hwnd bounds];
    r.origin.x -= xamt;
    r.origin.y -= yamt;
    [(id)hwnd setBoundsOrigin:r.origin];
    [(id)hwnd setNeedsDisplay:YES];
  }
  return TRUE;
}

HWND FindWindowEx(HWND par, HWND lastw, const char *classname, const char *title)
{
  // note: this currently is far far far from fully functional, bleh
  if (!par)
  {
    if (!title) return NULL;

    // get a list of top level windows, find any that match
    // (this does not scan child windows, which is a todo really)
    HWND rv=NULL;
    NSArray *ch=[NSApp windows];
    NSInteger x=0,n=[ch count];
    if (lastw)
    {
      for(;x<n; x ++)
      {
        NSWindow *w = [ch objectAtIndex:x]; 
        if ((HWND)w == lastw || (HWND)[w contentView] == lastw) break;
      }
      x++;
    }

    NSString *srch=(NSString*)SWELL_CStringToCFString(title);
    for(;x<n && !rv; x ++)
    {
      NSWindow *w = [ch objectAtIndex:x]; 
      if ([[w title] isEqualToString:srch]) 
      {
        rv=(HWND)[w contentView];
        if (classname)
        {
          char tmp[1024];
          if (!GetClassName(rv,tmp,sizeof(tmp)) || strcmp(tmp,classname))
            rv = NULL;
        }
      }
    }
    [srch release]; 

    return rv;
  }
  HWND h=lastw?GetWindow(lastw,GW_HWNDNEXT):GetWindow(par,GW_CHILD);
  while (h)
  {
    bool isOk=true;
    if (title)
    {
      char buf[512];
      buf[0]=0;
      GetWindowText(h,buf,sizeof(buf));
      if (strcmp(title,buf)) isOk=false;
    }
    if (isOk && classname)
    {
      char tmp[1024];
      if (!GetClassName(h,tmp,sizeof(tmp)) || strcmp(tmp,classname)) 
      {
        if (!stricmp(classname,"Static") && [(id)h isKindOfClass:[NSTextField class]])
        {
          // allow finding "Static" to match a textfield
        }
        else
          isOk = false;
      }
    }
    
    if (isOk) return h;
    h=GetWindow(h,GW_HWNDNEXT);
  }
  return h;
}

BOOL TreeView_SetIndent(HWND hwnd, int indent)
{
  if (WDL_NOT_NORMALLY(!hwnd || ![(id)hwnd isKindOfClass:[SWELL_TreeView class]])) return 0;
  SWELL_TreeView* tv = (SWELL_TreeView*)hwnd;  
  [tv setIndentationPerLevel:(float)indent];  
  return TRUE;
}

HTREEITEM TreeView_InsertItem(HWND hwnd, TV_INSERTSTRUCT *ins)
{
  if (WDL_NOT_NORMALLY(!hwnd || !ins || ![(id)hwnd isKindOfClass:[SWELL_TreeView class]])) return 0;
  
  SWELL_TreeView *tv=(SWELL_TreeView*)hwnd;

  HTREEITEM__ *par=NULL;
  int inspos=0;
  
  if (ins->hParent && ins->hParent != TVI_ROOT && ins->hParent != TVI_FIRST && ins->hParent != TVI_LAST && ins->hParent != TVI_SORT)
  {
    if ([tv findItem:ins->hParent parOut:&par idxOut:&inspos])
    {
      par = (HTREEITEM__ *)ins->hParent;
    }
    else return 0;
  }

  if (ins->hInsertAfter == TVI_FIRST) inspos=0;
  else if (ins->hInsertAfter == TVI_LAST || ins->hInsertAfter == TVI_SORT || !ins->hInsertAfter) inspos=par ? par->m_children.GetSize() : tv->m_items ? tv->m_items->GetSize() : 0;
  else inspos = par ? par->m_children.Find((HTREEITEM__*)ins->hInsertAfter)+1 : tv->m_items ? tv->m_items->Find((HTREEITEM__*)ins->hInsertAfter)+1 : 0;      
  
  HTREEITEM__ *item=new HTREEITEM__;
  if (ins->item.mask & TVIF_CHILDREN)
    item->m_haschildren = !!ins->item.cChildren;
  if (ins->item.mask & TVIF_PARAM) item->m_param = ins->item.lParam;
  if (ins->item.mask & TVIF_TEXT) item->m_value = strdup(ins->item.pszText);
  if (!par)
  {
    if (!tv->m_items) tv->m_items = new WDL_PtrList<HTREEITEM__>;
    tv->m_items->Insert(inspos,item);
  }
  else par->m_children.Insert(inspos,item);

  // [tv reloadData] invalidates the contents and breaks stuff
  // if we are in the middle of handling a treeview notification
  if (SWELL_GetOSXVersion() >= 0x1070)
  {
    SWELL_DataHold *dh = par ? par->m_dh : NULL;
    NSIndexSet *idxset=[NSIndexSet indexSetWithIndex:inspos];
    [tv beginUpdates];
    [tv insertItemsAtIndexes:idxset inParent:dh withAnimation:0];
    [tv endUpdates];
  }
  else
  {
    [tv reloadData];
  }

  return (HTREEITEM) item;
}

BOOL TreeView_Expand(HWND hwnd, HTREEITEM item, UINT flag)
{
  if (WDL_NOT_NORMALLY(!hwnd || !item)) return false;
  
  if (WDL_NOT_NORMALLY(![(id)hwnd isKindOfClass:[SWELL_TreeView class]])) return false;
  
  SWELL_TreeView *tv=(SWELL_TreeView*)hwnd;
  
  id itemid=((HTREEITEM__*)item)->m_dh;
  bool isExp=!![tv isItemExpanded:itemid];
  
  if (flag == TVE_EXPAND && !isExp) [tv expandItem:itemid];
  else if (flag == TVE_COLLAPSE && isExp) [tv collapseItem:itemid];
  else if (flag==TVE_TOGGLE) 
  {
    if (isExp) [tv collapseItem:itemid];
    else [tv expandItem:itemid];
  }
  else return FALSE;

  return TRUE;
  
}

HTREEITEM TreeView_GetSelection(HWND hwnd)
{ 
  if (WDL_NOT_NORMALLY(!hwnd || ![(id)hwnd isKindOfClass:[SWELL_TreeView class]])) return NULL;
  
  SWELL_TreeView *tv=(SWELL_TreeView*)hwnd;
  NSInteger idx=[tv selectedRow];
  if (idx<0) return NULL;
  
  SWELL_DataHold *t=[tv itemAtRow:idx];
  if (t) return (HTREEITEM)[t getValue];
  return NULL;
  
}

void TreeView_DeleteItem(HWND hwnd, HTREEITEM item)
{
  if (WDL_NOT_NORMALLY(!hwnd || ![(id)hwnd isKindOfClass:[SWELL_TreeView class]])) return;
  SWELL_TreeView *tv=(SWELL_TreeView*)hwnd;
  
  HTREEITEM__ *par=NULL;
  int idx=0;
  
  if ([tv findItem:item parOut:&par idxOut:&idx])
  {
    id retain_obj = [item->m_dh retain]; // workaround for macOS 10.10.5 bug using a cached pointer to this item in -beginUpdates

    if (par)
    {
      HTREEITEM sel = TreeView_GetSelection(hwnd);
      bool is_sel = sel && (sel == item || item->FindItem(sel,NULL,NULL));
      par->m_children.Delete(idx,true);
      if (is_sel) TreeView_SelectItem(hwnd, par);
    }
    else if (tv->m_items)
    {
      tv->m_items->Delete(idx,true);
    }

    if (SWELL_GetOSXVersion() >= 0x1070 && [tv respondsToSelector:@selector(beginUpdates)])
    {
      SWELL_DataHold *dh = par ? par->m_dh : NULL;
      NSIndexSet *idxset=[NSIndexSet indexSetWithIndex:idx];
      [tv beginUpdates];
      [tv removeItemsAtIndexes:idxset inParent:dh withAnimation:0];
      [tv endUpdates];
    }
    else
    {
      [tv reloadData];
    }
<<<<<<< HEAD
=======
    [retain_obj release];
>>>>>>> 85e599e7
  }
}

void TreeView_DeleteAllItems(HWND hwnd)
{
  if (WDL_NOT_NORMALLY(!hwnd || ![(id)hwnd isKindOfClass:[SWELL_TreeView class]])) return;
  SWELL_TreeView *tv=(SWELL_TreeView*)hwnd;
  
  if (tv->m_items) tv->m_items->Empty(true);
  [tv reloadData];
}

void TreeView_EnsureVisible(HWND hwnd, HTREEITEM item)
{
  if (WDL_NOT_NORMALLY(!hwnd || ![(id)hwnd isKindOfClass:[SWELL_TreeView class]])) return;
  if (!item) return;
  NSInteger row=[(SWELL_TreeView*)hwnd rowForItem:((HTREEITEM__*)item)->m_dh];
  if (row>=0)
    [(SWELL_TreeView*)hwnd scrollRowToVisible:row];
}

void TreeView_SelectItem(HWND hwnd, HTREEITEM item)
{
  if (WDL_NOT_NORMALLY(!hwnd || ![(id)hwnd isKindOfClass:[SWELL_TreeView class]])) return;
  
  NSInteger row=[(SWELL_TreeView*)hwnd rowForItem:((HTREEITEM__*)item)->m_dh];
  if (row>=0)
    [(SWELL_TreeView*)hwnd selectRowIndexes:[NSIndexSet indexSetWithIndex:row] byExtendingSelection:NO];            
  static int __rent;
  if (!__rent)
  {
    __rent=1;
    NMTREEVIEW nm={{(HWND)hwnd,(UINT_PTR)[(SWELL_TreeView*)hwnd tag],TVN_SELCHANGED},};
    nm.itemNew.hItem = item;
    nm.itemNew.lParam = item ? item->m_param : 0;
    SendMessage(GetParent(hwnd),WM_NOTIFY,nm.hdr.idFrom,(LPARAM)&nm);
    __rent=0;
  }
}

BOOL TreeView_GetItem(HWND hwnd, LPTVITEM pitem)
{
  if (WDL_NOT_NORMALLY(!hwnd || ![(id)hwnd isKindOfClass:[SWELL_TreeView class]] || !pitem) || 
      !(pitem->mask & TVIF_HANDLE) || !(pitem->hItem)) return FALSE;
  
  HTREEITEM__ *ti = (HTREEITEM__*)pitem->hItem;
  pitem->cChildren = ti->m_haschildren ? 1:0;
  pitem->lParam = ti->m_param;
  if ((pitem->mask&TVIF_TEXT)&&pitem->pszText&&pitem->cchTextMax>0)
  {
    lstrcpyn_safe(pitem->pszText,ti->m_value?ti->m_value:"",pitem->cchTextMax);
  }
  pitem->state=0;
  
  
  NSInteger itemRow = [(SWELL_TreeView*)hwnd rowForItem:ti->m_dh];
  if (itemRow >= 0 && [(SWELL_TreeView*)hwnd isRowSelected:itemRow])
    pitem->state |= TVIS_SELECTED;   
  if ([(SWELL_TreeView*)hwnd isItemExpanded:ti->m_dh])
    pitem->state |= TVIS_EXPANDED;   
  
  return TRUE;
}

BOOL TreeView_SetItem(HWND hwnd, LPTVITEM pitem)
{
  if (WDL_NOT_NORMALLY(!hwnd || ![(id)hwnd isKindOfClass:[SWELL_TreeView class]] || !pitem) || 
    !(pitem->mask & TVIF_HANDLE) || !(pitem->hItem)) return FALSE;
  
  HTREEITEM__ *par=NULL;
  int idx=0;
  
  if (![(SWELL_TreeView*)hwnd findItem:pitem->hItem parOut:&par idxOut:&idx]) return FALSE;
  
  HTREEITEM__ *ti = (HTREEITEM__*)pitem->hItem;

  bool need_reload=false;
  if (pitem->mask & TVIF_CHILDREN)
  {
    if (!ti->m_haschildren != !pitem->cChildren) need_reload=true;
    ti->m_haschildren = pitem->cChildren?1:0;
  }
  if (pitem->mask & TVIF_PARAM)  ti->m_param =  pitem->lParam;

  if ((pitem->mask&TVIF_TEXT)&&pitem->pszText)
  {
    free(ti->m_value);
    ti->m_value=strdup(pitem->pszText);
    InvalidateRect(hwnd, 0, FALSE);
  }

  if (pitem->stateMask & TVIS_SELECTED)
  {
    NSInteger itemRow = [(SWELL_TreeView*)hwnd rowForItem:ti->m_dh];
    if (itemRow >= 0)
    {
      if (pitem->state&TVIS_SELECTED)
      {
        [(SWELL_TreeView*)hwnd selectRowIndexes:[NSIndexSet indexSetWithIndex:itemRow] byExtendingSelection:NO];
        
        static int __rent;
        if (!__rent)
        {
          __rent=1;
          NMTREEVIEW nm={{(HWND)hwnd,(UINT_PTR)[(SWELL_TreeView*)hwnd tag],TVN_SELCHANGED},};
          nm.itemNew.hItem = ti;
          nm.itemNew.lParam = ti ? ti->m_param : 0;
          SendMessage(GetParent(hwnd),WM_NOTIFY,nm.hdr.idFrom,(LPARAM)&nm);
          __rent=0;
        }
        
      }
      else
      {
        // todo figure out unselect?!
//         [(SWELL_TreeView*)hwnd selectRowIndexes:[NSIndexSet indexSetWithIndex:itemRow] byExtendingSelection:NO];
      }
    }
  }
  
  if (pitem->stateMask & TVIS_EXPANDED)
    TreeView_Expand(hwnd,pitem->hItem,(pitem->state&TVIS_EXPANDED)?TVE_EXPAND:TVE_COLLAPSE);

  if (need_reload)
  {
    [(SWELL_TreeView*)hwnd reloadItem:ti->m_dh];
  }
  
  return TRUE;
}

HTREEITEM TreeView_HitTest(HWND hwnd, TVHITTESTINFO *hti)
{
  if (WDL_NOT_NORMALLY(!hwnd || ![(id)hwnd isKindOfClass:[SWELL_TreeView class]] || !hti)) return NULL;
  SWELL_TreeView* tv = (SWELL_TreeView*)hwnd;
  int x = hti->pt.x;
  int y = hti->pt.y;

  // treeview might be clipped
  POINT wp={x, y};
  ClientToScreen(hwnd, &wp);
  RECT wr;
  GetWindowRect(hwnd, &wr);
  if (wp.x < wr.left || wp.x >= wr.right) return NULL;
  if (wp.y < wdl_min(wr.top, wr.bottom) || wp.y >= wdl_max(wr.top, wr.bottom)) return NULL;

  int i; 
  double maxy = 0.0;
  for (i = 0; i < [tv numberOfRows]; ++i)
  {
    NSRect r = [tv rectOfRow:i];
    maxy = wdl_max(maxy, r.origin.y + r.size.height);
    if (x >= r.origin.x && x < r.origin.x+r.size.width && y >= r.origin.y && y < r.origin.y+r.size.height)
    {
      SWELL_DataHold* t = [tv itemAtRow:i];
      if (t) return (HTREEITEM)[t getValue];
      return 0;
    }
  }
  if (y >= maxy)
  {
    hti->flags |= TVHT_NOWHERE;
  }
  
  return NULL; // not hit
}

HTREEITEM TreeView_GetRoot(HWND hwnd)
{
  if (WDL_NOT_NORMALLY(!hwnd || ![(id)hwnd isKindOfClass:[SWELL_TreeView class]])) return NULL;
  SWELL_TreeView *tv=(SWELL_TreeView*)hwnd;
  
  if (!tv->m_items) return 0;
  return (HTREEITEM) tv->m_items->Get(0);
}

HTREEITEM TreeView_GetParent(HWND hwnd, HTREEITEM item)
{
  if (WDL_NOT_NORMALLY(!hwnd || ![(id)hwnd isKindOfClass:[SWELL_TreeView class]])) return NULL;

  if (!item) return TreeView_GetRoot(hwnd);

  SWELL_TreeView *tv=(SWELL_TreeView*)hwnd;
  HTREEITEM__ *par=NULL;
  int idx=0;
  [tv findItem:item parOut:&par idxOut:&idx];
  return par;
}
HTREEITEM TreeView_GetChild(HWND hwnd, HTREEITEM item)
{
  if (WDL_NOT_NORMALLY(!hwnd || ![(id)hwnd isKindOfClass:[SWELL_TreeView class]])) return NULL;

  HTREEITEM__ *titem=(HTREEITEM__ *)item;
  if (!titem || item == TVI_ROOT) return TreeView_GetRoot(hwnd);
  
  return (HTREEITEM) titem->m_children.Get(0);
}
HTREEITEM TreeView_GetNextSibling(HWND hwnd, HTREEITEM item)
{
  if (WDL_NOT_NORMALLY(!hwnd || ![(id)hwnd isKindOfClass:[SWELL_TreeView class]])) return NULL;
  SWELL_TreeView *tv=(SWELL_TreeView*)hwnd;

  if (!item) return TreeView_GetRoot(hwnd);
  
  HTREEITEM__ *par=NULL;
  int idx=0;  
  if ([tv findItem:item parOut:&par idxOut:&idx])
  {
    if (par)
    {
      return par->m_children.Get(idx+1);
    }    
    if (tv->m_items) return tv->m_items->Get(idx+1);
  }
  return 0;
}

void TreeView_SetBkColor(HWND hwnd, int color)
{
  if (WDL_NOT_NORMALLY(!hwnd || ![(id)hwnd isKindOfClass:[SWELL_TreeView class]])) return;
  [(NSOutlineView*)hwnd setBackgroundColor:[NSColor colorWithCalibratedRed:GetRValue(color)/255.0f 
              green:GetGValue(color)/255.0f 
              blue:GetBValue(color)/255.0f alpha:1.0f]];
}
void TreeView_SetTextColor(HWND hwnd, int color)
{
  if (WDL_NOT_NORMALLY(!hwnd || ![(id)hwnd isKindOfClass:[SWELL_TreeView class]])) return;

  SWELL_TreeView *f = (SWELL_TreeView *)hwnd;
  [f->m_fgColor release];
  f->m_fgColor = [NSColor colorWithCalibratedRed:GetRValue(color)/255.0f 
              green:GetGValue(color)/255.0f 
              blue:GetBValue(color)/255.0f alpha:1.0f];
  [f->m_fgColor retain];
}
void ListView_SetBkColor(HWND hwnd, int color)
{
  if (WDL_NOT_NORMALLY(!hwnd || ![(id)hwnd isKindOfClass:[SWELL_ListView class]])) return;
  [(NSTableView*)hwnd setBackgroundColor:[NSColor colorWithCalibratedRed:GetRValue(color)/255.0f 
              green:GetGValue(color)/255.0f 
              blue:GetBValue(color)/255.0f alpha:1.0f]];
}

void ListView_SetSelColors(HWND hwnd, int *colors, int ncolors) // this works for SWELL_ListView as well as SWELL_TreeView
{
  if (WDL_NOT_NORMALLY(!hwnd)) return;
  NSMutableArray *ar=[[NSMutableArray alloc] initWithCapacity:ncolors];
  
  while (ncolors-->0)
  {
    const int color = colors ? *colors++ : 0;
    [ar addObject:[NSColor colorWithCalibratedRed:GetRValue(color)/255.0f
                                              green:GetGValue(color)/255.0f 
                                               blue:GetBValue(color)/255.0f alpha:1.0f]]; 
  }

  if ([(id)hwnd isKindOfClass:[SWELL_ListView class]]) 
  {
    SWELL_ListView *lv = (SWELL_ListView*)hwnd;
    [lv->m_selColors release];
    lv->m_selColors=ar;
  }
  else if ([(id)hwnd isKindOfClass:[SWELL_TreeView class]]) 
  {
    SWELL_TreeView *lv = (SWELL_TreeView*)hwnd;
    [lv->m_selColors release];
    lv->m_selColors=ar;
  }
  else 
  {
    WDL_ASSERT(false);
    [ar release];
  }
}
void ListView_SetGridColor(HWND hwnd, int color)
{
  if (WDL_NOT_NORMALLY(!hwnd || ![(id)hwnd isKindOfClass:[SWELL_ListView class]])) return;
  [(NSTableView*)hwnd setGridColor:[NSColor colorWithCalibratedRed:GetRValue(color)/255.0f 
              green:GetGValue(color)/255.0f 
              blue:GetBValue(color)/255.0f alpha:1.0f]];
}
void ListView_SetTextBkColor(HWND hwnd, int color)
{
  if (WDL_NOT_NORMALLY(!hwnd || ![(id)hwnd isKindOfClass:[SWELL_ListView class]])) return;
  // not implemented atm
}
void ListView_SetTextColor(HWND hwnd, int color)
{
  if (WDL_NOT_NORMALLY(!hwnd || ![(id)hwnd isKindOfClass:[SWELL_ListView class]])) return;

  SWELL_ListView *f = (SWELL_ListView *)hwnd;
  [f->m_fgColor release];
  f->m_fgColor = [NSColor colorWithCalibratedRed:GetRValue(color)/255.0f 
              green:GetGValue(color)/255.0f 
              blue:GetBValue(color)/255.0f alpha:1.0f];
  [f->m_fgColor retain];
}


BOOL ShellExecute(HWND hwndDlg, const char *action,  const char *content1, const char *content2, const char *content3, int blah)
{
  if (content1 && (!strnicmp(content1,"http://",7) || !strnicmp(content1,"https://",8)))
  {
     NSWorkspace *wk = [NSWorkspace sharedWorkspace];
     if (!wk) return FALSE;
     NSString *fnstr=(NSString *)SWELL_CStringToCFString(content1);
     NSURL *url = [NSURL URLWithString:fnstr];
     BOOL ret=url && [wk openURL:url];
     [fnstr release];
     return ret;
  }
  
  if (content1 && !stricmp(content1,"explorer.exe")) content1="";
  else if (content1 && (!stricmp(content1,"notepad.exe")||!stricmp(content1,"notepad"))) content1="TextEdit.app";
  
  if (content2 && !stricmp(content2,"explorer.exe")) content2="";

  if (content1 && content2 && *content1 && *content2)
  {
      NSWorkspace *wk = [NSWorkspace sharedWorkspace];
      if (!wk) return FALSE;
      NSString *appstr=(NSString *)SWELL_CStringToCFString(content1);
      NSString *fnstr=(NSString *)SWELL_CStringToCFString(content2);
      BOOL ret=[wk openFile:fnstr withApplication:appstr andDeactivate:YES];
      [fnstr release];
      [appstr release];
      return ret;
  }
  else if ((content1&&*content1) || (content2&&*content2))
  {
      const char *fn = (content1 && *content1) ? content1 : content2;
      NSWorkspace *wk = [NSWorkspace sharedWorkspace];
      if (!wk) return FALSE;
      NSString *fnstr = nil;
      BOOL ret = FALSE;
    
      if (fn && !strnicmp(fn, "/select,\"", 9))
      {
        char* tmp = strdup(fn+9);
        if (*tmp && tmp[strlen(tmp)-1]=='\"') tmp[strlen(tmp)-1]='\0';
        if (*tmp)
        {
          if ([wk respondsToSelector:@selector(activateFileViewerSelectingURLs:)]) // 10.6+
          {
            fnstr=(NSString *)SWELL_CStringToCFString(tmp);
            NSURL *url = [NSURL fileURLWithPath:fnstr isDirectory:false];
            if (url)
            {
              [wk activateFileViewerSelectingURLs:[NSArray arrayWithObjects:url, nil]]; // NSArray (and NSURL) autoreleased
              ret=TRUE;
            }
          }
          else
          {
            if (WDL_remove_filepart(tmp))
            {
              fnstr=(NSString *)SWELL_CStringToCFString(tmp);
              ret=[wk openFile:fnstr];
            }
          }
        }
        free(tmp);
      }
      else if (strlen(fn)>4 && !stricmp(fn+strlen(fn)-4,".app"))
      {
        fnstr=(NSString *)SWELL_CStringToCFString(fn);
        ret=[wk launchApplication:fnstr];
      }
      else
      {
        fnstr=(NSString *)SWELL_CStringToCFString(fn);
        ret=[wk openFile:fnstr];
      }
      [fnstr release];
      return ret;
  }
  return FALSE;
}




@implementation SWELL_FocusRectWnd

-(BOOL)isOpaque { return YES; }
-(void) drawRect:(NSRect)rect
{
  NSColor *col=[NSColor colorWithCalibratedRed:0.5 green:0.5 blue:0.5 alpha:1.0];
  [col set];
  
  CGRect r = CGRectMake(rect.origin.x,rect.origin.y,rect.size.width,rect.size.height);
  
  CGContextRef ctx = (CGContextRef) [[NSGraphicsContext currentContext] graphicsPort];
  
  CGContextFillRect(ctx,r);	         
  
}
@end

// r=NULL to "free" handle
// otherwise r is in hwndPar coordinates
void SWELL_DrawFocusRect(HWND hwndPar, RECT *rct, void **handle)
{
  if (!handle) return;
  NSWindow *wnd = (NSWindow *)*handle;
  
  if (!rct)
  {
    if (wnd)
    {
      NSWindow *ow=[wnd parentWindow];
      if (ow) [ow removeChildWindow:wnd];
//      [wnd setParentWindow:nil];
      [wnd close];
      *handle=0;
    }
  }
  else 
  {
    RECT r=*rct;
    if (hwndPar)
    {
      ClientToScreen(hwndPar,((LPPOINT)&r));
      ClientToScreen(hwndPar,((LPPOINT)&r)+1);
    }
    else
    {
      // todo: flip?
    }
    if (r.top>r.bottom) { int a=r.top; r.top=r.bottom;r.bottom=a; }
    NSRect rr=NSMakeRect(r.left,r.top,r.right-r.left,r.bottom-r.top);
    
    NSWindow *par=nil;
    if (hwndPar)
    {
      if ([(id)hwndPar isKindOfClass:[NSWindow class]]) par=(NSWindow *)hwndPar;
      else if ([(id)hwndPar isKindOfClass:[NSView class]]) par=[(NSView *)hwndPar window];
      else return;
    }
    
    if (wnd && ([wnd parentWindow] != par))
    {
      NSWindow *ow=[wnd parentWindow];
      if (ow) [ow removeChildWindow:wnd];
      //      [wnd setParentWindow:nil];
      [wnd close];
      *handle=0;
      wnd=0;    
    }
    
    if (!wnd)
    {
      *handle  = wnd = [[NSWindow alloc] initWithContentRect:rr styleMask:NSBorderlessWindowMask backing:NSBackingStoreBuffered defer:YES];
      [wnd setOpaque:YES];
      [wnd setAlphaValue:0.5];
      [wnd setExcludedFromWindowsMenu:YES];
      [wnd setIgnoresMouseEvents:YES];
      [wnd setContentView:[[SWELL_FocusRectWnd alloc] init]];
      
      if (par) [par addChildWindow:wnd ordered:NSWindowAbove];
      else 
      {
        [wnd setLevel:NSPopUpMenuWindowLevel];
        [wnd orderFront:wnd];
      }
      //    [wnd setParentWindow:par];
//      [wnd orderWindow:NSWindowAbove relativeTo:[par windowNumber]];
    }
    
    [wnd setFrame:rr display:YES];    
  }
}


@implementation SWELL_PopUpButton
STANDARD_CONTROL_NEEDSDISPLAY_IMPL("combobox")

-(void)setSwellStyle:(LONG)style { m_style=style; }
-(LONG)getSwellStyle { return m_style; }
@end

@implementation SWELL_ComboBox
STANDARD_CONTROL_NEEDSDISPLAY_IMPL("combobox")

-(void)setSwellStyle:(LONG)style { m_style=style; }
-(LONG)getSwellStyle { return m_style; }
-(id)init {
  self = [super init];
  if (self)
  {
    m_ids=new WDL_PtrList<char>;
    m_ignore_selchg = -1;
    m_disable_menu = false;
  }
  return self;
}
-(void)dealloc { delete m_ids; [super dealloc];  }
- (BOOL)becomeFirstResponder;
{
  BOOL didBecomeFirstResponder = [super becomeFirstResponder];
  if (didBecomeFirstResponder) SendMessage(GetParent((HWND)self),WM_COMMAND,[self tag]|(EN_SETFOCUS<<16),(LPARAM)self);
  return didBecomeFirstResponder;
}

- (NSMenu *)textView:(NSTextView *)view
                menu:(NSMenu *)menu
            forEvent:(NSEvent *)event
             atIndex:(NSUInteger)charIndex
{
  return m_disable_menu ? nil : menu;
}

- (void)swellDisableContextMenu:(bool)dis
{
  m_disable_menu=dis;
}

@end




bool SWELL_HandleMouseEvent(NSEvent *evt)
{
  NSEventType etype = [evt type];
  if (GetCapture()) return false;
  if (etype >= NSLeftMouseDown && etype <= NSRightMouseDragged)
  {
  }
  else return false;
  
  NSWindow *w = [evt window];
  if (w)
  {
    NSView *cview = [w contentView];
    NSView *besthit=NULL;
    if (cview)
    {
      NSPoint lpt = [evt locationInWindow];    
      NSView *hitv=[cview hitTest:lpt];
      lpt = [w convertBaseToScreen:lpt];
      
      int xpos=(int)floor(lpt.x + 0.5);
      int ypos=(int)floor(lpt.y + 0.5);
      
      while (hitv)
      {
        int ht=(int)sendSwellMessage(hitv,WM_NCHITTEST,0,MAKELPARAM(xpos,ypos));
        if (ht && ht != HTCLIENT) besthit=hitv;

        if (hitv==cview) break;
        hitv = [hitv superview];
      }
    }
    if (besthit)
    {
      if (etype == NSLeftMouseDown) [besthit mouseDown:evt];
      else if (etype == NSLeftMouseUp) [besthit mouseUp:evt];
      else if (etype == NSLeftMouseDragged) [besthit mouseDragged:evt];
      else if (etype == NSRightMouseDown) [besthit rightMouseDown:evt];
      else if (etype == NSRightMouseUp) [besthit rightMouseUp:evt];
      else if (etype == NSRightMouseDragged) [besthit rightMouseDragged:evt];
      else if (etype == NSMouseMoved) [besthit mouseMoved:evt];
      else return false;
      
      return true;
    }
  }
  return false;
}

int SWELL_GetWindowWantRaiseAmt(HWND h)
{
  SWELL_ModelessWindow* mw=0;
  if ([(id)h isKindOfClass:[SWELL_ModelessWindow class]])
  {
    mw=(SWELL_ModelessWindow*)h;
  }
  else if ([(id)h isKindOfClass:[NSView class]])
  {
    NSWindow* wnd=[(NSView*)h window];
    if (wnd && [wnd isKindOfClass:[SWELL_ModelessWindow class]])
    {
      mw=(SWELL_ModelessWindow*)wnd;
    }
  }
  else
  {
    WDL_ASSERT(false);
  }
  if (mw) return mw->m_wantraiseamt;  
  return 0; 
}

void SWELL_SetWindowWantRaiseAmt(HWND h, int  amt)
{
  SWELL_ModelessWindow *mw=NULL;
  if ([(id)h isKindOfClass:[SWELL_ModelessWindow class]]) mw=(SWELL_ModelessWindow *)h;
  else if ([(id)h isKindOfClass:[NSView class]])
  {
    NSWindow *w = [(NSView *)h window];
    if (w && [w isKindOfClass:[SWELL_ModelessWindow class]]) mw = (SWELL_ModelessWindow*)w;
  }
  if (mw) 
  {
    int diff = amt - mw->m_wantraiseamt;
    mw->m_wantraiseamt = amt;
    if (diff && [NSApp isActive]) [mw setLevel:[mw level]+diff];
  }
  else
  {
    WDL_ASSERT(false);
  }
}


int SWELL_SetWindowLevel(HWND hwnd, int newlevel)
{
  NSWindow *w = (NSWindow *)hwnd;
  if (w && [w isKindOfClass:[NSView class]]) w= [(NSView *)w window];
  
  if (WDL_NORMALLY(w && [w isKindOfClass:[NSWindow class]]))
  {
    int ol = (int)[w level];
    [w setLevel:newlevel];
    return ol;
  }
  return 0;
}

void SetAllowNoMiddleManRendering(HWND h, bool allow)
{
  if (WDL_NOT_NORMALLY(!h || ![(id)h isKindOfClass:[SWELL_hwndChild class]])) return;
  SWELL_hwndChild* v = (SWELL_hwndChild*)h;
  v->m_allow_nomiddleman = allow;
}

void SetOpaque(HWND h, bool opaque)
{
  if (WDL_NOT_NORMALLY(!h || ![(id)h isKindOfClass:[SWELL_hwndChild class]])) return;
  SWELL_hwndChild* v = (SWELL_hwndChild*)h;
  [v setOpaque:opaque];
}

void SetTransparent(HWND h)
{
  if (WDL_NOT_NORMALLY(!h)) return;
  NSWindow* wnd=0;
  if ([(id)h isKindOfClass:[NSWindow class]]) wnd=(NSWindow*)h;
  else if ([(id)h isKindOfClass:[NSView class]]) wnd=[(NSView*)h window];
  if (WDL_NORMALLY(wnd)) 
  {
    [wnd setBackgroundColor:[NSColor clearColor]];
    [wnd setOpaque:NO];
  }  
}

int SWELL_GetDefaultButtonID(HWND hwndDlg, bool onlyIfEnabled)
{
  if (WDL_NOT_NORMALLY(![(id)hwndDlg isKindOfClass:[NSView class]])) return 0;
  NSWindow *wnd = [(NSView *)hwndDlg window];
  NSButtonCell * cell = wnd ? [wnd defaultButtonCell] : nil;
  NSView *view;
  if (!cell || !(view=[cell controlView])) return 0;
  int cmdid = (int)[view tag];
  if (cmdid && onlyIfEnabled)
  {
    if (![cell isEnabled]) return 0;
  }
  return cmdid;
}


void SWELL_SetWindowRepre(HWND hwnd, const char *fn, bool isDirty)
{
  if (WDL_NOT_NORMALLY(!hwnd)) return;
  NSWindow *w = NULL;
  if ([(id)hwnd isKindOfClass:[NSWindow class]]) w=(NSWindow *)hwnd;
  if ([(id)hwnd isKindOfClass:[NSView class]]) w=[(NSView *)hwnd window];
  
  if (WDL_NORMALLY(w))
  {
    if (GetProp((HWND)[w contentView],"SWELL_DisableWindowRepre")) return;
    
    [w setDocumentEdited:isDirty];
    
    if (!fn || !*fn) [w setRepresentedFilename:@""];
    else
    {
      NSString *str = (NSString *)SWELL_CStringToCFString(fn);
      [w setRepresentedFilename:str];
      [str release];
    }
  }
}

void SWELL_SetWindowShadow(HWND hwnd, bool shadow)
{
  if (WDL_NOT_NORMALLY(!hwnd)) return;
  NSWindow *w = (NSWindow *)hwnd;
  if ([w isKindOfClass:[NSView class]]) w = [(NSView *)w window];
  if (WDL_NORMALLY(w && [w isKindOfClass:[NSWindow class]])) [w setHasShadow:shadow];
}

#if 0 // not sure if this will interfere with coolSB
BOOL ShowScrollBar(HWND hwnd, int nBar, BOOL vis)
{
  int v=0;
  if (nBar == SB_HORZ || nBar == SB_BOTH) v |= WS_HSCROLL;
  if (nBar == SB_VERT || nBar == SB_BOTH) v |= WS_VSCROLL;
  if (v)
  {
    int s=GetWindowLong(hwnd, GWL_STYLE);
    if (vis) s |= v;
    else s &= ~v;
    SetWindowLong(hwnd, GWL_STYLE, s);
    SetWindowPos(hwnd, 0, 0, 0, 0, 0, SWP_FRAMECHANGED|SWP_NOZORDER|SWP_NOMOVE|SWP_NOSIZE|SWP_NOACTIVATE);
    return TRUE;
  }
  return FALSE;
}
#endif


void SWELL_GenerateDialogFromList(const void *_list, int listsz)
{
#define SIXFROMLIST list->p1,list->p2,list->p3, list->p4, list->p5, list->p6
  SWELL_DlgResourceEntry *list = (SWELL_DlgResourceEntry*)_list;
  while (listsz>0)
  {
    if (!strcmp(list->str1,"__SWELL_BUTTON"))
    {
      SWELL_MakeButton(list->flag1,list->str2, SIXFROMLIST);
    } 
    else if (!strcmp(list->str1,"__SWELL_EDIT"))
    {
      SWELL_MakeEditField(SIXFROMLIST);
    }
    else if (!strcmp(list->str1,"__SWELL_COMBO"))
    {
      SWELL_MakeCombo(SIXFROMLIST);
    }
    else if (!strcmp(list->str1,"__SWELL_LISTBOX"))
    {
      SWELL_MakeListBox(SIXFROMLIST);
    }
    else if (!strcmp(list->str1,"__SWELL_GROUP"))
    {
      SWELL_MakeGroupBox(list->str2,SIXFROMLIST);
    }
    else if (!strcmp(list->str1,"__SWELL_CHECKBOX"))
    {
      SWELL_MakeCheckBox(list->str2,SIXFROMLIST);
    }
    else if (!strcmp(list->str1,"__SWELL_LABEL"))
    {
      SWELL_MakeLabel(list->flag1, list->str2, SIXFROMLIST);
    }
    else if (!strcmp(list->str1,"__SWELL_ICON"))
    {
      // todo (str2 is likely a (const char *)(INT_PTR)resid
    }
    else if (*list->str2)
    {
      SWELL_MakeControl(list->str1, list->flag1, list->str2, SIXFROMLIST);
    }
    listsz--;
    list++;
  }
}

BOOL EnumChildWindows(HWND hwnd, BOOL (*cwEnumFunc)(HWND,LPARAM),LPARAM lParam)
{
  if (WDL_NOT_NORMALLY(!hwnd || ![(id)hwnd isKindOfClass:[NSView class]])) return TRUE;
  NSArray *ar = [(NSView *)hwnd subviews];
  if (ar)
  {
    [ar retain];
    NSInteger x,n=[ar count];
    for (x=0;x<n;x++)
    {
      NSView *v = [ar objectAtIndex:x];
      if (v)
      {
        if ([v isKindOfClass:[NSScrollView class]])
        {
          NSView *sv=[(NSScrollView *)v documentView];
          if (sv) v=sv;
        }
        if ([v isKindOfClass:[NSClipView class]]) 
        {
          NSView *sv = [(NSClipView *)v documentView];
          if (sv) v=sv;
        }

        if (!cwEnumFunc((HWND)v,lParam) || !EnumChildWindows((HWND)v,cwEnumFunc,lParam)) 
        {
          [ar release];
          return FALSE;
        }
      }
    }
    [ar release];
  }
  return TRUE;
}

void SWELL_GetDesiredControlSize(HWND hwnd, RECT *r)
{
  if (WDL_NORMALLY(hwnd && r && [(id)hwnd isKindOfClass:[NSControl class]]))
  {
    NSControl *c = (NSControl *)hwnd;
    NSRect fr = [c frame];
    [c sizeToFit];
    NSRect frnew=[c frame];
    [c setFrame:fr];
    r->left=r->top=0;
    r->right = (int)(frnew.size.width+0.5);
    r->bottom = (int)(frnew.size.height+0.5);
  }
}

BOOL SWELL_IsGroupBox(HWND hwnd)
{
  if (WDL_NORMALLY(hwnd) && [(id)hwnd isKindOfClass:[SWELL_BoxView class]])
  {
    if (![(id)hwnd respondsToSelector:@selector(swellIsEtchBox)] || ![(SWELL_BoxView *)hwnd swellIsEtchBox])
      return TRUE;
  }
  return FALSE;
}
BOOL SWELL_IsButton(HWND hwnd)
{
  if (WDL_NORMALLY(hwnd) && [(id)hwnd isKindOfClass:[SWELL_Button class]]) return TRUE;
  return FALSE;
}
BOOL SWELL_IsStaticText(HWND hwnd)
{
  if (WDL_NORMALLY(hwnd) && [(id)hwnd isKindOfClass:[NSTextField class]])
  {
    NSTextField *obj = (NSTextField *)hwnd;
    if (![obj isEditable] && ![obj isSelectable])
      return TRUE;
  }
  return FALSE;
}

void SWELL_SetClassName(HWND hwnd, const char *p)
{
  if (WDL_NORMALLY(hwnd && [(id)hwnd isKindOfClass:[SWELL_hwndChild class]]))
    ((SWELL_hwndChild *)hwnd)->m_classname=p;
}

int GetClassName(HWND hwnd, char *buf, int bufsz)
{
  if (WDL_NOT_NORMALLY(!hwnd || !buf || bufsz<1)) return 0;
  buf[0]=0;
  if ([(id)hwnd respondsToSelector:@selector(getSwellClass)])
  {
    const char *cn = [(SWELL_hwndChild*)hwnd getSwellClass];
    if (cn) lstrcpyn_safe(buf,cn,bufsz);
  }
  else if ([(id)hwnd isKindOfClass:[NSButton class]])
  {
    lstrcpyn_safe(buf,"Button",bufsz);
  }
  else if ([(id)hwnd isKindOfClass:[NSTextField class]])
  {
    NSTextField *obj = (NSTextField *)hwnd;
    if (![obj isEditable] && ![obj isSelectable])
      lstrcpyn_safe(buf,"Static",bufsz);
    else
      lstrcpyn_safe(buf,"Edit",bufsz);
  }
  else
  {
    // default handling of other controls?
  }

  return (int)strlen(buf);
}



bool SWELL_SetAppAutoHideMenuAndDock(int ah) 
{
  static char _init;
  static NSUInteger _defpres;
  if (!_init)
  {
    if (SWELL_GetOSXVersion()>=0x1060)
    {
      _init=1;
      _defpres = [(SWELL_AppExtensions*)[NSApplication sharedApplication] presentationOptions];
    }
    else
    {
      _init=-1;
    }
  }
  if (_init > 0)
  {
    const int NSApplicationPresentationAutoHideDock               = (1 <<  0),
              NSApplicationPresentationHideDock = (1<<1),
              NSApplicationPresentationAutoHideMenuBar            = (1 <<  2);

    if (ah>0) [(SWELL_AppExtensions*)[NSApplication sharedApplication] setPresentationOptions:((ah>=2?NSApplicationPresentationHideDock:NSApplicationPresentationAutoHideDock)|NSApplicationPresentationAutoHideMenuBar)];
    else [(SWELL_AppExtensions*)[NSApplication sharedApplication] setPresentationOptions:_defpres];
    return true;
  }
  return false;
}


void SWELL_DisableContextMenu(HWND hwnd, bool dis)
{
  if (WDL_NORMALLY(hwnd && [(id)hwnd respondsToSelector:@selector(swellDisableContextMenu:)]))
    [(SWELL_TextField*)hwnd swellDisableContextMenu:dis];
}

#endif<|MERGE_RESOLUTION|>--- conflicted
+++ resolved
@@ -6243,10 +6243,7 @@
     {
       [tv reloadData];
     }
-<<<<<<< HEAD
-=======
     [retain_obj release];
->>>>>>> 85e599e7
   }
 }
 
