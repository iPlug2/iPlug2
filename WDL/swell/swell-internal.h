#ifndef _SWELL_INTERNAL_H_
#define _SWELL_INTERNAL_H_

#include "../ptrlist.h"

#ifdef SWELL_TARGET_OSX

#if 0
  // at some point we should enable this and use it in most SWELL APIs that call Cocoa code...
  #define SWELL_BEGIN_TRY @try { 
  #define SWELL_END_TRY(x) } @catch (NSException *ex) { NSLog(@"SWELL exception in %s:%d :: %@:%@\n",__FILE__,__LINE__,[ex name], [ex reason]); x }
#else
  #define SWELL_BEGIN_TRY
  #define SWELL_END_TRY(x)
#endif

#define __SWELL_PREFIX_CLASSNAME3(a,b) a##b
#define __SWELL_PREFIX_CLASSNAME2(a,b) __SWELL_PREFIX_CLASSNAME3(a,b)
#define __SWELL_PREFIX_CLASSNAME(cname) __SWELL_PREFIX_CLASSNAME2(SWELL_APP_PREFIX,cname)

// this defines interfaces to internal swell classes
#define SWELL_hwndChild __SWELL_PREFIX_CLASSNAME(_hwnd) 
#define SWELL_hwndCarbonHost __SWELL_PREFIX_CLASSNAME(_hwndcarbonhost)

#define SWELL_ModelessWindow __SWELL_PREFIX_CLASSNAME(_modelesswindow)
#define SWELL_ModalDialog __SWELL_PREFIX_CLASSNAME(_dialogbox)

#define SWELL_TextField __SWELL_PREFIX_CLASSNAME(_textfield)
#define SWELL_ListView __SWELL_PREFIX_CLASSNAME(_listview)
#define SWELL_TreeView __SWELL_PREFIX_CLASSNAME(_treeview)
#define SWELL_TabView __SWELL_PREFIX_CLASSNAME(_tabview)
#define SWELL_ProgressView  __SWELL_PREFIX_CLASSNAME(_progind)
#define SWELL_TextView  __SWELL_PREFIX_CLASSNAME(_textview)
#define SWELL_BoxView __SWELL_PREFIX_CLASSNAME(_box)
#define SWELL_Button __SWELL_PREFIX_CLASSNAME(_button)
#define SWELL_PopUpButton __SWELL_PREFIX_CLASSNAME(_pub)
#define SWELL_ComboBox __SWELL_PREFIX_CLASSNAME(_cbox)

#define SWELL_StatusCell __SWELL_PREFIX_CLASSNAME(_statuscell)
#define SWELL_ListViewCell __SWELL_PREFIX_CLASSNAME(_listviewcell)
#define SWELL_ODListViewCell __SWELL_PREFIX_CLASSNAME(_ODlistviewcell)
#define SWELL_ODButtonCell __SWELL_PREFIX_CLASSNAME(_ODbuttoncell)

#define SWELL_FocusRectWnd __SWELL_PREFIX_CLASSNAME(_drawfocusrectwnd)

#define SWELL_DataHold __SWELL_PREFIX_CLASSNAME(_sdh)
#define SWELL_ThreadTmp __SWELL_PREFIX_CLASSNAME(_thread)
#define SWELL_PopupMenuRecv __SWELL_PREFIX_CLASSNAME(_trackpopupmenurecv)

#define SWELL_TimerFuncTarget __SWELL_PREFIX_CLASSNAME(_tft)


#define SWELL_Menu __SWELL_PREFIX_CLASSNAME(_menu)

#ifdef __OBJC__


#if MAC_OS_X_VERSION_MAX_ALLOWED <= MAC_OS_X_VERSION_10_4
typedef int NSInteger;
typedef unsigned int NSUInteger;
#endif

@interface SWELL_Menu : NSMenu
{
}
-(void)dealloc;
- (id)copyWithZone:(NSZone *)zone;
@end

@interface SWELL_DataHold : NSObject
{
  void *m_data;
}
-(id) initWithVal:(void *)val;
-(void *) getValue;
@end

@interface SWELL_TimerFuncTarget : NSObject
{
  TIMERPROC m_cb;
  HWND m_hwnd;
  UINT_PTR m_timerid;
}
-(id) initWithId:(UINT_PTR)tid hwnd:(HWND)h callback:(TIMERPROC)cb;
-(void)SWELL_Timer:(id)sender;
@end

typedef struct OwnedWindowListRec
{
  NSWindow *hwnd;
  struct OwnedWindowListRec *_next;
} OwnedWindowListRec;

typedef struct WindowPropRec
{
  char *name; // either <64k or a strdup'd name
  void *data;
  struct WindowPropRec *_next;
} WindowPropRec;


class SWELL_ListView_Row
{
public:
  SWELL_ListView_Row();
  ~SWELL_ListView_Row();
  WDL_PtrList<char> m_vals;
  LPARAM m_param;
  int m_imageidx;
  
  int m_tmp;
};


struct HTREEITEM__
{
  HTREEITEM__();
  ~HTREEITEM__();
  bool FindItem(HTREEITEM it, HTREEITEM__ **parOut, int *idxOut);
  
  SWELL_DataHold *m_dh;
  
  bool m_haschildren;
  char *m_value;
  WDL_PtrList<HTREEITEM__> m_children; // only used in tree mode
  LPARAM m_param;
};



@interface SWELL_TextField : NSTextField
- (void)setNeedsDisplay:(BOOL)flag;
- (void)setNeedsDisplayInRect:(NSRect)rect;
@end

@interface SWELL_TabView : NSTabView
{
  NSInteger m_tag;
  id m_dest;
}
@end

@interface SWELL_ProgressView : NSProgressIndicator
{
  NSInteger m_tag;
}
@end

@interface SWELL_ListViewCell : NSTextFieldCell
{
}
@end

@interface SWELL_StatusCell : NSTextFieldCell
{
  NSImage *status;
}
@end

@interface SWELL_TreeView : NSOutlineView
{
  @public
  bool m_fakerightmouse;
  LONG style;
  WDL_PtrList<HTREEITEM__> *m_items;
  NSColor *m_fgColor;
  NSMutableArray *m_selColors;
}
@end

@interface SWELL_ListView : NSTableView
{
  int m_leftmousemovecnt;
  bool m_fakerightmouse;
  @public
  LONG style;
  int ownermode_cnt;
  int m_start_item;
  int m_start_subitem;
  int m_start_item_clickmode;
  int m_lbMode;
  WDL_PtrList<SWELL_ListView_Row> *m_items;
  WDL_PtrList<NSTableColumn> *m_cols;
  WDL_PtrList<HGDIOBJ__> *m_status_imagelist;
  int m_status_imagelist_type;
  int m_fastClickMask;	
  NSColor *m_fgColor;
  NSMutableArray *m_selColors;
}
-(LONG)getSwellStyle;
-(void)setSwellStyle:(LONG)st;
-(int)getSwellNotificationMode;
-(void)setSwellNotificationMode:(int)lbMode;
-(int)columnAtPoint:(NSPoint)pt;
-(int)getColumnPos:(int)idx; // get current position of column that was originally at idx
-(int)getColumnIdx:(int)pos; // get original index of column that is currently at position
@end

@interface SWELL_ODButtonCell : NSButtonCell
{
}
@end

@interface SWELL_ODListViewCell : NSCell
{
  SWELL_ListView *m_ownctl;
  int m_lastidx;
}
-(void)setOwnerControl:(SWELL_ListView *)t;
-(void)setItemIdx:(int)idx;
@end

@interface SWELL_Button : NSButton
{
  void *m_swellGDIimage;
  LONG_PTR m_userdata;
  int m_radioflags;
}
-(int)swellGetRadioFlags;
-(void)swellSetRadioFlags:(int)f;
-(LONG_PTR)getSwellUserData;
-(void)setSwellUserData:(LONG_PTR)val;
-(void)setSwellGDIImage:(void *)par;
-(void *)getSwellGDIImage;
@end

@interface SWELL_TextView : NSTextView
{
  NSInteger m_tag;
}
-(NSInteger) tag;
-(void) setTag:(NSInteger)tag;
@end

@interface SWELL_BoxView : NSBox
{
  NSInteger m_tag;
}
-(NSInteger) tag;
-(void) setTag:(NSInteger)tag;
@end

@interface SWELL_FocusRectWnd : NSView
{
}
@end

@interface SWELL_ThreadTmp : NSObject
{
@public
  void *a, *b;
}
-(void)bla:(id)obj;
@end



@interface SWELL_hwndChild : NSView // <NSDraggingSource>
{
@public
  BOOL m_enabled;
  DLGPROC m_dlgproc;
  WNDPROC m_wndproc;
  LONG_PTR m_userdata;
  LONG_PTR m_extradata[32];
  NSInteger m_tag;
  int m_isfakerightmouse;
  char m_hashaddestroy; // 2 = WM_DESTROY has finished completely
  HMENU m_menu;
  BOOL m_flip;
  bool m_supports_ddrop;
  bool m_paintctx_used;
  HDC m_paintctx_hdc;
  WindowPropRec *m_props;
  NSRect m_paintctx_rect;
  BOOL m_isopaque;
  char m_titlestr[1024];
  unsigned int m_create_windowflags;
  NSOpenGLContext *m_glctx;
  char m_isdirty; // &1=self needs redraw, &2=children may need redraw
  id m_lastTopLevelOwner; // save a copy of the owner, if any
  id m_access_cacheptrs[6];
}
- (id)initChild:(SWELL_DialogResourceIndex *)resstate Parent:(NSView *)parent dlgProc:(DLGPROC)dlgproc Param:(LPARAM)par;
- (LRESULT)onSwellMessage:(UINT)msg p1:(WPARAM)wParam p2:(LPARAM)lParam;
-(HANDLE)swellExtendedDragOp:(id <NSDraggingInfo>)sender retGlob:(BOOL)retG;
- (const char *)onSwellGetText;
-(void)onSwellSetText:(const char *)buf;
-(LONG)swellGetExtendedStyle;
-(void)swellSetExtendedStyle:(LONG)st;
-(HMENU)swellGetMenu;
-(BOOL)swellHasBeenDestroyed;
-(void)swellSetMenu:(HMENU)menu;
-(LONG_PTR)getSwellUserData;
-(void)setSwellUserData:(LONG_PTR)val;
-(void)setOpaque:(bool)isOpaque;
-(LPARAM)getSwellExtraData:(int)idx;
-(void)setSwellExtraData:(int)idx value:(LPARAM)val;
-(void)setSwellWindowProc:(WNDPROC)val;
-(WNDPROC)getSwellWindowProc;
-(void)setSwellDialogProc:(DLGPROC)val;
-(DLGPROC)getSwellDialogProc;

- (NSArray*) namesOfPromisedFilesDroppedAtDestination:(NSURL*)droplocation;

-(void) getSwellPaintInfo:(PAINTSTRUCT *)ps;
- (int)swellCapChangeNotify;
-(unsigned int)swellCreateWindowFlags;

-(bool)swellCanPostMessage;
-(int)swellEnumProps:(PROPENUMPROCEX)proc lp:(LPARAM)lParam;
-(void *)swellGetProp:(const char *)name wantRemove:(BOOL)rem;
-(int)swellSetProp:(const char *)name value:(void *)val ;


// NSAccessibility

// attribute methods
- (NSArray *)accessibilityAttributeNames;
- (id)accessibilityAttributeValue:(NSString *)attribute;
- (BOOL)accessibilityIsAttributeSettable:(NSString *)attribute;
- (void)accessibilitySetValue:(id)value forAttribute:(NSString *)attribute;

// parameterized attribute methods
- (NSArray *)accessibilityParameterizedAttributeNames;
- (id)accessibilityAttributeValue:(NSString *)attribute forParameter:(id)parameter;

// action methods
- (NSArray *)accessibilityActionNames;
- (NSString *)accessibilityActionDescription:(NSString *)action;
- (void)accessibilityPerformAction:(NSString *)action;

// Return YES if the UIElement doesn't show up to the outside world - i.e. its parent should return the UIElement's children as its own - cutting the UIElement out. E.g. NSControls are ignored when they are single-celled.
- (BOOL)accessibilityIsIgnored;

// Returns the deepest descendant of the UIElement hierarchy that contains the point. You can assume the point has already been determined to lie within the receiver. Override this method to do deeper hit testing within a UIElement - e.g. a NSMatrix would test its cells. The point is bottom-left relative screen coordinates.
- (id)accessibilityHitTest:(NSPoint)point;

// Returns the UI Element that has the focus. You can assume that the search for the focus has already been narrowed down to the reciever. Override this method to do a deeper search with a UIElement - e.g. a NSMatrix would determine if one of its cells has the focus.
- (id)accessibilityFocusedUIElement;




@end

@interface SWELL_ModelessWindow : NSWindow
{
@public
  NSSize lastFrameSize;
  id m_owner;
  OwnedWindowListRec *m_ownedwnds;
  BOOL m_enabled;
  int m_wantraiseamt;
  bool  m_wantInitialKeyWindowOnShow;
}
- (id)initModeless:(SWELL_DialogResourceIndex *)resstate Parent:(HWND)parent dlgProc:(DLGPROC)dlgproc Param:(LPARAM)par outputHwnd:(HWND *)hwndOut forceStyles:(unsigned int)smask;
- (id)initModelessForChild:(HWND)child owner:(HWND)owner styleMask:(unsigned int)smask;
- (void)swellDestroyAllOwnedWindows;
- (void)swellRemoveOwnedWindow:(NSWindow *)wnd;
- (void)swellSetOwner:(id)owner;
- (id)swellGetOwner;
- (void **)swellGetOwnerWindowHead;
-(void)swellDoDestroyStuff;
-(void)swellResetOwnedWindowLevels;
@end

@interface SWELL_ModalDialog : NSPanel
{
  NSSize lastFrameSize;
  id m_owner;
  OwnedWindowListRec *m_ownedwnds;
  
  int m_rv;
  bool m_hasrv;
  BOOL m_enabled;
}
- (id)initDialogBox:(SWELL_DialogResourceIndex *)resstate Parent:(HWND)parent dlgProc:(DLGPROC)dlgproc Param:(LPARAM)par;
- (void)swellDestroyAllOwnedWindows;
- (void)swellRemoveOwnedWindow:(NSWindow *)wnd;
- (void)swellSetOwner:(id)owner;
- (id)swellGetOwner;
- (void **)swellGetOwnerWindowHead;
-(void)swellDoDestroyStuff;

-(void)swellSetModalRetVal:(int)r;
-(int)swellGetModalRetVal;
-(bool)swellHasModalRetVal;
@end


@interface SWELL_hwndCarbonHost : SWELL_hwndChild
{
@public
  NSWindow *m_cwnd;

  bool m_whileresizing;
  void* m_wndhandler;   // won't compile if declared EventHandlerRef, wtf
  void* m_ctlhandler;   // not sure if these need to be separate but cant hurt  
  bool m_wantallkeys;
}
-(BOOL)swellIsCarbonHostingView;
-(void)swellDoRepos;
@end


@interface SWELL_PopupMenuRecv : NSObject
{
  int m_act;
  HWND cbwnd;
}
-(id) initWithWnd:(HWND)wnd;
-(void) onSwellCommand:(id)sender;
-(int) isCommand;
- (void)menuNeedsUpdate:(NSMenu *)menu;

@end

@interface SWELL_PopUpButton : NSPopUpButton
{
  LONG m_style;
}
-(void)setSwellStyle:(LONG)style;
-(LONG)getSwellStyle;
@end

@interface SWELL_ComboBox : NSComboBox
{
@public
  LONG m_style;
  WDL_PtrList<char> *m_ids;
}
-(id)init;
-(void)dealloc;
-(void)setSwellStyle:(LONG)style;
-(LONG)getSwellStyle;
@end



// GDI internals


// 10.4 doesn't support CoreText, so allow ATSUI if targetting 10.4 SDK
#if MAC_OS_X_VERSION_MIN_REQUIRED < MAC_OS_X_VERSION_10_5
#ifndef __LP64__
#define SWELL_ATSUI_TEXT_SUPPORT
#endif
#endif

struct HGDIOBJ__
{
  int type;

  int additional_refcnt; // refcnt of 0 means one owner (if >0, additional owners)
  
  // used by pen/brush
  CGColorRef color;
  int wid;
  NSImage *bitmapptr;  
  
<<<<<<< HEAD
  // used by font
  // if using NSString to draw text
  NSMutableDictionary *fontdict;
  char font_quality;
  // if using ATSU to draw text (faster)
  ATSUStyle font_style;
  
=======
  NSMutableDictionary *__old_fontdict; // unused, for ABI compat
  //
  // if ATSUI used, meaning IsCoreTextSupported() returned false
  ATSUStyle atsui_font_style;

>>>>>>> 63cbcec9
  float font_rotation;

  bool _infreelist;
  struct HGDIOBJ__ *_next;
 
  // if using CoreText to draw text
  void *ct_FontRef;
};

struct HDC__ {
  CGContextRef ctx; 
  void *ownedData; // always use via SWELL_GetContextFrameBuffer() (which performs necessary alignment)
  HGDIOBJ__ *curpen;
  HGDIOBJ__ *curbrush;
  HGDIOBJ__ *curfont;
  
  NSColor *__old_nstextcol; // provided for ABI compat, but unused
  int cur_text_color_int; // text color as int
  
  int curbkcol;
  int curbkmode;
  float lastpos_x,lastpos_y;
  
  void *GLgfxctx; // optionally set
  bool _infreelist;
  struct HDC__ *_next;

  CGColorRef curtextcol; // text color as CGColor
};





// some extras so we can call functions available only on some OSX versions without warnings, and with the correct types
#define SWELL_DelegateExtensions __SWELL_PREFIX_CLASSNAME(_delext)
#define SWELL_ViewExtensions __SWELL_PREFIX_CLASSNAME(_viewext)
#define SWELL_AppExtensions __SWELL_PREFIX_CLASSNAME(_appext)
#define SWELL_WindowExtensions __SWELL_PREFIX_CLASSNAME(_wndext)
#define SWELL_TableColumnExtensions __SWELL_PREFIX_CLASSNAME(_tcolext)

@interface SWELL_WindowExtensions : NSWindow
-(void)setCollectionBehavior:(NSUInteger)a;
@end
@interface SWELL_ViewExtensions : NSView
-(void)_recursiveDisplayRectIfNeededIgnoringOpacity:(NSRect)rect isVisibleRect:(BOOL)vr rectIsVisibleRectForView:(NSView*)v topView:(NSView *)v2;
@end

@interface SWELL_DelegateExtensions : NSObject
-(bool)swellPostMessage:(HWND)dest msg:(int)message wp:(WPARAM)wParam lp:(LPARAM)lParam;
-(void)swellPostMessageClearQ:(HWND)dest;
-(void)swellPostMessageTick:(id)sender;
@end

@interface SWELL_AppExtensions : NSApplication
-(NSUInteger)presentationOptions;
-(void)setPresentationOptions:(NSUInteger)o;
@end
@interface SWELL_TableColumnExtensions : NSTableColumn
-(BOOL)isHidden;
-(void)setHidden:(BOOL)h;
@end





#endif // __OBJC__

// 10.4 sdk just uses "float"
#if MAC_OS_X_VERSION_MAX_ALLOWED <= MAC_OS_X_VERSION_10_4
typedef float CGFloat;
#endif


#elif defined(SWELL_TARGET_GDK)

#include <gdk/gdk.h>
#include <gdk/gdkkeysyms.h>

#else
// generic 

#endif // end generic

#ifndef SWELL_TARGET_OSX 

#ifdef SWELL_LICE_GDI
#include "../lice/lice.h"
#endif
#include "../assocarray.h"

LRESULT SwellDialogDefaultWindowProc(HWND hwnd, UINT uMsg, WPARAM wParam, LPARAM lParam);

struct HWND__
{
  HWND__(HWND par, int wID=0, RECT *wndr=NULL, const char *label=NULL, bool visible=false, WNDPROC wndproc=NULL, DLGPROC dlgproc=NULL);
  ~HWND__(); // DO NOT USE!!! We would make this private but it breaks PtrList using it on gcc. 

  // using this API prevents the HWND from being valid -- it'll still get its resources destroyed via DestroyWindow() though.
  // DestroyWindow() does cleanup, then the final Release().
  void Retain() { m_refcnt++; }
  void Release() { if (!--m_refcnt) delete this; }
 


 
  const char *m_classname;
  

#ifdef SWELL_TARGET_GDK
  GdkWindow *m_oswindow;
#endif
  char *m_title;

  HWND__ *m_children, *m_parent, *m_next, *m_prev;
  HWND__ *m_owner, *m_owned;
  RECT m_position;
  int m_id;
  int m_style, m_exstyle;
  INT_PTR m_userdata;
  WNDPROC m_wndproc;
  DLGPROC m_dlgproc;
  INT_PTR m_extra[64];
  INT_PTR m_private_data; // used by internal controls

  bool m_visible;
  bool m_hashaddestroy;
  bool m_enabled;
  bool m_wantfocus;

  int m_refcnt; 

  HMENU m_menu;

  WDL_StringKeyedArray<void *> m_props;

#ifdef SWELL_LICE_GDI
  void *m_paintctx; // temporarily set for calls to WM_PAINT

// todo:
  bool m_child_invalidated; // if a child is invalidated
  bool m_invalidated; // set to true on direct invalidate. todo RECT instead?

  LICE_IBitmap *m_backingstore; // if NULL, unused (probably only should use on top level windows, but support caching?)
#endif
};

struct HMENU__
{
  HMENU__() { }
  ~HMENU__() { items.Empty(true,freeMenuItem); }

  WDL_PtrList<MENUITEMINFO> items;

  HMENU__ *Duplicate();
  static void freeMenuItem(void *p);

};


struct HGDIOBJ__
{
  int type;
  int additional_refcnt; // refcnt of 0 means one owner (if >0, additional owners)

  int color;
  int wid;

  struct HGDIOBJ__ *_next;
  bool _infreelist;
#ifdef SWELL_FREETYPE
  void *fontface; // FT_Face
#endif

};


struct HDC__ {
#ifdef SWELL_LICE_GDI
  LICE_IBitmap *surface; // owned by context. can be (and usually is, if clipping is desired) LICE_SubBitmap
  POINT surface_offs; // offset drawing into surface by this amount

  RECT dirty_rect; // in surface coordinates, used for GetWindowDC()/GetDC()/etc
  bool dirty_rect_valid;
#else
  void *ownedData; // for mem contexts, support a null rendering 
#endif

  HGDIOBJ__ *curpen;
  HGDIOBJ__ *curbrush;
  HGDIOBJ__ *curfont;
  
  int cur_text_color_int; // text color as int
  
  int curbkcol;
  int curbkmode;
  float lastpos_x,lastpos_y;
  
  struct HDC__ *_next;
  bool _infreelist;
};

#endif // !OSX

HDC SWELL_CreateGfxContext(void *);

// GDP internals
#define TYPE_PEN 1
#define TYPE_BRUSH 2
#define TYPE_FONT 3
#define TYPE_BITMAP 4

typedef struct
{
  void *instptr; 
  void *bundleinstptr;
  int refcnt;

  int (*SWELL_dllMain)(HINSTANCE, DWORD,LPVOID); //last parm=SWELLAPI_GetFunc
  BOOL (*dllMain)(HINSTANCE, DWORD, LPVOID);
  void *lastSymbolRequested;
} SWELL_HINSTANCE;


enum
{
  INTERNAL_OBJECT_START= 0x1000001,
  INTERNAL_OBJECT_THREAD,
  INTERNAL_OBJECT_EVENT,
  INTERNAL_OBJECT_FILE,
  INTERNAL_OBJECT_EXTERNALSOCKET, // socket not owned by us
  INTERNAL_OBJECT_SOCKETEVENT,
  INTERNAL_OBJECT_NSTASK, 
  INTERNAL_OBJECT_END
};

typedef struct
{
   int type; // INTERNAL_OBJECT_*
   int count; // reference count
} SWELL_InternalObjectHeader;

typedef struct
{
  SWELL_InternalObjectHeader hdr;
  DWORD (*threadProc)(LPVOID);
  void *threadParm;
  pthread_t pt;
  DWORD retv;
  bool done;
} SWELL_InternalObjectHeader_Thread;

typedef struct
{
  SWELL_InternalObjectHeader hdr;
  
  pthread_mutex_t mutex;
  pthread_cond_t cond;

  bool isSignal;
  bool isManualReset;
  
} SWELL_InternalObjectHeader_Event;


// used for both INTERNAL_OBJECT_EXTERNALSOCKET and INTERNAL_OBJECT_SOCKETEVENT. 
// if EXTERNALSOCKET, socket[1] ignored and autoReset ignored.
typedef struct
{
  SWELL_InternalObjectHeader hdr;
  int socket[2]; 
  bool autoReset;
} SWELL_InternalObjectHeader_SocketEvent;
 
typedef struct
{
  SWELL_InternalObjectHeader hdr;
  
  FILE *fp;
} SWELL_InternalObjectHeader_File;

typedef struct
{
  SWELL_InternalObjectHeader hdr;
  void *task; 
} SWELL_InternalObjectHeader_NSTask;


bool IsRightClickEmulateEnabled();

#endif<|MERGE_RESOLUTION|>--- conflicted
+++ resolved
@@ -459,21 +459,11 @@
   int wid;
   NSImage *bitmapptr;  
   
-<<<<<<< HEAD
-  // used by font
-  // if using NSString to draw text
-  NSMutableDictionary *fontdict;
-  char font_quality;
-  // if using ATSU to draw text (faster)
-  ATSUStyle font_style;
-  
-=======
   NSMutableDictionary *__old_fontdict; // unused, for ABI compat
   //
   // if ATSUI used, meaning IsCoreTextSupported() returned false
   ATSUStyle atsui_font_style;
 
->>>>>>> 63cbcec9
   float font_rotation;
 
   bool _infreelist;
