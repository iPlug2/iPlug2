--- conflicted
+++ resolved
@@ -112,21 +112,6 @@
 } WindowPropRec;
 
 
-<<<<<<< HEAD
-class SWELL_ListView_Row
-{
-public:
-  SWELL_ListView_Row();
-  ~SWELL_ListView_Row();
-  WDL_PtrList<char> m_vals;
-  LPARAM m_param;
-  int m_imageidx;
-  
-  int m_tmp;
-};
-
-=======
->>>>>>> 1597f9e0
 
 struct HTREEITEM__
 {
@@ -327,39 +312,6 @@
 -(int)swellEnumProps:(PROPENUMPROCEX)proc lp:(LPARAM)lParam;
 -(void *)swellGetProp:(const char *)name wantRemove:(BOOL)rem;
 -(int)swellSetProp:(const char *)name value:(void *)val ;
-<<<<<<< HEAD
-
-
-// NSAccessibility
-
-// attribute methods
-- (NSArray *)accessibilityAttributeNames;
-- (id)accessibilityAttributeValue:(NSString *)attribute;
-- (BOOL)accessibilityIsAttributeSettable:(NSString *)attribute;
-- (void)accessibilitySetValue:(id)value forAttribute:(NSString *)attribute;
-
-// parameterized attribute methods
-- (NSArray *)accessibilityParameterizedAttributeNames;
-- (id)accessibilityAttributeValue:(NSString *)attribute forParameter:(id)parameter;
-
-// action methods
-- (NSArray *)accessibilityActionNames;
-- (NSString *)accessibilityActionDescription:(NSString *)action;
-- (void)accessibilityPerformAction:(NSString *)action;
-
-// Return YES if the UIElement doesn't show up to the outside world - i.e. its parent should return the UIElement's children as its own - cutting the UIElement out. E.g. NSControls are ignored when they are single-celled.
-- (BOOL)accessibilityIsIgnored;
-
-// Returns the deepest descendant of the UIElement hierarchy that contains the point. You can assume the point has already been determined to lie within the receiver. Override this method to do deeper hit testing within a UIElement - e.g. a NSMatrix would test its cells. The point is bottom-left relative screen coordinates.
-- (id)accessibilityHitTest:(NSPoint)point;
-
-// Returns the UI Element that has the focus. You can assume that the search for the focus has already been narrowed down to the reciever. Override this method to do a deeper search with a UIElement - e.g. a NSMatrix would determine if one of its cells has the focus.
-- (id)accessibilityFocusedUIElement;
-
-
-
-
-=======
 
 
 // NSAccessibility
@@ -391,7 +343,6 @@
 
 
 
->>>>>>> 1597f9e0
 @end
 
 @interface SWELL_ModelessWindow : NSWindow
@@ -493,16 +444,6 @@
 
 // GDI internals
 
-<<<<<<< HEAD
-
-// 10.4 doesn't support CoreText, so allow ATSUI if targetting 10.4 SDK
-#if MAC_OS_X_VERSION_MIN_REQUIRED < MAC_OS_X_VERSION_10_5
-#ifndef __LP64__
-#define SWELL_ATSUI_TEXT_SUPPORT
-#endif
-#endif
-
-=======
 #ifndef __AVAILABILITYMACROS__
 #error  __AVAILABILITYMACROS__ not defined, include AvailabilityMacros.h!
 #endif
@@ -522,7 +463,6 @@
 
 #endif
 
->>>>>>> 1597f9e0
 struct HGDIOBJ__
 {
   int type;
