--- conflicted
+++ resolved
@@ -880,13 +880,8 @@
 #define MFS_ENABLED MF_ENABLED
 #define MFS_UNCHECKED MF_UNCHECKED
 
-<<<<<<< HEAD
 #define EN_SETFOCUS         0x0100
 #define EN_KILLFOCUS        0x0200
-=======
-#define EN_SETFOCUS         0x0100
-#define EN_KILLFOCUS        0x0200
->>>>>>> cd3193e1
 #define EN_CHANGE           0x0300
 #define STN_CLICKED         0
 #define STN_DBLCLK          1
